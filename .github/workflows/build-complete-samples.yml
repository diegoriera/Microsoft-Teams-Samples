# Docs for the Azure Web Apps Deploy action: https://github.com/Azure/webapps-deploy
# More GitHub Actions for Azure: https://github.com/Azure/actions

name: Build - All Samples
on:
  push:
    #Change the branch name to <<main>>
    #Change the path to the folder where your code resides. Any change here will start the activity. 
    branches:
      - main
    paths:
      - '**'
  workflow_dispatch:
env:
    CI: false
jobs:
  build-csharp-samples:
    runs-on: windows-latest
    #Add project path, name and project runtime version as below for any new additions
    strategy:
      matrix:
        include:
            - project_path: 'samples/meetings-events/csharp/MeetingEvents/MeetingEvents.csproj'
              name: 'meetings-events'
              version: '6.0.x'

            - project_path: 'samples/app-complete-auth/csharp/AppCompleteAuth/AppCompleteAuth.csproj'
              name: 'app-complete-auth'
              version: '6.0.x'

            - project_path: 'samples/app-hello-world/csharp/Microsoft.Teams.Samples.HelloWorld.Web/Microsoft.Teams.Samples.HelloWorld.Web.csproj'
              name: 'app-hello-world'
              version: '6.0.x'

            - project_path: 'samples/app-checkin-location/csharp/AppCheckinLocation/AppCheckinLocation.csproj'
              name: 'app-checkin-location'
              version: '6.0.x'

            - project_path: 'samples/app-installation-using-qr-code/csharp/QRAppInstallation/QRAppInstallation.csproj'
              name: 'app-installation-using-qr-code'
              version: '6.0.x'

            - project_path: 'samples/app-localization/csharp/Localization/Localization.csproj'
              name: 'app-localization'
              version: '6.0.x'

            - project_path: 'samples/app-sso/csharp/App SSO Sample/App SSO Sample.csproj'
              name: 'app-sso'
              version: '6.0.x'

            - project_path: 'samples/app-virtual-assistant/csharp/TeamsVirtualAssistant.csproj'
              name: 'app-virtual-assistant'
              version: '6.0.x'

            - project_path: 'samples/bot-archive-groupchat-messages/csharp/FetchGroupChatMessages/FetchGroupChatMessages.csproj'
              name: 'bot-archive-groupchat-messages'
              version: '6.0.x'

            - project_path: 'samples/bot-calling-meeting/csharp/Source/CallingBotSample/CallingBotSample.csproj'
              name: 'bot-calling-meeting'
              version: '6.0.x'

            - project_path: 'samples/bot-daily-task-reminder/csharp/BotDailyTaskReminder/BotDailyTaskReminder.csproj'
              name: 'bot-daily-task-reminder'
              version: '6.0.x'

            - project_path: 'samples/bot-join-team-using-qr-code/csharp/JoinTeamByQR/JoinTeamByQR.csproj'
              name: 'bot-join-team-using-qr-code'
              version: '6.0.x'

            - project_path: 'samples/bot-people-picker-adaptive-card/csharp/PeoplePicker/PeoplePicker.csproj'
              name: 'bot-people-picker-adaptive-card'
              version: '6.0.x'

            - project_path: 'samples/bot-receive-channel-messages-withRSC/csharp/ReceiveMessagesWithRSC/ReceiveMessagesWithRSC.csproj'
              name: 'bot-receive-channel-messages-withRSC'
              version: '6.0.x'

            - project_path: 'samples/bot-request-approval/csharp/BotRequestApproval/BotRequestApproval.csproj'
              name: 'bot-request-approval'
              version: '6.0.x'

            - project_path: 'samples/bot-sequential-flow-adaptive-cards/csharp/SequentialUserSpecificFlow/SequentialUserSpecificFlow.csproj'
              name: 'bot-sequential-flow-adaptive-cards'
              version: '6.0.x'

            - project_path: 'samples/bot-sharepoint-file-viewer/csharp/BotWithSharePointFileViewer/BotWithSharePointFileViewer.csproj'
              name: 'bot-sharepoint-file-viewer'
              version: '6.0.x'

            - project_path: 'samples/bot-sharepoint-list/csharp/SPListBot/SPListBot.csproj'
              name: 'bot-sharepoint-list'
              version: '6.0.x'

            - project_path: 'samples/bot-type-ahead-search-adaptive-cards/csharp/TypeaheadSearch/TypeaheadSearch.csproj'
              name: 'bot-type-ahead-search-adaptive-cards'
              version: '6.0.x'

            - project_path: 'samples/graph-activity-feed-broadcast/csharp/ActivityFeedBroadcast/ActivityFeedBroadcast.csproj'
              name: 'graph-activity-feed-broadcast'
              version: '6.0.x'

            - project_path: 'samples/graph-app-installation-lifecycle/csharp/AppInstallation/AppInstallation.csproj'
              name: 'graph-app-installation-lifecycle'
              version: '6.0.x'

            - project_path: 'samples/graph-appcatalog-lifecycle/csharp/AppCatalogSample/AppCatalogSample.csproj'
              name: 'graph-appcatalog-lifecycle'
              version: '6.0.x'

            - project_path: 'samples/graph-change-notification/csharp/ChangeNotification/ChangeNotification.csproj'
              name: 'graph-change-notification'
              version: '6.0.x'

            - project_path: 'samples/graph-channel-lifecycle/csharp/ChannelLifecycle/ChannelLifecycle.csproj'
              name: 'graph-channel-lifecycle'
              version: '6.0.x'

            - project_path: 'samples/graph-chat-lifecycle/csharp/ChatLifecycle/ChatLifecycle.csproj'
              name: 'graph-chat-lifecycle'
              version: '6.0.x'

            - project_path: 'samples/graph-rsc/csharp/RSCDemo/RSCDemo.csproj'
              name: 'graph-rsc'
              version: '6.0.x'

            - project_path: 'samples/meeting-recruitment-app/csharp/MeetingApp/MeetingApp.csproj'
              name: 'meeting-recruitment-app'
              version: '6.0.x'

            - project_path: 'samples/meetings-notification/csharp/InMeetingNotifications/InMeetingNotificationsBot.csproj'
              name: 'meetings-notification'
              version: '6.0.x'

            - project_path: 'samples/meetings-details-tab/csharp/DetailsTab/DetailsTab.csproj'
              name: 'meetings-details-tab'
              version: '6.0.x'

            - project_path: 'samples/meetings-live-code-interview/csharp/MeetingLiveCoding/MeetingLiveCoding.csproj'
              name: 'meetings-live-code-interview'
              version: '6.0.x'

            - project_path: 'samples/meetings-sidepanel/csharp/SidePanel/SidePanel.csproj'
              name: 'meetings-sidepanel'
              version: '6.0.x'

            - project_path: 'samples/meetings-stage-view/csharp/AppInMeeting/AppInMeeting.csproj'
              name: 'meetings-stage-view'
              version: '6.0.x'

            - project_path: 'samples/meetings-token-app/csharp/TokenApp.csproj'
              name: 'meetings-token-app'
              version: '6.0.x'

            - project_path: 'samples/msgext-link-unfurling-meeting/csharp/Source/Microsoft.Teams.Samples.LinkUnfurling.Web./Microsoft.Teams.Samples.LinkUnfurling.Web.csproj'
              name: 'msgext-link-unfurling-meeting'
              version: '6.0.x'

            - project_path: 'samples/msgext-link-unfurling-reddit/csharp/dotnet/RLU.csproj'
              name: 'msgext-link-unfurling-reddit'
              version: '6.0.x'

            - project_path: 'samples/msgext-link-unfurling-reddit/csharp/dotnet_user_auth/RLU.csproj'
              name: 'msgext-link-unfurling-reddit'
              version: '6.0.x'

            - project_path: 'samples/app-region-selection/csharp/RegionSectionApp/RegionSelectionApp.csproj'
              name: 'app-region-selection'
              version: '6.0.x'

            - project_path: 'samples/tab-adaptive-cards/csharp/TabWithAdpativeCardFlow/TabWithAdpativeCardFlow.csproj'
              name: 'tab-adaptive-cards'
              version: '6.0.x'

            - project_path: 'samples/tab-external-auth/csharp/TabExternalAuth/TabExternalAuth.csproj'
              name: 'tab-external-auth'
              version: '6.0.x'

            - project_path: 'samples/tab-conversations/csharp/TabConversation/TabConversation.csproj'
              name: 'tab-conversations'
              version: '6.0.x'

            - project_path: 'samples/tab-product-inspection/csharp/ProductInspection/ProductInspection.csproj'
              name: 'tab-product-inspection'
              version: '6.0.x'

            - project_path: 'samples/tab-request-approval/csharp/TabRequestApproval/TabRequestApproval.csproj'
              name: 'tab-request-approval'
              version: '6.0.x'

            - project_path: 'samples/tab-staggered-permission/csharp/StaggeredPermission/StaggeredPermission.csproj'
              name: 'tab-staggered-permission'
              version: '6.0.x'

            - project_path: 'samples/msgext-message-reminder/csharp/MessagingExtensionReminder/MessagingExtensionReminder.csproj'
              name: 'msgext-message-reminder'
              version: '6.0.x'
              
            - project_path: 'samples/msgext-search-sso-config/csharp/TeamsMessagingExtensionsSearchSSO.csproj'
              name: 'msgext-search-sso-config'
              version: '6.0.x'

            - project_path: 'samples/tab-channel-group-config-page-auth/csharp/ConfigTabAuthentication/TabAuthentication.csproj'
              name: 'tab-channel-group-config-page-auth'
              version: '6.0.x'

            - project_path: 'samples/tab-deeplink/csharp/DeepLinkBot/DeepLinkBot.csproj'
              name: 'tab-deeplink'
              version: '6.0.x'

            - project_path: 'samples/tab-graph-toolkit/csharp/TabGraphToolkit/TabGraphToolkit.csproj'
              name: 'tab-graph-toolkit'
              version: '6.0.x'

            - project_path: 'samples/tab-sso/csharp/TeamsTabSSO/TeamsTabSSO.csproj'
              name: 'tab-sso'
              version: '6.0.x'

            - project_path: 'samples/tab-stage-view/csharp/TabInStageView/TabInStageView.csproj'
              name: 'tab-stage-view'
              version: '6.0.x'

            - project_path: 'samples/bot-adaptivecards-user-specific-views/csharp/Microsoft.Teams.Samples.UserSpecificViews/Microsoft.Teams.Samples.UserSpecificViews.csproj'
              name: 'bot-adaptivecards-user-specific-views'
              version: '6.0.x'

            - project_path: 'samples/bot-proactive-messaging/csharp/proactive-cmd/msteams-app-proactivecmd.csproj'
              name: 'bot-proactive-messaging'
              version: '6.0.x'

            - project_path: 'samples/bot-release-management/csharp/ReleaseManagement/ReleaseManagement.csproj'
              name: 'bot-release-management'
              version: '6.0.x'

            - project_path: 'samples/tab-people-picker/csharp/TabPeoplePicker/TabPeoplePicker.csproj'
              name: 'tab-people-picker'
              version: '6.0.x'

            - project_path: 'samples/tab-personal/mvc-csharp/PersonalTabMVC.csproj'
              name: 'tab-personal'
              version: '6.0.x'

            - project_path: 'samples/tab-personal/razor-csharp/PersonalTab.csproj'
              name: 'tab-personal'
              version: '6.0.x'

            - project_path: 'samples/tab-personal-sso-quickstart/csharp_dotnetcore/PersonalTabSSO.csproj'
              name: 'tab-personal-sso-quickstart'
              version: '6.0.x'

            - project_path: 'samples/tab-channel-group/mvc-csharp/ChannelGroupTabMVC.csproj'
              name: 'tab-channel-group'
              version: '6.0.x'

            - project_path: 'samples/tab-channel-group/razor-csharp/channelGroupTab.csproj'
              name: 'tab-channel-group'
              version: '6.0.x'

            - project_path: 'samples/tab-channel-group-sso-quickstart/csharp_dotnetcore/GroupTabSSO.csproj'
              name: 'tab-channel-group-sso-quickstart'
              version: '6.0.x'

            - project_path: 'samples/graph-meeting-notification/csharp/MeetingNotification/MeetingNotification.csproj'
              name: 'graph-meeting-notification'
              version: '6.0.x'

            - project_path: 'samples/account-linking/csharp/Source/Microsoft.Teams.Samples.AccountLinking.Sample.csproj'
              name: 'account-linking'
              version: '6.0.x'
             
            - project_path: 'samples/bot-conversation/csharp/TeamsConversationBot.csproj'
              name: 'bot-conversation'
              version: '6.0.x'

            - project_path: 'samples/bot-file-upload/csharp/TeamsFileUpload.csproj'
              name: 'bot-file-upload'
              version: '6.0.x'

            - project_path: 'samples/bot-initiate-thread-in-channel/csharp/TeamsStartNewThreadInTeam.csproj'
              name: 'bot-initiate-thread-in-channel'
              version: '6.0.x'

            - project_path: 'samples/bot-message-reaction/csharp/MessageReaction.csproj'
              name: 'bot-message-reaction'
              version: '6.0.x'

            - project_path: 'samples/bot-suggested-actions/csharp/SuggestedActions/SuggestedActionsBot.csproj'
              name: 'bot-suggested-actions'
              version: '6.0.x'

            - project_path: 'samples/bot-task-module/csharp/TeamsTaskModule.csproj'
              name: 'bot-task-module'
              version: '6.0.x'

            - project_path: 'samples/bot-teams-authentication/csharp/TeamsAuth.csproj'
              name: 'bot-teams-authentication'
              version: '6.0.x'

            - project_path: 'samples/bot-teams-catering/csharp/Catering/Catering.csproj'
              name: 'bot-teams-catering'
              version: '6.0.x'

            - project_path: 'samples/graph-bulk-meetings/csharp/EventMeeting/EventMeeting.csproj'
              name: 'graph-bulk-meetings'
              version: '6.0.x' 

            - project_path: 'samples/graph-change-notification-team-channel/csharp/ChangeNotification/ChangeNotification.csproj'
              name: 'graph-change-notification-team-channel'
              version: '6.0.x' 

            - project_path: 'samples/graph-pinned-messages/csharp/GraphPinnedMessage/GraphPinnedMessage.csproj'
              name: 'graph-pinned-messages'
              version: '6.0.x'

            - project_path: 'samples/graph-teams-tag/csharp/GraphTeamsTag/GraphTeamsTag.csproj'
              name: 'graph-teams-tag'
              version: '6.0.x'

            - project_path: 'samples/incoming-webhook/csharp/IncomingWebhook/IncomingWebhook.csproj'
              name: 'incoming-webhook'
              version: '6.0.x'

            - project_path: 'samples/meetings-attendance-report/csharp/MeetingAttendance/MeetingAttendance.csproj'
              name: 'meetings-attendance-report'
              version: '6.0.x'

            - project_path: 'samples/meetings-context-app/csharp/MeetingContextApp/MeetingContextApp.csproj'
              name: 'meetings-context-app'
              version: '6.0.x'

            - project_path: 'samples/meetings-live-caption/csharp/MeetingLiveCaption/MeetingLiveCaption.csproj'
              name: 'meetings-live-caption'
              version: '6.0.x'

            - project_path: 'samples/meetings-transcription/csharp/MeetingTranscription/MeetingTranscription.csproj'
              name: 'meetings-transcription'
              version: '6.0.x'

            - project_path: 'samples/meetings-share-to-stage-signing/csharp/Source/MeetingSigning.Domain.Tests/Microsoft.Teams.Samples.MeetingSigning.Domain.Tests.csproj'
              name: 'meetings-share-to-stage-signing'
              version: '6.0.x'

            - project_path: 'samples/meetings-share-to-stage-signing/csharp/Source/MeetingSigning.Domain/Microsoft.Teams.Samples.MeetingSigning.Domain.csproj'
              name: 'meetings-share-to-stage-signing'
              version: '6.0.x'

            - project_path: 'samples/meetings-share-to-stage-signing/csharp/Source/MeetingSigning.Infrastructure.Tests/Microsoft.Teams.Samples.MeetingSigning.Infrastructure.Tests.csproj'
              name: 'meetings-share-to-stage-signing'
              version: '6.0.x'
              
            - project_path: 'samples/meetings-share-to-stage-signing/csharp/Source/MeetingSigning.Infrastructure/Microsoft.Teams.Samples.MeetingSigning.Infrastructure.csproj'
              name: 'meetings-share-to-stage-signing'
              version: '6.0.x'

            - project_path: 'samples/meetings-share-to-stage-signing/csharp/Source/MeetingSigning.Web.Tests/Microsoft.Teams.Samples.MeetingSigning.Web.Tests.csproj'
              name: 'meetings-share-to-stage-signing'
              version: '6.0.x'

            - project_path: 'samples/meetings-share-to-stage-signing/csharp/Source/MeetingSigning.Web/Microsoft.Teams.Samples.MeetingSigning.Web.csproj'
              name: 'meetings-share-to-stage-signing'
              version: '6.0.x'

            - project_path: 'samples/msgext-action-preview/csharp/TeamsMessagingExtensionsActionPreview.csproj'
              name: 'msgext-action-preview'
              version: '6.0.x'

            - project_path: 'samples/msgext-action/csharp/TeamsMessagingExtensionsAction.csproj'
              name: 'msgext-action'
              version: '6.0.x'

            - project_path: 'samples/msgext-link-unfurling/csharp/TeamsLinkUnfurling.csproj'
              name: 'msgext-link-unfurling'
              version: '6.0.x'

            - project_path: 'samples/msgext-search-auth-config/csharp/TeamsMessagingExtensionsSearchAuthConfig.csproj'
              name: 'msgext-search-auth-config'
              version: '6.0.x'

            - project_path: 'samples/msgext-search/csharp/TeamsMessagingExtensionsSearch.csproj'
              name: 'msgext-search'
              version: '6.0.x'   
                    
            - project_path: 'samples/msteams-application-resourcehub/Source/microsoft-teams-apps-selfhelp/Microsoft.Teams.Apps.Selfhelp.csproj'
              name: 'msteams-application-resourcehub'
              version: '6.0.x' 

            - project_path: 'samples/outgoing-webhook/csharp/WebhookSampleBot.csproj'
              name: 'outgoing-webhook'
              version: '6.0.x' 

            - project_path: 'samples/msteams-application-qbot/Source/Microsoft.Teams.App.Domain/Microsoft.Teams.Apps.QBot.Domain.csproj'
              name: 'msteams-application-qbot'
              version: '2.0'

            - project_path: 'samples/msteams-application-qbot/Source/Microsoft.Teams.Apps.QBot.Infrastructure/Microsoft.Teams.Apps.QBot.Infrastructure.csproj'
              name: 'msteams-application-qbot'
              version: '3.1'

            - project_path: 'samples/msteams-application-qbot/Source/Microsoft.Teams.Apps.QBot.Web/Microsoft.Teams.Apps.QBot.Web.csproj'
              name: 'msteams-application-qbot'
              version: '3.1'    

            - project_path: 'samples/graph-activity-feed/csharp/ActivityFeedNotification/TabActivityFeed.csproj'
              name: 'graph-activity-feed'
              version: '6.0.x' 

            - project_path: 'samples/graph-proactive-installation/csharp/ProactiveAppInstallation/ProactiveAppInstallation.csproj'
              name: 'graph-proactive-installation'
              version: '6.0.x' 

            - project_path: 'samples/bot-conversation-sso-quickstart/csharp_dotnetcore/BotConversationSsoQuickstart/BotConversationSsoQuickstart.csproj'
              name: 'bot-conversation-sso-quickstart'
              version: '6.0.x'           

            - project_path: 'samples/connector-todo-notification/csharp/TeamsToDoAppConnector.csproj'
              name: 'connector-todo-notification'
              version: '6.0.x'

            - project_path: 'samples/bot-adaptive-card-actions/csharp/AdaptiveCardActions/AdaptiveCardActions.csproj'
              name: 'bot-adaptive-card-actions'
              version: '6.0.x'
            
            - project_path: 'samples/bot-formatting-cards/csharp/BotFormattingCards/BotFormattingCards.csproj'
              name: 'bot-formatting-cards'
              version: '6.0.x'

            - project_path: 'samples/meeting-tabs/csharp/MeetingTabs/MeetingTabs.csproj'
              name: 'meeting-tabs'
              version: '6.0.x'
              
            - project_path: 'samples/bot-all-cards/csharp/BotAllCards/BotAllCards.csproj'
              name: 'bot-all-cards'
              version: '6.0.x'

            - project_path: 'samples/app-anonymous-users/csharp/AnonymousUsers.csproj'
              name: 'app-anonymous-users'
              version: '6.0.x'

            - project_path: 'samples/bot-sso-adaptivecard/csharp/BotSsoAdaptivecard/BotSsoAdaptivecard.csproj'
              name: 'bot-sso-adaptivecard'
              version: '6.0.x'

            - project_path: 'samples/meetings-app-icon-badging/csharp/AppIconBadgingInMeetings/AppIconBadgingInMeetings.csproj'
              name: 'meetings-app-icon-badging'
              version: '6.0.x'

            - project_path: 'samples/bot-tag-mention/csharp/TagMentionBot.csproj'
              name: 'bot-tag-mention'
              version: '6.0.x'

            - project_path: 'samples/msgext-unfurling-ac-loop-components/csharp/MsgextUnfurlingAcLoop.csproj'
              name: 'msgext-unfurling-ac-loop-components'
              version: '6.0.x'

            - project_path: 'samples/tab-meeting-transcript-recording/csharp/MeetingTranscriptRecording/MeetingTranscriptRecording.csproj'
              name: 'tab-meeting-transcript-recording'
              version: '6.0.x'

            - project_path: 'samples/sharepoint-tab-request-approval/csharp/TabRequestApproval/TabRequestApproval.csproj'
              name: 'sharepoint-embedded-tab-request-approval'
              version: '6.0.x'

            - project_path: 'samples/bot-configuration-app/csharp/Bot configuration/Bot Configuration.csproj'
              name: 'bot-configuration-app'
              version: '6.0.x'

            - project_path: 'samples/bot-configuration-app-auth/csharp/Bot configuration/Bot Configuration.csproj'
              name: 'bot-configuration-app-auth'
              version: '6.0.x'

            - project_path: 'samples/app-HR-talent/csharp/src/TeamsTalentMgmtAppV6.csproj'
              name: 'app-HR-talent'
              version: '6.0.x'
            
            - project_path: 'samples/app-complete-sample/csharp/AppCompleteSample/AppCompleteSample.csproj'
              name: 'app-complete-sample'
              version: '6.0.x'

            - project_path: 'samples/tab-meeting-auto-recording/csharp/MeetingAutoRecording/MeetingAutoRecording.csproj'
              name: 'tab-meeting-auto-recording'
              version: '6.0.x'
            
            - project_path: 'samples/tab-nested-auth/csharp/TabNestedAuth/TabNestedAuth.csproj'
              name: 'tab-nested-auth'
              version: '6.0.x'

      fail-fast: false
    name: Build All "${{ matrix.name }}" csharp
    steps:
      - uses: actions/checkout@v2

      - name: Set up .NET Core
        uses: actions/setup-dotnet@v1
        with:
          dotnet-version: "${{ matrix.version }}"
          include-prerelease: true

      - name: Build app
        run: dotnet build "${{ matrix.project_path }}" --configuration Release

  build-nodejs-samples:
    runs-on: windows-latest
    #Add project path, name and version as below for any new additions
    strategy:
      matrix:
        include:
            - project_path: 'samples/app-checkin-location/nodejs'
              name: 'app-checkin-location'
              version: '14.x'

            - project_path: 'samples/app-complete-auth/nodejs'
              name: 'app-complete-auth'
              version: '14.x'

            - project_path: 'samples/app-hello-world/nodejs'
              name: 'app-hello-world'
              version: '14.x'

            - project_path: 'samples/app-link-unfurling-in-share-to-teams/nodejs'
              name: 'app-link-unfurling-in-share-to-teams'
              version: '18.x'

            - project_path: 'samples/app-installation-using-qr-code/nodejs'
              name: 'app-installation-using-qr-code'
              version: '14.x'

            - project_path: 'samples/app-complete-sample/nodejs'
              name: 'app-complete-sample'
              version: '14.x'

            - project_path: 'samples/app-sso/nodejs'
              name: 'app-sso'
              version: '14.x'

            - project_path: 'samples/app-sso/nodejs/client'
              name: 'app-sso-client'
              version: '18.x'

            - project_path: 'samples/app-task-module/nodejs'
              name: 'app-task-module'
              version: '14.x'

            - project_path: 'samples/bot-archive-groupchat-messages/nodejs'
              name: 'bot-archive-groupchat-messages'
              version: '14.x'

            - project_path: 'samples/bot-daily-task-reminder/nodejs'
              name: 'bot-daily-task-reminder'
              version: '14.x'

            - project_path: 'samples/bot-join-team-using-qr-code/nodejs'
              name: 'bot-join-team-using-qr-code'
              version: '14.x'

            - project_path: 'samples/bot-people-picker-adaptive-card/nodejs'
              name: 'bot-people-picker-adaptive-card'
              version: '14.x'

            - project_path: 'samples/bot-receive-channel-messages-withRSC/nodejs'
              name: 'bot-receive-channel-messages-withRSC'
              version: '14.x'

            - project_path: 'samples/bot-request-approval/nodejs'
              name: 'bot-request-approval'
              version: '14.x'

            - project_path: 'samples/bot-sequential-flow-adaptive-cards/nodejs'
              name: 'bot-sequential-flow-adaptive-cards'
              version: '14.x'

            - project_path: 'samples/bot-sharepoint-file-viewer/nodejs'
              name: 'bot-sharepoint-file-viewer'
              version: '14.x'

            - project_path: 'samples/bot-type-ahead-search-adaptive-cards/nodejs'
              name: 'bot-type-ahead-search-adaptive-cards'
              version: '14.x'

            - project_path: 'samples/connector-generic/nodejs'
              name: 'connector-generic'
              version: '14.x'

            - project_path: 'samples/connector-github-notification/nodejs'
              name: 'connector-github-notification'
              version: '14.x'
            
            - project_path: 'samples/graph-activity-feed-broadcast/nodejs'
              name: 'graph-activity-feed-broadcast'
              version: '14.x'

            - project_path: 'samples/graph-activity-feed/nodejs'
              name: 'graph-activity-feed'
              version: '14.x'

            - project_path: 'samples/graph-app-installation-lifecycle/nodejs'
              name: 'graph-app-installation-lifecycle'
              version: '14.x'

            - project_path: 'samples/graph-appcatalog-lifecycle/nodejs'
              name: 'graph-appcatalog-lifecycle'
              version: '14.x'

            - project_path: 'samples/graph-change-notification/nodejs'
              name: 'graph-change-notification'
              version: '14.x'

            - project_path: 'samples/graph-channel-lifecycle/nodejs'
              name: 'graph-channel-lifecycle'
              version: '14.x'

            - project_path: 'samples/graph-chat-lifecycle/nodejs'
              name: 'graph-chat-lifecycle'
              version: '14.x'

            - project_path: 'samples/graph-proactive-installation/nodejs'
              name: 'graph-proactive-installation'
              version: '14.x'

            - project_path: 'samples/graph-rsc/nodejs'
              name: 'graph-rsc'
              version: '14.x'

            - project_path: 'samples/meetings-notification/nodejs'
              name: 'meetings-notification'
              version: '14.x'

            - project_path: 'samples/meetings-events/nodejs'
              name: 'meetings-events'
              version: '14.x'

            - project_path: 'samples/meetings-sidepanel/nodejs'
              name: 'meetings-sidepanel'
              version: '18.x'

            - project_path: 'samples/meetings-sidepanel/nodejs/ClientApp'
              name: 'meetings-sidepanel-clientapp'
              version: '18.x'

            - project_path: 'samples/meetings-stage-view/nodejs'
              name: 'meetings-stage-view'
              version: '14.x'
            
            - project_path: 'samples/meetings-stage-view/nodejs/ClientApp'
              name: 'meetings-stage-view-clientapp'
              version: '14.x'

            - project_path: 'samples/meetings-token-app/nodejs'
              name: 'meetings-token-app'
              version: '16.18.0'

            - project_path: 'samples/meeting-recruitment-app/nodejs/api'
              name: 'meeting-recruitment-app'
              version: '16.8.x'

            - project_path: 'samples/meeting-recruitment-app/nodejs'
              name: 'meeting-recruitment-app-clientapp'
              version: '16.8.x'

            - project_path: 'samples/msgext-message-reminder/nodejs'
              name: 'msgext-message-reminder'
              version: '14.x'

            - project_path: 'samples/tab-adaptive-cards/nodejs'
              name: 'tab-adaptive-cards'
              version: '14.x'

            - project_path: 'samples/tab-conversations/nodejs'
              name: 'tab-conversations'
              version: '14.x'

            - project_path: 'samples/tab-deeplink/nodejs'
              name: 'tab-deeplink'
              version: '14.x'

            - project_path: 'samples/tab-product-inspection/nodejs'
              name: 'tab-product-inspection'
              version: '14.x'

            - project_path: 'samples/tab-request-approval/nodejs'
              name: 'tab-request-approval'
              version: '14.x'

            - project_path: 'samples/tab-sso/nodejs'
              name: 'tab-sso'
              version: '14.x'

            - project_path: 'samples/tab-stage-view/nodejs'
              name: 'tab-stage-view'
              version: '14.x'

            - project_path: 'samples/tab-staggered-permission/nodejs'
              name: 'tab-staggered-permission'
              version: '14.x'

            - project_path: 'samples/meetings-live-code-interview/nodejs/api'
              name: 'meetings-live-code-interview'
              version: '14.x'

            - project_path: 'samples/msgext-search-sso-config/nodejs'
              name: 'msgext-search-sso-config'
              version: '14.x'

            - project_path: 'samples/bot-conversation-quickstart/js'
              name: 'bot-conversation-quickstart'
              version: '14.x'

            - project_path: 'samples/bot-release-management/nodejs'
              name: 'bot-release-management'
              version: '14.x'

            - project_path: 'samples/tab-people-picker/nodejs'
              name: 'tab-people-picker'
              version: '14.x'

            - project_path: 'samples/msgext-action-quickstart/js'
              name: 'msgext-action-quickstart'
              version: '14.x'

            - project_path: 'samples/msgext-search-quickstart/js'
              name: 'msgext-search-quickstart'
              version: '14.x'

            - project_path: 'samples/tab-channel-group-quickstart/js'
              name: 'tab-channel-group-quickstart'
              version: '14.x'

            - project_path: 'samples/tab-channel-group-quickstart/ts'
              name: 'tab-channel-group-quickstart'
              version: '14.x'

            - project_path: 'samples/tab-channel-group-sso-quickstart/js'
              name: 'tab-channel-group-sso-quickstart'
              version: '14.x'

            - project_path: 'samples/tab-channel-group-sso-quickstart/js/api-server'
              name: 'tab-channel-group-sso-quickstart-api-server'
              version: '14.x'

            - project_path: 'samples/tab-channel-group-sso-quickstart/ts'
              name: 'tab-channel-group-sso-quickstart'
              version: '14.x'

            - project_path: 'samples/tab-channel-group-sso-quickstart/ts/api-server'
              name: 'tab-channel-group-sso-quickstart'
              version: '14.x'

            - project_path: 'samples/tab-personal-quickstart/js'
              name: 'tab-personal-quickstart'
              version: '14.x'

            - project_path: 'samples/tab-personal-quickstart/ts'
              name: 'tab-personal-quickstart'
              version: '14.x'

            - project_path: 'samples/tab-personal-sso-quickstart/js'
              name: 'tab-personal-sso-quickstart'
              version: '18.x'

            - project_path: 'samples/tab-personal-sso-quickstart/js/api-server'
              name: 'tab-personal-sso-quickstart-api-server'
              version: '18.x'

            - project_path: 'samples/tab-personal-sso-quickstart/ts'
              name: 'tab-personal-sso-quickstart'
              version: '18.x'

            - project_path: 'samples/tab-personal-sso-quickstart/ts/api-server'
              name: 'tab-personal-sso-quickstart-api-server'
              version: '18.x'

            - project_path: 'samples/tab-graph-toolkit/nodejs'
              name: 'tab-graph-toolkit'
              version: '16.x'
            
            - project_path: 'samples/graph-meeting-notification/nodejs'
              name: 'graph-meeting-notification'
              version: '14.x'

            - project_path: 'samples/outgoing-webhook/nodejs'
              name: 'outgoing-webhook'
              version: '14.x'

            - project_path: 'samples/bot-proactive-messaging-teamsfx'
              name: 'bot-proactive-messaging-teamsfx'
              version: '18.x'              

            - project_path: 'samples/app-auth/nodejs'
              name: 'app-auth'
              version: '16.x'

            - project_path: 'samples/bot-conversation/nodejs'
              name: 'bot-conversation'
              version: '16.x'

            - project_path: 'samples/bot-conversation-sso-quickstart/js'
              name: 'bot-conversation-sso-quickstart'
              version: '16.x'

            - project_path: 'samples/bot-file-upload/nodejs'
              name: 'bot-file-upload'
              version: '16.x'

            - project_path: 'samples/bot-initiate-thread-in-channel/nodejs'
              name: 'bot-initiate-thread-in-channel'
              version: '16.x'

            - project_path: 'samples/bot-message-reaction/nodejs'
              name: 'bot-message-reaction'
              version: '16.x'

            - project_path: 'samples/bot-people-picker-adaptive-card/nodejs'
              name: 'bot-people-picker-adaptive-card'
              version: '16.x'

            - project_path: 'samples/bot-suggested-actions/nodejs'
              name: 'bot-suggested-actions'
              version: '16.x'

            - project_path: 'samples/bot-task-module/nodejs'
              name: 'bot-task-module'
              version: '18.x' 

            - project_path: 'samples/connector-todo-notification/nodejs'
              name: 'connector-todo-notification'
              version: '16.x' 

            - project_path: 'samples/graph-bulk-meetings/nodejs'
              name: 'graph-bulk-meetings'
              version: '16.x' 

            - project_path: 'samples/graph-bulk-meetings/nodejs/client'
              name: 'graph-bulk-meetings-client'
              version: '16.x' 

            - project_path: 'samples/graph-change-notification-team-channel/nodejs'
              name: 'graph-change-notification-team-channel'
              version: '16.x' 

            - project_path: 'samples/graph-change-notification-team-channel/nodejs/client'
              name: 'graph-change-notification-team-channel-client'
              version: '16.x' 

            - project_path: 'samples/graph-pinned-messages/nodejs'
              name: 'graph-pinned-messages'
              version: '16.x'

            - project_path: 'samples/graph-pinned-messages/nodejs/ClientApp'
              name: 'graph-pinned-messages-clientapp'
              version: '16.x'

            - project_path: 'samples/graph-teams-tag/nodejs'
              name: 'graph-teams-tag'
              version: '16.x'

            - project_path: 'samples/graph-teams-tag/nodejs/client'
              name: 'graph-teams-tag-client'
              version: '16.x'

            - project_path: 'samples/incoming-webhook/nodejs/ClientApp'
              name: 'incoming-webhook-client-app'
              version: '16.x'

            - project_path: 'samples/incoming-webhook/nodejs/api'
              name: 'incoming-webhook-server-apis'
              version: '16.x'

            - project_path: 'samples/meetings-attendance-report/nodejs'
              name: 'meetings-attendance-report'
              version: '16.x'

            - project_path: 'samples/meetings-context-app/nodejs/client'
              name: 'meetings-context-app-client'
              version: '16.x'

            - project_path: 'samples/meetings-context-app/nodejs/server'
              name: 'meetings-context-app-server'
              version: '16.x'

            - project_path: 'samples/meetings-details-tab/nodejs'
              name: 'meetings-details-tab'
              version: '16.x'

            - project_path: 'samples/meetings-live-caption/nodejs'
              name: 'meetings-live-caption'
              version: '16.x'

            - project_path: 'samples/meetings-transcription/nodejs'
              name: 'meetings-transcription'
              version: '16.x'

            - project_path: 'samples/msgext-action-preview/nodejs'
              name: 'msgext-action-preview'
              version: '16.x'

            - project_path: 'samples/msgext-action/nodejs'
              name: 'msgext-action'
              version: '16.x'

            - project_path: 'samples/msgext-link-unfurling/nodejs'
              name: 'msgext-link-unfurling'
              version: '16.x'

            - project_path: 'samples/msgext-search/nodejs'
              name: 'msgext-search'
              version: '16.x'

            - project_path: 'samples/tab-app-monetization/nodejs/ClientApp'
              name: 'tab-app-monetization'
              version: '16.x'

            - project_path: 'samples/tab-device-permissions/nodejs'
              name: 'tab-device-permissions'
              version: '16.x'
            
            - project_path: 'samples/tab-channel-context/nodejs'
              name: 'tab-channel-context'  
              version: '16.x'
            
            - project_path: 'samples/meetings-audio-state/nodejs'
              name: 'meetings-audio-state'
              version: '16.x'

            - project_path: 'samples/app-localization/nodejs/client'
              name: 'app-localization'
              version: '16.x'
              
            - project_path: 'samples/tab-ui-templates/ts'
              name: 'tab-ui-templates'
              version: '18.x'

            - project_path: 'samples/bot-adaptive-card-actions/nodejs'
              name: 'bot-adaptive-card-actions'
              version: '18.x'
            
            - project_path: 'samples/tab-navbar-menu/ts'
              name: 'tab-navbar-menu'
              version: '16.x'
            
            - project_path: 'samples/bot-formatting-cards/nodejs'
              name: 'bot-formatting-cards'
              version: '18.x'

            - project_path: 'samples/meeting-tabs/nodejs'
              name: 'meeting-tabs'
              version: '18.x'

            - project_path: 'samples/bot-all-cards/nodejs'
              name: 'bot-all-cards'
              version: '18.x'

            - project_path: 'samples/app-cache-meetings/nodejs'
              name: 'app-cache-meetings'
              version: '18.x'

            - project_path: 'samples/app-anonymous-users/nodejs/ClientApp'
              name: 'app-anonymous-users-clientapp'
              version: '18.x'

            - project_path: 'samples/app-anonymous-users/nodejs'
              name: 'app-anonymous-users-api'
              version: '18.x'

            - project_path: 'samples/bot-sso-adaptivecard/nodejs'
              name: 'bot-sso-adaptivecard'
              version: '18.x'
            
            - project_path: 'samples/bot-teams-authentication/nodejs'
              name: 'bot-teams-authentication'
              version: '18.x'

            - project_path: 'samples/meetings-app-icon-badging/nodejs'
              name: 'meetings-app-icon-badging'
              version: '18.x'

            - project_path: 'samples/tab-multi-hub/ts/api-server'
              name: 'tab-multi-hub-api-server'
              version: '18.x'

            - project_path: 'samples/tab-multi-hub/ts'
              name: 'tab-multi-hub'
              version: '18.x'
            
            - project_path: 'samples/msgext-unfurling-ac-loop-components/nodejs'
              name: 'msgext-unfurling-ac-loop-components'
              version: '18.x'

            - project_path: 'samples/bot-ai-enterprise-search/nodejs'
              name: 'bot-ai-enterprise-search'
              version: '18.x'

            - project_path: 'samples/msgext-ai-sentiment-analysis/nodejs'
              name: 'msgext-ai-sentiment-analysis'
              version: '18.x'
            
            - project_path: 'samples/bot-configuration-app/nodejs'
              name: 'bot-configuration-app'
              version: '18.x'

            - project_path: 'samples/bot-configuration-app-auth/nodejs'
              name: 'bot-configuration-app-auth'
              version: '18.x'

            - project_path: 'samples/tab-add-in-combined/nodejs'
              name: 'tab-add-in-combined'
              version: '18.x'

            - project_path: 'samples/tab-meeting-transcript-recording/nodejs'
              name: 'tab-meeting-transcript-recording'
              version: '18.x'

            - project_path: 'samples/tab-meeting-transcript-recording/nodejs/api-server'
              name: 'tab-meeting-transcript-recording-api-server'
              version: '18.x'
              
            - project_path: 'samples/bot-tag-mention/nodejs'
              name: 'bot-tag-mention-nodejs'

            - project_path: 'samples/m365-actions-preview/nodejs/tabs'
              name: 'm365-actions-preview'
              version: '18.x'

            - project_path: 'samples/m365-actions-preview/nodejs/api'
              name: 'm365-actions-preview-api'
              version: '18.x'

<<<<<<< HEAD
            - project_path: 'samples/bot-commands-menu/nodejs'
              name: 'bot-commands-menu'
=======
            - project_path: 'samples/bot-feed-members/nodejs'
              name: 'bot-feed-members'
              version: '18.x'

            - project_path: 'samples/graph-rsc-helper/nodejs'
              name: 'graph-rsc-helper'
              version: '18.x'

            - project_path: 'samples/tab-nested-auth/nodejs'
              name: 'tab-nested-auth'
>>>>>>> 1390b1a8
              version: '18.x'

      fail-fast: false
    name: Build all "${{ matrix.name }}" nodejs
    defaults:
      run:
        working-directory: "${{ matrix.project_path }}"
    steps:
      - uses: actions/checkout@v2

      - name: Set up Node.js version
        uses: actions/setup-node@v1
        with:
          node-version: "${{ matrix.version }}"

      - name: npm install, build, and test
        run: |
          npm install
          npm run build

  build-java-samples:
    runs-on: windows-latest
    #Add project path, name and version as below for any new additions
    strategy:
      matrix:
        include:
            - project_path: 'samples/bot-conversation/java'
              name: 'bot-conversation'
              version: '18'

            - project_path: 'samples/bot-message-reaction/java'
              name: 'bot-message-reaction'
              version: '18'

            - project_path: 'samples/bot-teams-authentication/java'
              name: 'bot-teams-authentication'
              version: '18'

            - project_path: 'samples/bot-file-upload/java'
              name: 'bot-file-upload'
              version: '18'   

            - project_path: 'samples/bot-task-module/java'
              name: 'bot-task-module'
              version: '18'

            - project_path: 'samples/bot-initiate-thread-in-channel/java'
              name: 'bot-initiate-thread-in-channel'
              version: '18'

            - project_path: 'samples/msgext-search/java'
              name: 'msgext-search'
              version: '18'

            - project_path: 'samples/msgext-action/java'
              name: 'msgext-action'
              version: '18'  

            - project_path: 'samples/msgext-action-preview/java'
              name: 'msgext-action-preview'
              version: '18'

            - project_path: 'samples/msgext-link-unfurling/java'
              name: 'msgext-link-unfurling'
              version: '18' 

      fail-fast: false
    name: Build all "${{ matrix.name }}" java
    defaults:
      run:
        working-directory: "${{ matrix.project_path }}"
    steps:
      - uses: actions/checkout@v2

      - name: Set up JDK 18 version
        uses: actions/setup-java@v2
        with:
          java-version: "${{ matrix.version }}"
          distribution: 'adopt'

      - name: Build with Maven
        run: mvn --batch-mode --update-snapshots package

  build-python-samples:
    runs-on: windows-latest
    #Add project path, name and version as below for any new additions
    strategy:
      matrix:
        include:
            - project_path: 'samples/bot-conversation/python'
              name: 'bot-conversation'
              version: '3.10.x'

            - project_path: 'samples/bot-teams-authentication/python'
              name: 'bot-teams-authentication'
              version: '3.10.x'

            - project_path: 'samples/bot-file-upload/python'
              name: 'bot-file-upload'
              version: '3.10.x'

            - project_path: 'samples/bot-task-module/python'
              name: 'bot-task-module'
              version: '3.10.x'

            - project_path: 'samples/bot-initiate-thread-in-channel/python'
              name: 'bot-initiate-thread-in-channel'
              version: '3.10.x'

            - project_path: 'samples/msgext-search/python'
              name: 'msgext-search'
              version: '3.10.x'

            - project_path: 'samples/msgext-action/python'
              name: 'msgext-action'
              version: '3.10.x'

            - project_path: 'samples/msgext-action-preview/python'
              name: 'msgext-action-preview'
              version: '3.10.x'

            - project_path: 'samples/msgext-link-unfurling/python'
              name: 'msgext-link-unfurling'
              version: '3.10.x'
              
            - project_path: 'samples/msgext-search-auth-config/python'
              name: 'msgext-search-auth-config'
              version: '3.10.x'

      fail-fast: false
    name: Build all "${{ matrix.name }}" python
    defaults:
      run:
        working-directory: "${{ matrix.project_path }}"
    steps:
      - uses: actions/checkout@v2

      - name: Set up Python
        uses: actions/setup-python@v4
        with:
          python-version: "${{ matrix.version }}"
          cache: 'pip'
      - name: Install dependencies
        run: pip install -r requirements.txt<|MERGE_RESOLUTION|>--- conflicted
+++ resolved
@@ -1023,10 +1023,10 @@
               name: 'm365-actions-preview-api'
               version: '18.x'
 
-<<<<<<< HEAD
             - project_path: 'samples/bot-commands-menu/nodejs'
               name: 'bot-commands-menu'
-=======
+              version: '18.x'
+
             - project_path: 'samples/bot-feed-members/nodejs'
               name: 'bot-feed-members'
               version: '18.x'
@@ -1037,7 +1037,6 @@
 
             - project_path: 'samples/tab-nested-auth/nodejs'
               name: 'tab-nested-auth'
->>>>>>> 1390b1a8
               version: '18.x'
 
       fail-fast: false
