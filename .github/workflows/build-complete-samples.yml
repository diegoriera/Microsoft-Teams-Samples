# Docs for the Azure Web Apps Deploy action: https://github.com/Azure/webapps-deploy
# More GitHub Actions for Azure: https://github.com/Azure/actions

name: Build - All Samples
on:
  push:
    #Change the branch name to <<main>>
    #Change the path to the folder where your code resides. Any change here will start the activity. 
    branches:
      - main
    paths:
      - '**'
  workflow_dispatch:
env:
    CI: false
jobs:
  build-csharp-samples:
    runs-on: windows-latest
    #Add project path, name and project runtime version as below for any new additions
    strategy:
      matrix:
        include:
            - project_path: 'samples/meetings-events/csharp/MeetingEvents/MeetingEvents.csproj'
              name: 'meetings-events'
              version: '6.0.x'

            - project_path: 'samples/app-complete-auth/csharp/AppCompleteAuth/AppCompleteAuth.csproj'
              name: 'app-complete-auth'
              version: '6.0.x'

            - project_path: 'samples/app-hello-world/csharp/Microsoft.Teams.Samples.HelloWorld.Web/Microsoft.Teams.Samples.HelloWorld.Web.csproj'
              name: 'app-hello-world'
              version: '6.0.x'

            - project_path: 'samples/app-checkin-location/csharp/AppCheckinLocation/AppCheckinLocation.csproj'
              name: 'app-checkin-location'
              version: '6.0.x'

            - project_path: 'samples/app-installation-using-qr-code/csharp/QRAppInstallation/QRAppInstallation.csproj'
              name: 'app-installation-using-qr-code'
              version: '6.0.x'

            - project_path: 'samples/app-localization/csharp/Localization/Localization.csproj'
              name: 'app-localization'
              version: '6.0.x'

            - project_path: 'samples/app-sso/csharp/App SSO Sample/App SSO Sample.csproj'
              name: 'app-sso'
              version: '6.0.x'

            - project_path: 'samples/app-virtual-assistant/csharp/TeamsVirtualAssistant.csproj'
              name: 'app-virtual-assistant'
              version: '6.0.x'

            - project_path: 'samples/bot-archive-groupchat-messages/csharp/FetchGroupChatMessages/FetchGroupChatMessages.csproj'
              name: 'bot-archive-groupchat-messages'
              version: '6.0.x'

            - project_path: 'samples/bot-calling-meeting/csharp/Source/CallingBotSample/CallingBotSample.csproj'
              name: 'bot-calling-meeting'
              version: '6.0.x'

            - project_path: 'samples/bot-daily-task-reminder/csharp/BotDailyTaskReminder/BotDailyTaskReminder.csproj'
              name: 'bot-daily-task-reminder'
              version: '6.0.x'

            - project_path: 'samples/bot-join-team-using-qr-code/csharp/JoinTeamByQR/JoinTeamByQR.csproj'
              name: 'bot-join-team-using-qr-code'
              version: '6.0.x'

            - project_path: 'samples/bot-people-picker-adaptive-card/csharp/PeoplePicker/PeoplePicker.csproj'
              name: 'bot-people-picker-adaptive-card'
              version: '6.0.x'

            - project_path: 'samples/bot-receive-channel-messages-withRSC/csharp/ReceiveMessagesWithRSC/ReceiveMessagesWithRSC.csproj'
              name: 'bot-receive-channel-messages-withRSC'
              version: '6.0.x'

            - project_path: 'samples/bot-request-approval/csharp/BotRequestApproval/BotRequestApproval.csproj'
              name: 'bot-request-approval'
              version: '6.0.x'

            - project_path: 'samples/bot-sequential-flow-adaptive-cards/csharp/SequentialUserSpecificFlow/SequentialUserSpecificFlow.csproj'
              name: 'bot-sequential-flow-adaptive-cards'
              version: '6.0.x'

            - project_path: 'samples/bot-sharepoint-file-viewer/csharp/BotWithSharePointFileViewer/BotWithSharePointFileViewer.csproj'
              name: 'bot-sharepoint-file-viewer'
              version: '6.0.x'

            - project_path: 'samples/bot-sharepoint-list/csharp/SPListBot/SPListBot.csproj'
              name: 'bot-sharepoint-list'
              version: '6.0.x'

            - project_path: 'samples/bot-type-ahead-search-adaptive-cards/csharp/TypeaheadSearch/TypeaheadSearch.csproj'
              name: 'bot-type-ahead-search-adaptive-cards'
              version: '6.0.x'

            - project_path: 'samples/graph-activity-feed-broadcast/csharp/ActivityFeedBroadcast/ActivityFeedBroadcast.csproj'
              name: 'graph-activity-feed-broadcast'
              version: '6.0.x'

            - project_path: 'samples/graph-app-installation-lifecycle/csharp/AppInstallation/AppInstallation.csproj'
              name: 'graph-app-installation-lifecycle'
              version: '6.0.x'

            - project_path: 'samples/graph-appcatalog-lifecycle/csharp/AppCatalogSample/AppCatalogSample.csproj'
              name: 'graph-appcatalog-lifecycle'
              version: '6.0.x'

            - project_path: 'samples/graph-change-notification/csharp/ChangeNotification/ChangeNotification.csproj'
              name: 'graph-change-notification'
              version: '6.0.x'

            - project_path: 'samples/graph-channel-lifecycle/csharp/ChannelLifecycle/ChannelLifecycle.csproj'
              name: 'graph-channel-lifecycle'
              version: '6.0.x'

            - project_path: 'samples/graph-chat-lifecycle/csharp/ChatLifecycle/ChatLifecycle.csproj'
              name: 'graph-chat-lifecycle'
              version: '6.0.x'

            - project_path: 'samples/graph-rsc/csharp/RSCDemo/RSCDemo.csproj'
              name: 'graph-rsc'
              version: '6.0.x'

            - project_path: 'samples/meeting-recruitment-app/csharp/MeetingApp/MeetingApp.csproj'
              name: 'meeting-recruitment-app'
              version: '6.0.x'

            - project_path: 'samples/meetings-content-bubble/csharp/ContentBubble/Content Bubble Bot.csproj'
              name: 'meetings-content-bubble'
              version: '6.0.x'

            - project_path: 'samples/meetings-details-tab/csharp/DetailsTab/DetailsTab.csproj'
              name: 'meetings-details-tab'
              version: '6.0.x'

            - project_path: 'samples/meetings-live-code-interview/csharp/MeetingLiveCoding/MeetingLiveCoding.csproj'
              name: 'meetings-live-code-interview'
              version: '6.0.x'

            - project_path: 'samples/meetings-sidepanel/csharp/SidePanel/SidePanel.csproj'
              name: 'meetings-sidepanel'
              version: '6.0.x'

            - project_path: 'samples/meetings-stage-view/csharp/AppInMeeting/AppInMeeting.csproj'
              name: 'meetings-stage-view'
              version: '6.0.x'

            - project_path: 'samples/meetings-token-app/csharp/TokenApp.csproj'
              name: 'meetings-token-app'
              version: '6.0.x'

            - project_path: 'samples/msgext-link-unfurling-meeting/csharp/Source/Microsoft.Teams.Samples.LinkUnfurling.Web./Microsoft.Teams.Samples.LinkUnfurling.Web.csproj'
              name: 'msgext-link-unfurling-meeting'
              version: '6.0.x'

            - project_path: 'samples/msgext-link-unfurling-reddit/csharp/dotnet/RLU.csproj'
              name: 'msgext-link-unfurling-reddit'
              version: '6.0.x'

            - project_path: 'samples/msgext-link-unfurling-reddit/csharp/dotnet_user_auth/RLU.csproj'
              name: 'msgext-link-unfurling-reddit'
              version: '6.0.x'

            - project_path: 'samples/app-region-selection/csharp/RegionSectionApp/RegionSelectionApp.csproj'
              name: 'app-region-selection'
              version: '6.0.x'

            - project_path: 'samples/tab-adaptive-cards/csharp/TabWithAdpativeCardFlow/TabWithAdpativeCardFlow.csproj'
              name: 'tab-adaptive-cards'
              version: '6.0.x'

            - project_path: 'samples/tab-conversations/csharp/TabConversation/TabConversation.csproj'
              name: 'tab-conversations'
              version: '6.0.x'

            - project_path: 'samples/tab-product-inspection/csharp/ProductInspection/ProductInspection.csproj'
              name: 'tab-product-inspection'
              version: '6.0.x'

            - project_path: 'samples/tab-request-approval/csharp/TabRequestApproval/TabRequestApproval.csproj'
              name: 'tab-request-approval'
              version: '6.0.x'

            - project_path: 'samples/tab-staggered-permission/csharp/StaggeredPermission/StaggeredPermission.csproj'
              name: 'tab-staggered-permission'
              version: '6.0.x'

            - project_path: 'samples/msgext-message-reminder/csharp/MessagingExtensionReminder/MessagingExtensionReminder.csproj'
              name: 'msgext-message-reminder'
              version: '6.0.x'

            - project_path: 'samples/tab-channel-group-config-page-auth/csharp/ConfigTabAuthentication/TabAuthentication.csproj'
              name: 'tab-channel-group-config-page-auth'
              version: '6.0.x'

            - project_path: 'samples/tab-deeplink/csharp/DeepLinkBot/DeepLinkBot.csproj'
              name: 'tab-deeplink'
              version: '6.0.x'

            - project_path: 'samples/tab-graph-toolkit/csharp/TabGraphToolkit/TabGraphToolkit.csproj'
              name: 'tab-graph-toolkit'
              version: '6.0.x'

            - project_path: 'samples/tab-sso/csharp/TeamsTabSSO/TeamsTabSSO.csproj'
              name: 'tab-sso'
              version: '6.0.x'

            - project_path: 'samples/tab-stage-view/csharp/TabInStageView/TabInStageView.csproj'
              name: 'tab-stage-view'
              version: '6.0.x'

            - project_path: 'samples/bot-adaptivecards-user-specific-views/csharp/Microsoft.Teams.Samples.UserSpecificViews/Microsoft.Teams.Samples.UserSpecificViews.csproj'
              name: 'bot-adaptivecards-user-specific-views'
              version: '6.0.x'

            - project_path: 'samples/bot-proactive-messaging/csharp/proactive-cmd/msteams-app-proactivecmd.csproj'
              name: 'bot-proactive-messaging'
              version: '6.0.x'

            - project_path: 'samples/bot-release-management/csharp/ReleaseManagement/ReleaseManagement.csproj'
              name: 'bot-release-management'
              version: '6.0.x'

            - project_path: 'samples/tab-people-picker/csharp/TabPeoplePicker/TabPeoplePicker.csproj'
              name: 'tab-people-picker'
              version: '6.0.x'

            - project_path: 'samples/tab-personal/mvc-csharp/PersonalTabMVC.csproj'
              name: 'tab-personal'
              version: '6.0.x'

            - project_path: 'samples/tab-personal/razor-csharp/PersonalTab.csproj'
              name: 'tab-personal'
              version: '6.0.x'

            - project_path: 'samples/tab-personal-sso-quickstart/csharp_dotnetcore/PersonalTabSSO.csproj'
              name: 'tab-personal-sso-quickstart'
              version: '6.0.x'

            - project_path: 'samples/tab-channel-group/mvc-csharp/ChannelGroupTabMVC.csproj'
              name: 'tab-channel-group'
              version: '6.0.x'

            - project_path: 'samples/tab-channel-group/razor-csharp/channelGroupTab.csproj'
              name: 'tab-channel-group'
              version: '6.0.x'

            - project_path: 'samples/tab-channel-group-sso-quickstart/csharp_dotnetcore/GroupTabSSO.csproj'
              name: 'tab-channel-group-sso-quickstart'
              version: '6.0.x'

            - project_path: 'samples/graph-meeting-notification/csharp/MeetingNotification/MeetingNotification.csproj'
              name: 'graph-meeting-notification'
              version: '6.0.x'

            - project_path: 'samples/account-linking/csharp/Source/Microsoft.Teams.Samples.AccountLinking.Sample.csproj'
              name: 'account-linking'
              version: '6.0.x'
             
            - project_path: 'samples/bot-conversation/csharp/TeamsConversationBot.csproj'
              name: 'bot-conversation'
              version: '6.0.x'

            - project_path: 'samples/bot-file-upload/csharp/TeamsFileUpload.csproj'
              name: 'bot-file-upload'
              version: '6.0.x'

            - project_path: 'samples/bot-initiate-thread-in-channel/csharp/TeamsStartNewThreadInTeam.csproj'
              name: 'bot-initiate-thread-in-channel'
              version: '6.0.x'

            - project_path: 'samples/bot-message-reaction/csharp/MessageReaction.csproj'
              name: 'bot-message-reaction'
              version: '6.0.x'

            - project_path: 'samples/bot-suggested-actions/csharp/SuggestedActions/SuggestedActionsBot.csproj'
              name: 'bot-suggested-actions'
              version: '6.0.x'

            - project_path: 'samples/bot-task-module/csharp/TeamsTaskModule.csproj'
              name: 'bot-task-module'
              version: '6.0.x'

            - project_path: 'samples/bot-teams-authentication/csharp/TeamsAuth.csproj'
              name: 'bot-teams-authentication'
              version: '6.0.x'

            - project_path: 'samples/bot-teams-catering/csharp/Catering/Catering.csproj'
              name: 'bot-teams-catering'
              version: '6.0.x'

            - project_path: 'samples/graph-bulk-meetings/csharp/EventMeeting/EventMeeting.csproj'
              name: 'graph-bulk-meetings'
              version: '6.0.x' 

            - project_path: 'samples/graph-change-notification-team-channel/csharp/ChangeNotification/ChangeNotification.csproj'
              name: 'graph-change-notification-team-channel'
              version: '6.0.x' 

            - project_path: 'samples/graph-pinned-messages/csharp/GraphPinnedMessage/GraphPinnedMessage.csproj'
              name: 'graph-pinned-messages'
              version: '6.0.x'

            - project_path: 'samples/graph-teams-tag/csharp/GraphTeamsTag/GraphTeamsTag.csproj'
              name: 'graph-teams-tag'
              version: '6.0.x'

            - project_path: 'samples/incoming-webhook/csharp/IncomingWebhook/IncomingWebhook.csproj'
              name: 'incoming-webhook'
              version: '6.0.x'

            - project_path: 'samples/meetings-attendance-report/csharp/MeetingAttendance/MeetingAttendance.csproj'
              name: 'meetings-attendance-report'
              version: '6.0.x'

            - project_path: 'samples/meetings-context-app/csharp/MeetingContextApp/MeetingContextApp.csproj'
              name: 'meetings-context-app'
              version: '6.0.x'

            - project_path: 'samples/meetings-live-caption/csharp/MeetingLiveCaption/MeetingLiveCaption.csproj'
              name: 'meetings-live-caption'
              version: '6.0.x'

            - project_path: 'samples/meetings-transcription/csharp/MeetingTranscription/MeetingTranscription.csproj'
              name: 'meetings-transcription'
              version: '6.0.x'

            - project_path: 'samples/meetings-share-to-stage-signing/csharp/Source/MeetingSigning.Domain.Tests/Microsoft.Teams.Samples.MeetingSigning.Domain.Tests.csproj'
              name: 'meetings-share-to-stage-signing'
              version: '6.0.x'

            - project_path: 'samples/meetings-share-to-stage-signing/csharp/Source/MeetingSigning.Domain/Microsoft.Teams.Samples.MeetingSigning.Domain.csproj'
              name: 'meetings-share-to-stage-signing'
              version: '6.0.x'

            - project_path: 'samples/meetings-share-to-stage-signing/csharp/Source/MeetingSigning.Infrastructure.Tests/Microsoft.Teams.Samples.MeetingSigning.Infrastructure.Tests.csproj'
              name: 'meetings-share-to-stage-signing'
              version: '6.0.x'
              
            - project_path: 'samples/meetings-share-to-stage-signing/csharp/Source/MeetingSigning.Infrastructure/Microsoft.Teams.Samples.MeetingSigning.Infrastructure.csproj'
              name: 'meetings-share-to-stage-signing'
              version: '6.0.x'

            - project_path: 'samples/meetings-share-to-stage-signing/csharp/Source/MeetingSigning.Web.Tests/Microsoft.Teams.Samples.MeetingSigning.Web.Tests.csproj'
              name: 'meetings-share-to-stage-signing'
              version: '6.0.x'

            - project_path: 'samples/meetings-share-to-stage-signing/csharp/Source/MeetingSigning.Web/Microsoft.Teams.Samples.MeetingSigning.Web.csproj'
              name: 'meetings-share-to-stage-signing'
              version: '6.0.x'

            - project_path: 'samples/msgext-action-preview/csharp/TeamsMessagingExtensionsActionPreview.csproj'
              name: 'msgext-action-preview'
              version: '6.0.x'

            - project_path: 'samples/msgext-action/csharp/TeamsMessagingExtensionsAction.csproj'
              name: 'msgext-action'
              version: '6.0.x'

            - project_path: 'samples/msgext-link-unfurling/csharp/TeamsLinkUnfurling.csproj'
              name: 'msgext-link-unfurling'
              version: '6.0.x'

            - project_path: 'samples/msgext-search-auth-config/csharp/TeamsMessagingExtensionsSearchAuthConfig.csproj'
              name: 'msgext-search-auth-config'
              version: '6.0.x'

            - project_path: 'samples/msgext-search/csharp/TeamsMessagingExtensionsSearch.csproj'
              name: 'msgext-search'
              version: '6.0.x'

            - project_path: 'samples/bot-tab-conversations/csharp/Source/ConversationalTabs.Web/Microsoft.Teams.Samples.ConversationalTabs.Web.csproj'
              name: 'bot-tab-conversations'
              version: '6.0.x'      
                    
            - project_path: 'samples/msteams-application-resourcehub/Source/microsoft-teams-apps-selfhelp/Microsoft.Teams.Apps.Selfhelp.csproj'
              name: 'msteams-application-resourcehub'
              version: '6.0.x' 

            - project_path: 'samples/outgoing-webhook/csharp/WebhookSampleBot.csproj'
              name: 'outgoing-webhook'
              version: '6.0.x' 

            - project_path: 'samples/msteams-application-qbot/Source/Microsoft.Teams.App.Domain/Microsoft.Teams.Apps.QBot.Domain.csproj'
              name: 'msteams-application-qbot'
              version: '2.0'

            - project_path: 'samples/msteams-application-qbot/Source/Microsoft.Teams.Apps.QBot.Infrastructure/Microsoft.Teams.Apps.QBot.Infrastructure.csproj'
              name: 'msteams-application-qbot'
              version: '3.1'

            - project_path: 'samples/msteams-application-qbot/Source/Microsoft.Teams.Apps.QBot.Web/Microsoft.Teams.Apps.QBot.Web.csproj'
              name: 'msteams-application-qbot'
              version: '3.1'    

            - project_path: 'samples/graph-activity-feed/csharp/ActivityFeedNotification/TabActivityFeed.csproj'
              name: 'graph-activity-feed'
              version: '6.0.x' 

            - project_path: 'samples/graph-proactive-installation/csharp/ProactiveAppInstallation/ProactiveAppInstallation.csproj'
              name: 'graph-proactive-installation'
              version: '6.0.x' 

            - project_path: 'samples/bot-conversation-sso-quickstart/csharp_dotnetcore/BotConversationSsoQuickstart/BotConversationSsoQuickstart.csproj'
              name: 'bot-conversation-sso-quickstart'
              version: '6.0.x'           

            - project_path: 'samples/connector-todo-notification/csharp/TeamsToDoAppConnector.csproj'
              name: 'connector-todo-notification'
              version: '6.0.x'

            - project_path: 'samples/bot-adaptive-card-actions/csharp/AdaptiveCardActions/AdaptiveCardActions.csproj'
              name: 'bot-adaptive-card-actions'
              version: '6.0.x'

      fail-fast: false
    name: Build All "${{ matrix.name }}" csharp
    steps:
      - uses: actions/checkout@v2

      - name: Set up .NET Core
        uses: actions/setup-dotnet@v1
        with:
          dotnet-version: "${{ matrix.version }}"
          include-prerelease: true

      - name: Build app
        run: dotnet build "${{ matrix.project_path }}" --configuration Release

  build-dotnet-samples:
    runs-on: windows-latest
    #Add project path, name as below for any new additions
    strategy:
      matrix:
        include:
            - project_path: 'samples/app-complete-sample/csharp/template-bot-master-csharp.sln'
              name: 'app-complete-sample'

      fail-fast: false
    name: Build "${{ matrix.name }}" csharp
    steps:
      - uses: actions/checkout@v2

      - name: Setup MSBuild path
        uses: microsoft/setup-msbuild@v1.0.2

      - name: Setup NuGet
        uses: NuGet/setup-nuget@v1.0.5

      - name: Restore NuGet packages
        run: nuget restore ${{ matrix.project_path }}
      
      - name: Build
        run: msbuild ${{ matrix.project_path }} /p:Configuration=Release


  build-nodejs-samples:
    runs-on: windows-latest
    #Add project path, name and version as below for any new additions
    strategy:
      matrix:
        include:
            - project_path: 'samples/app-checkin-location/nodejs'
              name: 'app-checkin-location'
              version: '14.x'

            - project_path: 'samples/app-complete-auth/nodejs'
              name: 'app-complete-auth'
              version: '14.x'

            - project_path: 'samples/app-hello-world/nodejs'
              name: 'app-hello-world'
              version: '14.x'

            - project_path: 'samples/app-installation-using-qr-code/nodejs'
              name: 'app-installation-using-qr-code'
              version: '14.x'

            - project_path: 'samples/app-complete-sample/nodejs'
              name: 'app-complete-sample'
              version: '14.x'

            - project_path: 'samples/app-sso/nodejs'
              name: 'app-sso'
              version: '14.x'

            - project_path: 'samples/app-task-module/nodejs'
              name: 'app-task-module'
              version: '14.x'

            - project_path: 'samples/bot-archive-groupchat-messages/nodejs'
              name: 'bot-archive-groupchat-messages'
              version: '14.x'

            - project_path: 'samples/bot-daily-task-reminder/nodejs'
              name: 'bot-daily-task-reminder'
              version: '14.x'

            - project_path: 'samples/bot-join-team-using-qr-code/nodejs'
              name: 'bot-join-team-using-qr-code'
              version: '14.x'

            - project_path: 'samples/bot-people-picker-adaptive-card/nodejs'
              name: 'bot-people-picker-adaptive-card'
              version: '14.x'

            - project_path: 'samples/bot-receive-channel-messages-withRSC/nodejs'
              name: 'bot-receive-channel-messages-withRSC'
              version: '14.x'

            - project_path: 'samples/bot-request-approval/nodejs'
              name: 'bot-request-approval'
              version: '14.x'

            - project_path: 'samples/bot-sequential-flow-adaptive-cards/nodejs'
              name: 'bot-sequential-flow-adaptive-cards'
              version: '14.x'

            - project_path: 'samples/bot-sharepoint-file-viewer/nodejs'
              name: 'bot-sharepoint-file-viewer'
              version: '14.x'

            - project_path: 'samples/bot-type-ahead-search-adaptive-cards/nodejs'
              name: 'bot-type-ahead-search-adaptive-cards'
              version: '14.x'

            - project_path: 'samples/connector-generic/nodejs'
              name: 'connector-generic'
              version: '14.x'

            - project_path: 'samples/connector-github-notification/nodejs'
              name: 'connector-github-notification'
              version: '14.x'
            
            - project_path: 'samples/graph-activity-feed-broadcast/nodejs'
              name: 'graph-activity-feed-broadcast'
              version: '14.x'

            - project_path: 'samples/graph-activity-feed/nodejs'
              name: 'graph-activity-feed'
              version: '14.x'

            - project_path: 'samples/graph-app-installation-lifecycle/nodejs'
              name: 'graph-app-installation-lifecycle'
              version: '14.x'

            - project_path: 'samples/graph-appcatalog-lifecycle/nodejs'
              name: 'graph-appcatalog-lifecycle'
              version: '14.x'

            - project_path: 'samples/graph-change-notification/nodejs'
              name: 'graph-change-notification'
              version: '14.x'

            - project_path: 'samples/graph-channel-lifecycle/nodejs'
              name: 'graph-channel-lifecycle'
              version: '14.x'

            - project_path: 'samples/graph-chat-lifecycle/nodejs'
              name: 'graph-chat-lifecycle'
              version: '14.x'

            - project_path: 'samples/graph-proactive-installation/nodejs'
              name: 'graph-proactive-installation'
              version: '14.x'

            - project_path: 'samples/graph-rsc/nodejs'
              name: 'graph-rsc'
              version: '14.x'

            - project_path: 'samples/meetings-content-bubble/nodejs'
              name: 'meetings-content-bubblek'
              version: '14.x'

            - project_path: 'samples/meetings-events/nodejs'
              name: 'meetings-events'
              version: '14.x'

            - project_path: 'samples/meetings-sidepanel/nodejs/server'
              name: 'meetings-sidepanel'
              version: '14.x'

            - project_path: 'samples/meetings-stage-view/nodejs'
              name: 'meetings-stage-view'
              version: '14.x'

            - project_path: 'samples/meetings-token-app/nodejs'
              name: 'meetings-token-app'
              version: '14.x'

            - project_path: 'samples/meeting-recruitment-app/nodejs/api'
              name: 'meeting-recruitment-app'
              version: '14.x'

            - project_path: 'samples/msgext-message-reminder/nodejs'
              name: 'msgext-message-reminder'
              version: '14.x'

            - project_path: 'samples/tab-adaptive-cards/nodejs'
              name: 'tab-adaptive-cards'
              version: '14.x'

            - project_path: 'samples/tab-conversations/nodejs'
              name: 'tab-conversations'
              version: '14.x'

            - project_path: 'samples/tab-deeplink/nodejs'
              name: 'tab-deeplink'
              version: '14.x'

            - project_path: 'samples/tab-product-inspection/nodejs'
              name: 'tab-product-inspection'
              version: '14.x'

            - project_path: 'samples/tab-request-approval/nodejs'
              name: 'tab-request-approval'
              version: '14.x'

            - project_path: 'samples/tab-sso/nodejs'
              name: 'tab-sso'
              version: '14.x'

            - project_path: 'samples/tab-stage-view/nodejs'
              name: 'tab-stage-view'
              version: '14.x'

            - project_path: 'samples/tab-staggered-permission/nodejs'
              name: 'tab-staggered-permission'
              version: '14.x'

            - project_path: 'samples/meetings-live-code-interview/nodejs/api'
              name: 'meetings-live-code-interview'
              version: '14.x'

            - project_path: 'samples/msgext-search-sso-config/nodejs'
              name: 'msgext-search-sso-config'
              version: '14.x'

            - project_path: 'samples/bot-conversation-quickstart/js'
              name: 'bot-conversation-quickstart'
              version: '14.x'

            - project_path: 'samples/bot-release-management/nodejs'
              name: 'bot-release-management'
              version: '14.x'

            - project_path: 'samples/tab-people-picker/nodejs'
              name: 'tab-people-picker'
              version: '14.x'

            - project_path: 'samples/msgext-action-quickstart/js'
              name: 'msgext-action-quickstart'
              version: '14.x'

            - project_path: 'samples/msgext-search-quickstart/js'
              name: 'msgext-search-quickstart'
              version: '14.x'

            - project_path: 'samples/tab-channel-group-quickstart/js'
              name: 'tab-channel-group-quickstart'
              version: '14.x'

            - project_path: 'samples/tab-channel-group-quickstart/ts'
              name: 'tab-channel-group-quickstart'
              version: '14.x'

            - project_path: 'samples/tab-channel-group-sso-quickstart/js'
              name: 'tab-channel-group-sso-quickstart'
              version: '14.x'

            - project_path: 'samples/tab-channel-group-sso-quickstart/ts'
              name: 'tab-channel-group-sso-quickstart'
              version: '14.x'

            - project_path: 'samples/tab-personal-quickstart/js'
              name: 'tab-personal-quickstart'
              version: '14.x'

            - project_path: 'samples/tab-personal-quickstart/ts'
              name: 'tab-personal-quickstart'
              version: '14.x'

            - project_path: 'samples/tab-personal-sso-quickstart/js'
              name: 'tab-personal-sso-quickstart'
              version: '14.x'

            - project_path: 'samples/tab-personal-sso-quickstart/ts'
              name: 'tab-personal-sso-quickstart'
              version: '14.x'

            - project_path: 'samples/tab-graph-toolkit/nodejs'
              name: 'tab-graph-toolkit'
              version: '14.x'
            
            - project_path: 'samples/graph-meeting-notification/nodejs'
              name: 'graph-meeting-notification'
              version: '14.x'

            - project_path: 'samples/outgoing-webhook/nodejs'
              name: 'outgoing-webhook'
              version: '14.x'

            - project_path: 'samples/bot-proactive-messaging-teamsfx'
              name: 'bot-proactive-messaging-teamsfx'
              version: '14.x'              

            - project_path: 'samples/app-auth/nodejs'
              name: 'app-auth'
              version: '16.x'

            - project_path: 'samples/bot-conversation/nodejs'
              name: 'bot-conversation'
              version: '16.x'

            - project_path: 'samples/bot-conversation-sso-quickstart/js'
              name: 'bot-conversation-sso-quickstart'
              version: '16.x'

            - project_path: 'samples/bot-file-upload/nodejs'
              name: 'bot-file-upload'
              version: '16.x'

            - project_path: 'samples/bot-initiate-thread-in-channel/nodejs'
              name: 'bot-initiate-thread-in-channel'
              version: '16.x'

            - project_path: 'samples/bot-message-reaction/nodejs'
              name: 'bot-message-reaction'
              version: '16.x'

            - project_path: 'samples/bot-people-picker-adaptive-card/nodejs'
              name: 'bot-people-picker-adaptive-card'
              version: '16.x'

            - project_path: 'samples/bot-suggested-actions/nodejs'
              name: 'bot-suggested-actions'
              version: '16.x'

            - project_path: 'samples/bot-task-module/nodejs'
              name: 'bot-task-module'
              version: '16.x' 

            - project_path: 'samples/connector-todo-notification/nodejs'
              name: 'connector-todo-notification'
              version: '16.x' 

            - project_path: 'samples/graph-bulk-meetings/nodejs'
              name: 'graph-bulk-meetings'
              version: '16.x' 

            - project_path: 'samples/graph-change-notification-team-channel/nodejs'
              name: 'graph-change-notification-team-channel'
              version: '16.x' 

            - project_path: 'samples/graph-pinned-messages/nodejs'
              name: 'graph-pinned-messages'
              version: '16.x'

            - project_path: 'samples/graph-teams-tag/nodejs'
              name: 'graph-teams-tag'
              version: '16.x'

            - project_path: 'samples/incoming-webhook/nodejs/ClientApp'
              name: 'incoming-webhook-client-app'
              version: '16.x'

            - project_path: 'samples/incoming-webhook/nodejs/api'
              name: 'incoming-webhook-server-apis'
              version: '16.x'

            - project_path: 'samples/meetings-attendance-report/nodejs'
              name: 'meetings-attendance-report'
              version: '16.x'

            - project_path: 'samples/meetings-context-app/nodejs/client'
              name: 'meetings-context-app-client'
              version: '16.x'

            - project_path: 'samples/meetings-context-app/nodejs/server'
              name: 'meetings-context-app-server'
              version: '16.x'

            - project_path: 'samples/meetings-details-tab/nodejs'
              name: 'meetings-details-tab'
              version: '16.x'

            - project_path: 'samples/meetings-live-caption/nodejs'
              name: 'meetings-live-caption'
              version: '16.x'

            - project_path: 'samples/meetings-transcription/nodejs'
              name: 'meetings-transcription'
              version: '16.x'

            - project_path: 'samples/msgext-action-preview/nodejs'
              name: 'msgext-action-preview'
              version: '16.x'

            - project_path: 'samples/msgext-action/nodejs'
              name: 'msgext-action'
              version: '16.x'

            - project_path: 'samples/msgext-link-unfurling/nodejs'
              name: 'msgext-link-unfurling'
              version: '16.x'

            - project_path: 'samples/msgext-search/nodejs'
              name: 'msgext-search'
              version: '16.x'

            - project_path: 'samples/tab-app-monetization/nodejs/ClientApp'
              name: 'tab-app-monetization'
              version: '16.x'

            - project_path: 'samples/tab-device-permissions/nodejs'
              name: 'tab-device-permissions'
              version: '16.x'
            
            - project_path: 'samples/tab-channel-context/nodejs'
              name: 'tab-channel-context'  
              version: '16.x'
            
            - project_path: 'samples/meetings-audio-state/nodejs'
              name: 'meetings-audio-state'
              version: '16.x'

            - project_path: 'samples/app-localization/nodejs/client'
              name: 'app-localization'
              version: '16.x'
              
            - project_path: 'samples/tab-ui-templates/ts'
              name: 'tab-ui-templates'
              version: '18.x'

<<<<<<< HEAD
            - project_path: 'samples/bot-adaptive-card-actions/nodejs'
              name: 'bot-adaptive-card-actions'
              version: '18.x'
            
=======
            - project_path: 'samples/tab-navbar-menu/ts'
              name: 'tab-navbar-menu'
              version: '16.x'
>>>>>>> 073662f4

      fail-fast: false
    name: Build all "${{ matrix.name }}" nodejs
    defaults:
      run:
        working-directory: "${{ matrix.project_path }}"
    steps:
      - uses: actions/checkout@v2

      - name: Set up Node.js version
        uses: actions/setup-node@v1
        with:
          node-version: "${{ matrix.version }}"

      - name: npm install, build, and test
        run: |
          npm install
          npm run build --if-present

  build-java-samples:
    runs-on: windows-latest
    #Add project path, name and version as below for any new additions
    strategy:
      matrix:
        include:
            - project_path: 'samples/bot-conversation/java'
              name: 'bot-conversation'
              version: '18'

            - project_path: 'samples/bot-message-reaction/java'
              name: 'bot-message-reaction'
              version: '18'

            - project_path: 'samples/bot-teams-authentication/java'
              name: 'bot-teams-authentication'
              version: '18'

            - project_path: 'samples/bot-file-upload/java'
              name: 'bot-file-upload'
              version: '18'   

            - project_path: 'samples/bot-task-module/java'
              name: 'bot-task-module'
              version: '18'

            - project_path: 'samples/bot-initiate-thread-in-channel/java'
              name: 'bot-initiate-thread-in-channel'
              version: '18'

            - project_path: 'samples/msgext-search/java'
              name: 'msgext-search'
              version: '18'

            - project_path: 'samples/msgext-action/java'
              name: 'msgext-action'
              version: '18'  

            - project_path: 'samples/msgext-action-preview/java'
              name: 'msgext-action-preview'
              version: '18'

            - project_path: 'samples/msgext-link-unfurling/java'
              name: 'msgext-link-unfurling'
              version: '18' 

      fail-fast: false
    name: Build all "${{ matrix.name }}" java
    defaults:
      run:
        working-directory: "${{ matrix.project_path }}"
    steps:
      - uses: actions/checkout@v2

      - name: Set up JDK 18 version
        uses: actions/setup-java@v2
        with:
          java-version: "${{ matrix.version }}"
          distribution: 'adopt'

      - name: Build with Maven
        run: mvn --batch-mode --update-snapshots package

  build-python-samples:
    runs-on: windows-latest
    #Add project path, name and version as below for any new additions
    strategy:
      matrix:
        include:
            - project_path: 'samples/bot-conversation/python'
              name: 'bot-conversation'
              version: '3.10.x'

            - project_path: 'samples/bot-teams-authentication/python'
              name: 'bot-teams-authentication'
              version: '3.10.x'

            - project_path: 'samples/bot-file-upload/python'
              name: 'bot-file-upload'
              version: '3.10.x'

            - project_path: 'samples/bot-task-module/python'
              name: 'bot-task-module'
              version: '3.10.x'

            - project_path: 'samples/bot-initiate-thread-in-channel/python'
              name: 'bot-initiate-thread-in-channel'
              version: '3.10.x'

            - project_path: 'samples/msgext-search/python'
              name: 'msgext-search'
              version: '3.10.x'

            - project_path: 'samples/msgext-action/python'
              name: 'msgext-action'
              version: '3.10.x'

            - project_path: 'samples/msgext-action-preview/python'
              name: 'msgext-action-preview'
              version: '3.10.x'

            - project_path: 'samples/msgext-link-unfurling/python'
              name: 'msgext-link-unfurling'
              version: '3.10.x'
              
            - project_path: 'samples/msgext-search-auth-config/python'
              name: 'msgext-search-auth-config'
              version: '3.10.x'

      fail-fast: false
    name: Build all "${{ matrix.name }}" python
    defaults:
      run:
        working-directory: "${{ matrix.project_path }}"
    steps:
      - uses: actions/checkout@v2

      - name: Set up Python
        uses: actions/setup-python@v4
        with:
          python-version: "${{ matrix.version }}"
          cache: 'pip'
      - name: Install dependencies
        run: pip install -r requirements.txt<|MERGE_RESOLUTION|>--- conflicted
+++ resolved
@@ -835,16 +835,13 @@
               name: 'tab-ui-templates'
               version: '18.x'
 
-<<<<<<< HEAD
             - project_path: 'samples/bot-adaptive-card-actions/nodejs'
               name: 'bot-adaptive-card-actions'
               version: '18.x'
             
-=======
             - project_path: 'samples/tab-navbar-menu/ts'
               name: 'tab-navbar-menu'
               version: '16.x'
->>>>>>> 073662f4
 
       fail-fast: false
     name: Build all "${{ matrix.name }}" nodejs
