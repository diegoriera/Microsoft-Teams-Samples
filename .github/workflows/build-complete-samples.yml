--- conflicted
+++ resolved
@@ -460,16 +460,14 @@
               name: 'sharepoint-embedded-tab-request-approval'
               version: '6.0.x'
 
-<<<<<<< HEAD
             - project_path: 'samples/bot-configuration-app/csharp/Bot configuration/Bot Configuration.csproj'
               name: 'bot-configuration-app'
               version: '6.0.x'
-=======
+
             - project_path: 'samples/app-HR-talent/csharp/src/TeamsTalentMgmtAppV6.csproj'
               name: 'app-HR-talent'
               version: '6.0.x'
 
->>>>>>> 66b86fba
       fail-fast: false
     name: Build All "${{ matrix.name }}" csharp
     steps:
