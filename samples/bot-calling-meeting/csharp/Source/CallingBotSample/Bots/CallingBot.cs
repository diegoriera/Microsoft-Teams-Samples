// Copyright (c) Microsoft Corporation. All rights reserved.
// Licensed under the MIT license. See LICENSE file in the project root for full license information.

using System;
using System.Linq;
using System.Net;
using System.Threading.Tasks;
using CallingBotSample.Authentication;
using CallingBotSample.Options;
using CallingBotSample.Services.MicrosoftGraph;
using CallingBotSample.Services.TeamsRecordingService;
using CallingBotSample.Utility;
using CallingMeetingBot.Extenstions;
using Microsoft.AspNetCore.Http;
using Microsoft.Bot.Builder;
using Microsoft.Extensions.Caching.Memory;
using Microsoft.Extensions.Logging;
using Microsoft.Extensions.Options;
using Microsoft.Graph;
using Microsoft.Graph.Communications.Client.Authentication;
using Microsoft.Graph.Communications.Common.Telemetry;
using Microsoft.Graph.Communications.Core.Notifications;
using Microsoft.Graph.Communications.Core.Serialization;

namespace CallingBotSample.Bots
{
    public class CallingBot : ActivityHandler
    {
        // TODO: What does GraphLogger provide?
        private readonly IGraphLogger graphLogger;
        private readonly IRequestAuthenticationProvider authenticationProvider;
        private readonly INotificationProcessor notificationProcessor;
        private readonly CommsSerializer serializer;
        private readonly BotOptions botOptions;
        private readonly ICallService callService;
        private readonly AudioRecordingConstants audioRecordingConstants;
        private readonly ITeamsRecordingService teamsRecordingService;
        private readonly IMemoryCache callBotCache;
        private readonly ITeamsRecordingService teamsRecordingService;
        private readonly ILogger<CallingBot> logger;

        public CallingBot(
        ICallService callService,
        AudioRecordingConstants audioRecordingConstants,
        ITeamsRecordingService teamsRecordingService,
        IGraphLogger graphLogger,
        IMemoryCache callBotCache,
        IOptions<BotOptions> botOptions,
        ILogger<CallingBot> logger)
        {
            this.botOptions = botOptions.Value;
            this.callService = callService;
            this.audioRecordingConstants = audioRecordingConstants;
            this.teamsRecordingService = teamsRecordingService;
            this.graphLogger = graphLogger;
            this.callBotCache = callBotCache;
            this.logger = logger;

            var name = this.GetType().Assembly.GetName().Name;
            authenticationProvider = new AuthenticationProvider(name, this.botOptions.AppId, this.botOptions.AppSecret, graphLogger);

            serializer = new CommsSerializer();
            notificationProcessor = new NotificationProcessor(serializer);
            notificationProcessor.OnNotificationReceived += this.NotificationProcessor_OnNotificationReceived;
        }

        /// <summary>
        /// Process "/callback" notifications asynchronously.
        /// </summary>
        /// <param name="request"></param>
        /// <param name="response"></param>
        /// <returns></returns>
        public async Task ProcessNotificationAsync(
            HttpRequest request,
            HttpResponse response)
        {
            try
            {
                var httpRequest = request.CreateRequestMessage();
                var results = await authenticationProvider.ValidateInboundRequestAsync(httpRequest).ConfigureAwait(false);
                if (results.IsValid)
                {
                    var httpResponse = await notificationProcessor.ProcessNotificationAsync(httpRequest).ConfigureAwait(false);
                    await httpResponse.CreateHttpResponseAsync(response).ConfigureAwait(false);
                }
                else
                {
                    response.StatusCode = StatusCodes.Status403Forbidden;
                }
            }
            catch (Exception e)
            {
                response.StatusCode = (int)HttpStatusCode.InternalServerError;
                await response.WriteAsync(e.ToString()).ConfigureAwait(false);
            }
        }

        private void NotificationProcessor_OnNotificationReceived(NotificationEventArgs args)
        {
            _ = NotificationProcessor_OnNotificationReceivedAsync(args).ForgetAndLogExceptionAsync(
              graphLogger,
              $"Error processing notification {args.Notification.ResourceUrl} with scenario {args.ScenarioId}");
        }

        private async Task NotificationProcessor_OnNotificationReceivedAsync(NotificationEventArgs args)
        {
            // Should look to run async as not to block subsequent notifications.
            // https://microsoftgraph.github.io/microsoft-graph-comms-samples/docs/articles/index.html#answer-incoming-call-with-service-hosted-media

            graphLogger.CorrelationId = args.ScenarioId;
            var callId = GetCallIdFromNotification(args);

            if (args.ResourceData is Call call)
            {

                if (args.ChangeType == ChangeType.Created && call.State == CallState.Incoming)
                {
                    await callService.Answer(callId, audioRecordingConstants.Speech, audioRecordingConstants.PleaseRecordYourMessage);
                }
                else if (
                    args.ChangeType == ChangeType.Updated
                    && call.State == CallState.Established)
                {
                    // Some scenarios fire two CallState.Established events. The use of a cache ensures we only play the prompt once on meeting join
                    string key = $"{callId}:established";
                    if (!callBotCache.Get<bool>(key))
                    {
                        callBotCache.Set(key, true);
<<<<<<< HEAD
                        await callService.Record(callId, audioRecordingConstants.PleaseRecordYourMessage);
=======
                        await callService.Record(callId, audioRecordingConstants.Speech);
>>>>>>> d563a613
                    }
                }
            }
            else if (args.ResourceData is RecordOperation recording)
            {
                if (recording.ResultInfo.Code >= 400)
                {
                    return;
                }

                var recordingLocation = await teamsRecordingService.DownloadRecording(recording.RecordingLocation, recording.RecordingAccessToken);

                await callService.PlayPrompt(
<<<<<<< HEAD
                    callId,
                    new MediaInfo
                    {
                        Uri = new Uri(botOptions.BotBaseUrl, recordingLocation).ToString(),
                        ResourceId = Guid.NewGuid().ToString(),
                    });
            }
            else if (args.ChangeType == ChangeType.Updated &&
                args.Notification.ResourceUrl.Contains("/participants") &&
                args.ResourceData is object[] objs)
            {
                string key = $"{callId}:atLeastOneUserJoined";
                Participant[] participants = Array.ConvertAll(objs, (object obj) => (Participant)obj);

                if (participants.Length > 0)
                {
                    bool atLeastOneUserJoined = callBotCache.Get<bool>(key);

                    if (!atLeastOneUserJoined && participants.Any(p => p.Info.Identity.User != null))
                    {
                        callBotCache.Set(key, true);
                    }

                    // If there is only one participant remaining, and it's this application, and at least one user has joined at some point, hang up
                    if (participants.Length == 1 &&
                        participants[0]?.Info?.Identity?.Application?.Id == botOptions.AppId &&
                        atLeastOneUserJoined)
                    {
                        await callService.HangUp(callId);
                        return;
                    }
                }
            }
            else if (args.ResourceData is RecordOperation recording)
            {
                if (recording.ResultInfo.Code >= 400)
                {
                    return;
                }

                var recordingLocation = await teamsRecordingService.DownloadRecording(recording.RecordingLocation, recording.RecordingAccessToken);

                await callService.PlayPrompt(
=======
>>>>>>> d563a613
                    GetCallIdFromNotification(args),
                    new MediaInfo
                    {
                        Uri = new Uri(botOptions.BotBaseUrl, recordingLocation).ToString(),
                        ResourceId = Guid.NewGuid().ToString(),
                    });
            }
        }

        private string GetCallIdFromNotification(NotificationEventArgs notificationArgs)
        {
            if (notificationArgs.ResourceData is CommsOperation operation && !string.IsNullOrEmpty(operation.ClientContext))
            {
                return operation.ClientContext;
            }

            // Resource URLs are in the format below, with the call id in the 3rd postion (position 0 will be empty)
            // #microsoft.graph.call: /communications/calls/<<call-id-as-guid>>
            // #microsoft.graph.recordOperation: /communications/calls/<<call-id-as-guid>>/operations/<<operation-id-as-guid>>
            return notificationArgs.Notification.ResourceUrl.Split('/')[3];
        }
    }
}<|MERGE_RESOLUTION|>--- conflicted
+++ resolved
@@ -126,11 +126,7 @@
                     if (!callBotCache.Get<bool>(key))
                     {
                         callBotCache.Set(key, true);
-<<<<<<< HEAD
                         await callService.Record(callId, audioRecordingConstants.PleaseRecordYourMessage);
-=======
-                        await callService.Record(callId, audioRecordingConstants.Speech);
->>>>>>> d563a613
                     }
                 }
             }
@@ -144,7 +140,6 @@
                 var recordingLocation = await teamsRecordingService.DownloadRecording(recording.RecordingLocation, recording.RecordingAccessToken);
 
                 await callService.PlayPrompt(
-<<<<<<< HEAD
                     callId,
                     new MediaInfo
                     {
@@ -178,25 +173,6 @@
                     }
                 }
             }
-            else if (args.ResourceData is RecordOperation recording)
-            {
-                if (recording.ResultInfo.Code >= 400)
-                {
-                    return;
-                }
-
-                var recordingLocation = await teamsRecordingService.DownloadRecording(recording.RecordingLocation, recording.RecordingAccessToken);
-
-                await callService.PlayPrompt(
-=======
->>>>>>> d563a613
-                    GetCallIdFromNotification(args),
-                    new MediaInfo
-                    {
-                        Uri = new Uri(botOptions.BotBaseUrl, recordingLocation).ToString(),
-                        ResourceId = Guid.NewGuid().ToString(),
-                    });
-            }
         }
 
         private string GetCallIdFromNotification(NotificationEventArgs notificationArgs)
