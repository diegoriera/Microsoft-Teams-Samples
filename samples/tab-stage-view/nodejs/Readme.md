--- conflicted
+++ resolved
@@ -126,12 +126,8 @@
    - `<<BASE-URL>>` with your application's base url, e.g. https://1234.ngrok-free.app
    - `<<YOUR-MICROSOFT-APP-ID>>` with the `MicrosoftAppId` received from AAD app registration in Azure portal.
    - `<<DOMAIN-NAME>>` with the ngrok URL or app hosted base url.
-   **Note:** If you want to test your app across multi hub like: Outlook/Office.com, please update the `manifest.json` in the `tab-stage-view\nodejs\appManifest_Hub` folder with the required values.
-<<<<<<< HEAD
-   - **Zip** up the contents of the `Manifest` folder to create a `Manifest.zip` or `appManifest_Hub` folder to create a `appManifest_Hub.zip`
-=======
-   - **Zip** up the contents of the `appManifest` folder to create a `Manifest.zip` or `appManifest_Hub` folder to create a `appManifest_Hub.zip`
->>>>>>> 70a1133e
+   **Note:** If you want to test your app across multi hub like: Outlook/Office.com, please update the `manifest.json` in the `tab-stage-view\nodejs\Manifest_Hub` folder with the required values.
+   - **Zip** up the contents of the `Manifest` folder to create a `Manifest.zip` or `Manifest_Hub` folder to create a `Manifest_Hub.zip`
    - **Upload** the `manifest.zip` to Teams (in the Apps view click "Upload a custom app")
          - Go to Microsoft Teams. From the lower left corner, select Apps
          - From the lower left corner, choose Upload a custom App
