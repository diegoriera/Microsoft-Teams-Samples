--- conflicted
+++ resolved
@@ -1,16 +1,7 @@
-<<<<<<< HEAD
 // index.js is used to setup and configure your bot
 
 // Import required packages
 const express = require("express");
-=======
-// Read botFilePath and botFileSecret from .env file.
-const path = require('path');
-const ENV_FILE = path.join(__dirname, '.env');
-require('dotenv').config({ path: ENV_FILE });
-
-const restify = require('restify');
->>>>>>> 005803ea
 
 // Import required bot services.
 // See https://aka.ms/bot-services to learn more about the different parts of a bot.
@@ -34,7 +25,6 @@
   credentialsFactory
 );
 
-<<<<<<< HEAD
 const adapter = new CloudAdapter(botFrameworkAuthentication);
 
 adapter.onTurnError = async (context, error) => {
@@ -78,33 +68,4 @@
   process.on(event, () => {
     server.close();
   });
-=======
-    // Send a trace activity, which will be displayed in Bot Framework Emulator.
-    await context.sendTraceActivity(
-        'OnTurnError Trace',
-        `${ error }`,
-        'https://www.botframework.com/schemas/error',
-        'TurnError'
-    );
-
-    // Send a message to the user.
-    await context.sendActivity('The bot encountered an error or bug.');
-    await context.sendActivity('To continue to run this bot, please fix the bot source code.');
-};
-
-// Create the main dialog.
-const memoryStorage = new MemoryStorage();
-const activityLog = new ActivityLog(memoryStorage);
-const bot = new MessageReactionBot(activityLog);
-
-// Create HTTP server.
-const server = restify.createServer();
-server.listen(process.env.port || process.env.PORT || 3978, function() {
-    console.log(`\n${ server.name } listening to ${ server.url }`);
-});
-
-// Listen for incoming requests.
-server.post('/api/messages', async (req, res) => {
-    await adapter.process(req, res, (context) => bot.run(context));
->>>>>>> 005803ea
 });