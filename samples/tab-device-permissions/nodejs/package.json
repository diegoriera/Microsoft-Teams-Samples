--- conflicted
+++ resolved
@@ -12,12 +12,8 @@
     "@testing-library/jest-dom": "^5.14.1",
     "@testing-library/react": "^11.2.7",
     "@testing-library/user-event": "^12.8.3",
-<<<<<<< HEAD
-    "@types/react": "^18.3.18",
-=======
     "@types/react": "^18.0.0",
     "@types/react-dom": "^18.0.0",
->>>>>>> 5eb8f83c
     "@types/react-router-dom": "^5.1.7",
     "fluentui-react-grid": "^1.0.0",
     "jquery": "^3.6.2",
