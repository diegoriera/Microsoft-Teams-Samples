--- conflicted
+++ resolved
@@ -54,14 +54,9 @@
           children={<CaptureImage />} writeKey={''}
         />
         {
-<<<<<<< HEAD
         // Commenting out this code as these API's are currently having bug.
 
         // <Segment
-=======
-        // Currently Teams js library support these API's in mobile client only. Commenting the code for refernece
-        //   <Segment
->>>>>>> 4a67ead9
         //   /* Component to Get/Show geo-Location */
         //   children={<GetGeoLocation />} writeKey={''}
         // />
@@ -70,30 +65,21 @@
         //   children={<CaptureAudio />} writeKey={''}
         // />
         }
-<<<<<<< HEAD
       </div>
-      {
-      //   <div>
-=======
-        
+      <div>
+         <Segment
+          /* Component to scan barcode */
+          children={<ScanBarCode />} writeKey={''}
+        />
+         <Segment
+          /* Component to capture video */
+          children={<CaptureVideo />} writeKey={''}
+        />
+         <Segment
+          /* Component to show selected people */
+          children={<PeoplePicker />} writeKey={''}
+        />
       </div>
-      {
-      // <div>
->>>>>>> 4a67ead9
-      //    <Segment
-      //     /* Component to scan barcode */
-      //     children={<ScanBarCode />} writeKey={''}
-      //   />
-      //    <Segment
-      //     /* Component to capture video */
-      //     children={<CaptureVideo />} writeKey={''}
-      //   />
-      //    <Segment
-      //     /* Component to show selected people */
-      //     children={<PeoplePicker />} writeKey={''}
-      //   />
-      // </div>
-      }
       </>
     }
     {isWeb &&
@@ -122,11 +108,8 @@
       <div className='Grid'>
       <Segment 
         /* Component to capture video in browser */
-        children={<CaptureVideoWeb />} writeKey={''}
-<<<<<<< HEAD
+        children={<CaptureVideoDesktop />} writeKey={''}
        
-=======
->>>>>>> 4a67ead9
       />
       </div>
       </>
