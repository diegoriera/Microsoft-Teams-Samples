﻿// <copyright file="GraphHelper.cs" company="Microsoft">
// Copyright (c) Microsoft. All rights reserved.
// </copyright>

namespace MeetingTranscription.Helpers
{
    using Microsoft.Extensions.Options;
    using Microsoft.Identity.Client;
    using MeetingTranscription.Models.Configuration;
    using System;
    using System.Collections.Generic;
    using System.Linq;
    using System.Net.Http.Headers;
    using System.Threading.Tasks;
    using System.Net.Http;
    using MeetingTranscription.Models;
    using Newtonsoft.Json.Linq;
<<<<<<< HEAD
    using Microsoft.Bot.Builder;
    using Microsoft.Bot.Builder.Teams;
    using Microsoft.Bot.Schema.Teams;
    using Microsoft.Bot.Schema;
=======
    using System.Net;
>>>>>>> 328c5fd5

    public class GraphHelper
    {
        /// <summary>
        /// Stores the Azure configuration values.
        /// </summary>
        private readonly IOptions<AzureSettings> azureSettings;

        /// <summary>
        /// Cache for user discovery to avoid repeated API calls.
        /// </summary>
        private static readonly Dictionary<string, string> UserCache = new Dictionary<string, string>();

        public GraphHelper(IOptions<AzureSettings> azureSettings)
        {
            this.azureSettings = azureSettings;
        }

        /// <summary>
        /// Gets application token.
        /// </summary>
        /// <returns>Application token.</returns>
        public async Task<string> GetToken()
        {
            // Validate configuration before attempting to get token
            if (string.IsNullOrEmpty(this.azureSettings.Value.MicrosoftAppId) || 
                this.azureSettings.Value.MicrosoftAppId.Contains("<<") ||
                string.IsNullOrEmpty(this.azureSettings.Value.MicrosoftAppPassword) || 
                this.azureSettings.Value.MicrosoftAppPassword.Contains("<<") ||
                string.IsNullOrEmpty(this.azureSettings.Value.MicrosoftAppTenantId) || 
                this.azureSettings.Value.MicrosoftAppTenantId.Contains("<<"))
            {
                throw new InvalidOperationException("Azure configuration values are missing or contain placeholder values. Please update appsettings.json with actual values.");
            }

            IConfidentialClientApplication app = ConfidentialClientApplicationBuilder.Create(this.azureSettings.Value.MicrosoftAppId)
                .WithClientSecret(this.azureSettings.Value.MicrosoftAppPassword)
                .WithAuthority($"https://login.microsoftonline.com/{this.azureSettings.Value.MicrosoftAppTenantId}")
                .WithRedirectUri("https://daemon")
                .Build();

            // TeamsAppInstallation.ReadWriteForChat.All Chat.Create User.Read.All TeamsAppInstallation.ReadWriteForChat.All
            string[] scopes = new string[] { "https://graph.microsoft.com/.default" };
            var result = await app.AcquireTokenForClient(scopes).ExecuteAsync();

            return result.AccessToken;
        }

        /// <summary>
        /// Get meeting transcripts using a specific user ID.
        /// </summary>
        /// <param name="meetingId">Meeting ID.</param>
        /// <param name="userId">User ID who has access to the meeting.</param>
        /// <returns>Meeting transcripts.</returns>
        public async Task<string> GetMeetingTranscriptionsAsync(string meetingId, string userId=null)
        {
            try
            {
<<<<<<< HEAD
                string accessToken = await GetToken();
                
                Console.WriteLine($"Attempting to get transcripts for meeting {meetingId} using user {userId}");
                
                var getAllTranscriptsEndpoint = $"{this.azureSettings.Value.GraphApiEndpoint}/users/{userId}/onlineMeetings/{meetingId}/transcripts";
=======
                // Validate input parameters
                if (string.IsNullOrEmpty(meetingId))
                {
                    Console.WriteLine("Meeting ID is null or empty");
                    return string.Empty;
                }

                // Validate configuration
                if (string.IsNullOrEmpty(this.azureSettings.Value.UserId) || 
                    this.azureSettings.Value.UserId.Contains("<<"))
                {
                    Console.WriteLine("UserId configuration is missing or contains placeholder values");
                    return string.Empty;
                }

                string access_Token = await GetToken();
                var getAllTranscriptsEndpoint = $"{this.azureSettings.Value.GraphApiEndpoint}/users/{this.azureSettings.Value.UserId}/onlineMeetings/{meetingId}/transcripts";
>>>>>>> 328c5fd5
                var getAllTranscriptReq = new HttpRequestMessage(HttpMethod.Get, getAllTranscriptsEndpoint);
                getAllTranscriptReq.Headers.Authorization = new AuthenticationHeaderValue("Bearer", accessToken);

                var client = new HttpClient();
                var response = await client.SendAsync(getAllTranscriptReq);

<<<<<<< HEAD
                if (!response.IsSuccessStatusCode)
                {
                    var errorContent = await response.Content.ReadAsStringAsync();
                    Console.WriteLine($"Failed to get transcripts: {response.StatusCode} - {errorContent}");
=======
                // Check if the response was successful
                if (!response.IsSuccessStatusCode)
                {
                    var errorContent = await response.Content.ReadAsStringAsync();
                    Console.WriteLine($"Graph API call failed with status {response.StatusCode}: {errorContent}");
>>>>>>> 328c5fd5
                    return string.Empty;
                }

                var content = await response.Content.ReadAsStringAsync();

<<<<<<< HEAD
=======
                // Validate content before parsing
                if (string.IsNullOrWhiteSpace(content))
                {
                    Console.WriteLine("Graph API returned empty content");
                    return string.Empty;
                }

                // Additional validation for JSON content
                if (!content.TrimStart().StartsWith("{") && !content.TrimStart().StartsWith("["))
                {
                    Console.WriteLine($"Graph API returned non-JSON content: {content}");
                    return string.Empty;
                }

                JObject jsonResponse;
                try
                {
                    jsonResponse = JObject.Parse(content);
                }
                catch (Newtonsoft.Json.JsonReaderException ex)
                {
                    Console.WriteLine($"Failed to parse JSON response: {ex.Message}. Content: {content}");
                    return string.Empty;
                }

                // Check if the response has the expected structure
                if (jsonResponse["value"] == null)
                {
                    Console.WriteLine($"Graph API response missing 'value' property. Response: {content}");
                    return string.Empty;
                }

                var transcripts = jsonResponse["value"].ToObject<List<Transcripts>>();

>>>>>>> 328c5fd5
                if (transcripts != null && transcripts.Count > 0)
                {
                    var transcriptId = transcripts.FirstOrDefault()?.Id;
                    var getTranscriptEndpoint = $"{getAllTranscriptsEndpoint}/{transcriptId}/content?$format=text/vtt";

                    var getTranscriptReq = new HttpRequestMessage(HttpMethod.Get, getTranscriptEndpoint);
                    getTranscriptReq.Headers.Authorization = new AuthenticationHeaderValue("Bearer", accessToken);
                    var transcriptResponse = await client.SendAsync(getTranscriptReq);

                    if (transcriptResponse.IsSuccessStatusCode)
                    {
<<<<<<< HEAD
                        var transcriptContent = await transcriptResponse.Content.ReadAsStringAsync();
                        Console.WriteLine($"Successfully retrieved transcript content ({transcriptContent.Length} characters)");
                        return transcriptContent;
                    }
                    else
                    {
                        Console.WriteLine($"Failed to get transcript content: {transcriptResponse.StatusCode}");
=======
                        return await transcriptResponse.Content.ReadAsStringAsync();
                    }
                    else
                    {
                        var transcriptErrorContent = await transcriptResponse.Content.ReadAsStringAsync();
                        Console.WriteLine($"Failed to get transcript content with status {transcriptResponse.StatusCode}: {transcriptErrorContent}");
>>>>>>> 328c5fd5
                        return string.Empty;
                    }
                }
                else
                {
<<<<<<< HEAD
                    Console.WriteLine("No transcripts found for this meeting.");
=======
                    Console.WriteLine("No transcripts found for the meeting");
>>>>>>> 328c5fd5
                    return string.Empty;
                }
            }
            catch (Exception ex)
            {
<<<<<<< HEAD
                Console.WriteLine($"Error getting transcripts: {ex.Message}");
                throw;
=======
                Console.WriteLine($"Error in GetMeetingTranscriptionsAsync: {ex.Message}");
                Console.WriteLine($"Stack trace: {ex.StackTrace}");
                return string.Empty; // Return empty string instead of throwing to prevent bot crashes
>>>>>>> 328c5fd5
            }
        }

        /// <summary>
        /// TEAMS-SPECIFIC: Get meeting organizer using Teams context and member information.
        /// This is the most reliable approach for Teams bots.
        /// </summary>
        /// <param name="turnContext">Teams turn context from the bot.</param>
        /// <returns>Meeting organizer user ID.</returns>
        public async Task<string> GetMeetingOrganizerFromTeamsContextAsync(ITurnContext turnContext)
        {
            try
            {
                Console.WriteLine("Getting meeting organizer from Teams context...");

                // Get meeting information from Teams context
                var meetingInfo = await TeamsInfo.GetMeetingInfoAsync(turnContext);
                if (meetingInfo?.Organizer != null)
                {
                    var organizerAadId = meetingInfo.Organizer.AadObjectId;
                    Console.WriteLine($"Found meeting organizer from meeting info: {organizerAadId}");
                    return organizerAadId;
                }

                // Last fallback: use the current user from turn context
                if (turnContext.Activity?.From?.AadObjectId != null)
                {
                    Console.WriteLine($"Using current user as fallback organizer: {turnContext.Activity.From.AadObjectId}");
                    return turnContext.Activity.From.AadObjectId;
                }

                Console.WriteLine("No meeting organizer found from Teams context");
                return string.Empty;
            }
            catch (Exception ex)
            {
                Console.WriteLine($"Error getting meeting organizer from Teams context: {ex.Message}");
                return string.Empty;
            }
        }
    }
}<|MERGE_RESOLUTION|>--- conflicted
+++ resolved
@@ -15,14 +15,10 @@
     using System.Net.Http;
     using MeetingTranscription.Models;
     using Newtonsoft.Json.Linq;
-<<<<<<< HEAD
     using Microsoft.Bot.Builder;
     using Microsoft.Bot.Builder.Teams;
     using Microsoft.Bot.Schema.Teams;
     using Microsoft.Bot.Schema;
-=======
-    using System.Net;
->>>>>>> 328c5fd5
 
     public class GraphHelper
     {
@@ -47,17 +43,6 @@
         /// <returns>Application token.</returns>
         public async Task<string> GetToken()
         {
-            // Validate configuration before attempting to get token
-            if (string.IsNullOrEmpty(this.azureSettings.Value.MicrosoftAppId) || 
-                this.azureSettings.Value.MicrosoftAppId.Contains("<<") ||
-                string.IsNullOrEmpty(this.azureSettings.Value.MicrosoftAppPassword) || 
-                this.azureSettings.Value.MicrosoftAppPassword.Contains("<<") ||
-                string.IsNullOrEmpty(this.azureSettings.Value.MicrosoftAppTenantId) || 
-                this.azureSettings.Value.MicrosoftAppTenantId.Contains("<<"))
-            {
-                throw new InvalidOperationException("Azure configuration values are missing or contain placeholder values. Please update appsettings.json with actual values.");
-            }
-
             IConfidentialClientApplication app = ConfidentialClientApplicationBuilder.Create(this.azureSettings.Value.MicrosoftAppId)
                 .WithClientSecret(this.azureSettings.Value.MicrosoftAppPassword)
                 .WithAuthority($"https://login.microsoftonline.com/{this.azureSettings.Value.MicrosoftAppTenantId}")
@@ -81,91 +66,27 @@
         {
             try
             {
-<<<<<<< HEAD
                 string accessToken = await GetToken();
                 
                 Console.WriteLine($"Attempting to get transcripts for meeting {meetingId} using user {userId}");
                 
                 var getAllTranscriptsEndpoint = $"{this.azureSettings.Value.GraphApiEndpoint}/users/{userId}/onlineMeetings/{meetingId}/transcripts";
-=======
-                // Validate input parameters
-                if (string.IsNullOrEmpty(meetingId))
-                {
-                    Console.WriteLine("Meeting ID is null or empty");
-                    return string.Empty;
-                }
-
-                // Validate configuration
-                if (string.IsNullOrEmpty(this.azureSettings.Value.UserId) || 
-                    this.azureSettings.Value.UserId.Contains("<<"))
-                {
-                    Console.WriteLine("UserId configuration is missing or contains placeholder values");
-                    return string.Empty;
-                }
-
-                string access_Token = await GetToken();
-                var getAllTranscriptsEndpoint = $"{this.azureSettings.Value.GraphApiEndpoint}/users/{this.azureSettings.Value.UserId}/onlineMeetings/{meetingId}/transcripts";
->>>>>>> 328c5fd5
                 var getAllTranscriptReq = new HttpRequestMessage(HttpMethod.Get, getAllTranscriptsEndpoint);
                 getAllTranscriptReq.Headers.Authorization = new AuthenticationHeaderValue("Bearer", accessToken);
 
                 var client = new HttpClient();
                 var response = await client.SendAsync(getAllTranscriptReq);
 
-<<<<<<< HEAD
                 if (!response.IsSuccessStatusCode)
                 {
                     var errorContent = await response.Content.ReadAsStringAsync();
                     Console.WriteLine($"Failed to get transcripts: {response.StatusCode} - {errorContent}");
-=======
-                // Check if the response was successful
-                if (!response.IsSuccessStatusCode)
-                {
-                    var errorContent = await response.Content.ReadAsStringAsync();
-                    Console.WriteLine($"Graph API call failed with status {response.StatusCode}: {errorContent}");
->>>>>>> 328c5fd5
                     return string.Empty;
                 }
 
                 var content = await response.Content.ReadAsStringAsync();
+                var transcripts = (JObject.Parse(content)["value"]).ToObject<List<Transcripts>>();
 
-<<<<<<< HEAD
-=======
-                // Validate content before parsing
-                if (string.IsNullOrWhiteSpace(content))
-                {
-                    Console.WriteLine("Graph API returned empty content");
-                    return string.Empty;
-                }
-
-                // Additional validation for JSON content
-                if (!content.TrimStart().StartsWith("{") && !content.TrimStart().StartsWith("["))
-                {
-                    Console.WriteLine($"Graph API returned non-JSON content: {content}");
-                    return string.Empty;
-                }
-
-                JObject jsonResponse;
-                try
-                {
-                    jsonResponse = JObject.Parse(content);
-                }
-                catch (Newtonsoft.Json.JsonReaderException ex)
-                {
-                    Console.WriteLine($"Failed to parse JSON response: {ex.Message}. Content: {content}");
-                    return string.Empty;
-                }
-
-                // Check if the response has the expected structure
-                if (jsonResponse["value"] == null)
-                {
-                    Console.WriteLine($"Graph API response missing 'value' property. Response: {content}");
-                    return string.Empty;
-                }
-
-                var transcripts = jsonResponse["value"].ToObject<List<Transcripts>>();
-
->>>>>>> 328c5fd5
                 if (transcripts != null && transcripts.Count > 0)
                 {
                     var transcriptId = transcripts.FirstOrDefault()?.Id;
@@ -177,7 +98,6 @@
 
                     if (transcriptResponse.IsSuccessStatusCode)
                     {
-<<<<<<< HEAD
                         var transcriptContent = await transcriptResponse.Content.ReadAsStringAsync();
                         Console.WriteLine($"Successfully retrieved transcript content ({transcriptContent.Length} characters)");
                         return transcriptContent;
@@ -185,37 +105,19 @@
                     else
                     {
                         Console.WriteLine($"Failed to get transcript content: {transcriptResponse.StatusCode}");
-=======
-                        return await transcriptResponse.Content.ReadAsStringAsync();
-                    }
-                    else
-                    {
-                        var transcriptErrorContent = await transcriptResponse.Content.ReadAsStringAsync();
-                        Console.WriteLine($"Failed to get transcript content with status {transcriptResponse.StatusCode}: {transcriptErrorContent}");
->>>>>>> 328c5fd5
                         return string.Empty;
                     }
                 }
                 else
                 {
-<<<<<<< HEAD
                     Console.WriteLine("No transcripts found for this meeting.");
-=======
-                    Console.WriteLine("No transcripts found for the meeting");
->>>>>>> 328c5fd5
                     return string.Empty;
                 }
             }
             catch (Exception ex)
             {
-<<<<<<< HEAD
                 Console.WriteLine($"Error getting transcripts: {ex.Message}");
                 throw;
-=======
-                Console.WriteLine($"Error in GetMeetingTranscriptionsAsync: {ex.Message}");
-                Console.WriteLine($"Stack trace: {ex.StackTrace}");
-                return string.Empty; // Return empty string instead of throwing to prevent bot crashes
->>>>>>> 328c5fd5
             }
         }
 
