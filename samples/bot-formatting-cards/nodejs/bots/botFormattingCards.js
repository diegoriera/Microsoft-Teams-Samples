// Copyright (c) Microsoft Corporation. All rights reserved.
// Licensed under the MIT License.

const { ActivityHandler, MessageFactory, CardFactory } = require('botbuilder');
const { ActionTypes } = require('botframework-schema');
const MentionSupport = require('../resources/mentionSupport.json');
const InformationMaskingCard = require('../resources/informationMasking.json');
const SampleAdaptiveCard = require('../resources/sampleAdaptiveWithFullWidth.json');
const StageViewImagesCard = require('../resources/stageViewForImages.json');
const OverFlowMenuCard = require('../resources/overflowMenu.json');
const HTMLConnectorCard = require('../resources/formatHTMLConnectorCard.json');
const CardWithEmoji = require('../resources/adaptiveCardWithEmoji.json');
const PeoplePersonaCardIcon = require('../resources/adaptivePeoplePersonaCardIcon.json');
const PeoplePersonaCardSetIcon = require('../resources/adaptivePeoplePersonaCardSetIcon.json');
<<<<<<< HEAD
const AdaptiveCardResponsiveLayout = require('../resources/AdaptiveCardResponsiveLayout.json');
=======
const CodeBlocksCard = require('../resources/codeBlocksCard.json');
>>>>>>> 40cbc1dc

class BotFormattingCards extends ActivityHandler {
    constructor() {
        super();

        this.onMembersAdded(async (context, next) => {
            //Send welcome message when app installed
            await this.sendWelcomeMessage(context);

            // By calling next() you ensure that the next BotHandler is run.
            await next();
        });

        this.onMessage(async (context, next) => {
            const text = context.activity.text;


            // Create an array with the valid card options.
<<<<<<< HEAD
            const adaptiveFormatCards = ['MentionSupport', 'InfoMasking', 'FullWidthCard', 'StageViewImages', 'OverflowMenu', 'HTMLConnector', 'CardWithEmoji','Persona','PersonaSet','Layout'];
=======
            const adaptiveFormatCards = ['CodeBlock', 'MentionSupport', 'InfoMasking', 'FullWidthCard', 'StageViewImages', 'OverflowMenu', 'HTMLConnector', 'CardWithEmoji','Persona','PersonaSet'];
>>>>>>> 40cbc1dc

            // If the `text` is in the Array, a valid card was selected and sends.
            if (adaptiveFormatCards.includes(text)) {

                switch (text) {
                    case "MentionSupport":
                        await context.sendActivity({ attachments: [this.sendMentionSupportCard()] });
                        break;

                    case "InfoMasking":
                        await context.sendActivity({ attachments: [this.sendInfoMasking()] });
                        break;

                    case "FullWidthCard":
                        await context.sendActivity({ attachments: [this.SendfullWidthCard()] });
                        break;

                    case "StageViewImages":
                        await context.sendActivity({ attachments: [this.sendStageViewImagesCard()] });
                        break;

                    case "OverflowMenu":
                        await context.sendActivity({ attachments: [this.sendOverFlowMenuCard()] });
                        break;

                    case "HTMLConnector":
                        await context.sendActivity({ attachments: [this.sendHTMLConnectorCard()] });
                        break;

                    case "CardWithEmoji":
                        await context.sendActivity({ attachments: [this.sendCardWithEmoji()] });
                        break;

                    case "Persona":
                        await context.sendActivity({ attachments: [this.sendPersonaCardIcons()] });
                        break;

                    case "PersonaSet":
                        await context.sendActivity({ attachments: [this.sendPersonaCardSetIcons()] });
                        break;
<<<<<<< HEAD
                    
                    case "Layout":
                        await context.sendActivity({ attachments: [this.sendLayoutCard()] });
=======

                    case "CodeBlock":
                        await context.sendActivity({ attachments: [this.sendCodeBlock()] });
>>>>>>> 40cbc1dc
                        break;
                }

                await context.sendActivity(`You have Selected <b>${text}</b>`);
            }

            // After the bot has responded send the fromat Cards.
            await this.sendAdaptiveCardFromats(context);

            // By calling next() you ensure that the next BotHandler is run.
            await next();
        });
    }

    /**
     * Send a welcome message along with Adaptive card format actions for the user to click.
     * @param {TurnContext} turnContext A TurnContext instance containing all the data needed for processing this conversation turn.
     */
    async sendWelcomeMessage(turnContext) {
        const { activity } = turnContext;

        // Iterate over all new members added to the conversation.
        for (const idx in activity.membersAdded) {
            if (activity.membersAdded[idx].id !== activity.recipient.id) {
                const welcomeMessage = `Welcome to Adaptive Card Format. This bot will introduce you to different types of formats. Please select the cards from given options`;

                await turnContext.sendActivity(welcomeMessage);

                //send the adaptive card formats.
                await this.sendAdaptiveCardFromats(turnContext);
            }
        }
    }

    /**
    * Sends Mention Support Card
    */
    sendMentionSupportCard() {
        return CardFactory.adaptiveCard(MentionSupport);
    }

    sendCodeBlock() {
        return CardFactory.adaptiveCard(CodeBlocksCard);
    }

    /**
    * Sends Sample Adaptive Card With Full Width
    */
    SendfullWidthCard() {
        return CardFactory.adaptiveCard(SampleAdaptiveCard);
    }

    /**
    * Sends StageView Images Card
    */
    sendStageViewImagesCard() {
        return CardFactory.adaptiveCard(StageViewImagesCard);
    }

    /**
    * Sends InfoMasking Card
    */
    sendInfoMasking() {
        return CardFactory.adaptiveCard(InformationMaskingCard);
    }

   /**
    * Sends OverFlow Menu Card
    */
    sendOverFlowMenuCard() {
        return CardFactory.adaptiveCard(OverFlowMenuCard);
    }

    /**
    * Sends HTML Connector Card
    */
    sendHTMLConnectorCard() {
        return CardFactory.o365ConnectorCard(HTMLConnectorCard);
    }

    /**
    * Sends Card With Emoji
    */
    sendCardWithEmoji() {
        return CardFactory.adaptiveCard(CardWithEmoji);
    }

     /**
    * Persona card Icon in an Adaptive Card
    * If you want to show a single user in an Adaptive Card, the Adaptive Card displays the people icon and the name of the user.
    */
     sendPersonaCardIcons() {
        return CardFactory.adaptiveCard(PeoplePersonaCardIcon);
    }

     /**
    * Persona Card Set Icon in an Adaptive Card
    * If you want to show multiple users in an Adaptive Card, the Adaptive Card displays only the people icon of the users.
    */
     sendPersonaCardSetIcons() {
        return CardFactory.adaptiveCard(PeoplePersonaCardSetIcon);
    }

    /**
    */
    sendLayoutCard() {
        return CardFactory.adaptiveCard(AdaptiveCardResponsiveLayout);
    }

    /**
   * Send AdaptiveCard Fromats to the user.
   * @param {TurnContext} turnContext A TurnContext instance containing all the data needed for processing this conversation turn.
   */
    async sendAdaptiveCardFromats(turnContext) {
        const cardActions = [
            {
                type: ActionTypes.ImBack,
                title: 'MentionSupport',
                value: 'MentionSupport'
            },
            {
                type: ActionTypes.ImBack,
                title: 'InfoMasking',
                value: 'InfoMasking'
            },
            {
                type: ActionTypes.ImBack,
                title: 'FullWidthCard',
                value: 'FullWidthCard'
            },
            {
                type: ActionTypes.ImBack,
                title: 'StageViewImages',
                value: 'StageViewImages'
            },
            {
                type: ActionTypes.ImBack,
                title: 'OverflowMenu',
                value: 'OverflowMenu'
            },
            {
                type: ActionTypes.ImBack,
                title: 'HTMLConnector',
                value: 'HTMLConnector'
            },
            {
                type: ActionTypes.ImBack,
                title: 'CardWithEmoji',
                value: 'CardWithEmoji'
            },
            {
                type: ActionTypes.ImBack,
                title: 'Persona',
                value: 'Persona'
            },
            {
                type: ActionTypes.ImBack,
                title: 'PersonaSet',
                value: 'PersonaSet'
            },
            {
                type: ActionTypes.ImBack,
<<<<<<< HEAD
                title: 'Layout',
                value: 'Layout'
=======
                title: 'CodeBlock',
                value: 'CodeBlock'
>>>>>>> 40cbc1dc
            },
            {
                type: ActionTypes.ImBack,
                title: '',
                value: ''
            }
        ];

        var reply = MessageFactory.text("Please select a card from given options. ");
        reply.suggestedActions = { "actions": cardActions, "to": [turnContext.activity.from.id] };

        await turnContext.sendActivity(reply);
    }
}

module.exports.BotFormattingCards = BotFormattingCards;<|MERGE_RESOLUTION|>--- conflicted
+++ resolved
@@ -12,11 +12,8 @@
 const CardWithEmoji = require('../resources/adaptiveCardWithEmoji.json');
 const PeoplePersonaCardIcon = require('../resources/adaptivePeoplePersonaCardIcon.json');
 const PeoplePersonaCardSetIcon = require('../resources/adaptivePeoplePersonaCardSetIcon.json');
-<<<<<<< HEAD
 const AdaptiveCardResponsiveLayout = require('../resources/AdaptiveCardResponsiveLayout.json');
-=======
 const CodeBlocksCard = require('../resources/codeBlocksCard.json');
->>>>>>> 40cbc1dc
 
 class BotFormattingCards extends ActivityHandler {
     constructor() {
@@ -35,11 +32,7 @@
 
 
             // Create an array with the valid card options.
-<<<<<<< HEAD
-            const adaptiveFormatCards = ['MentionSupport', 'InfoMasking', 'FullWidthCard', 'StageViewImages', 'OverflowMenu', 'HTMLConnector', 'CardWithEmoji','Persona','PersonaSet','Layout'];
-=======
             const adaptiveFormatCards = ['CodeBlock', 'MentionSupport', 'InfoMasking', 'FullWidthCard', 'StageViewImages', 'OverflowMenu', 'HTMLConnector', 'CardWithEmoji','Persona','PersonaSet'];
->>>>>>> 40cbc1dc
 
             // If the `text` is in the Array, a valid card was selected and sends.
             if (adaptiveFormatCards.includes(text)) {
@@ -80,15 +73,13 @@
                     case "PersonaSet":
                         await context.sendActivity({ attachments: [this.sendPersonaCardSetIcons()] });
                         break;
-<<<<<<< HEAD
                     
                     case "Layout":
                         await context.sendActivity({ attachments: [this.sendLayoutCard()] });
-=======
+
 
                     case "CodeBlock":
                         await context.sendActivity({ attachments: [this.sendCodeBlock()] });
->>>>>>> 40cbc1dc
                         break;
                 }
 
@@ -251,13 +242,12 @@
             },
             {
                 type: ActionTypes.ImBack,
-<<<<<<< HEAD
                 title: 'Layout',
                 value: 'Layout'
-=======
+
                 title: 'CodeBlock',
                 value: 'CodeBlock'
->>>>>>> 40cbc1dc
+
             },
             {
                 type: ActionTypes.ImBack,
