// Adaptive Card with assets detail and note.
<<<<<<< HEAD
const getCardForMessage = (message, sharedByName) => ({
=======
const getCardForMessage = (message, actions) => ({
>>>>>>> e3a19b5e
    $schema: 'http://adaptivecards.io/schemas/adaptive-card.json',
    body: [
        {
            type: 'TextBlock',
            size: 'Medium',
            weight: 'Lighter',
            text: sharedByName + " shared a message",
        },
        {
            type: 'TextBlock',
            size: 'Medium',
            weight: 'Bolder',
            text: message
        }
    ],
    actions: actions,
    type: 'AdaptiveCard',
    version: '1.4'
});

module.exports = {
    getCardForMessage
};<|MERGE_RESOLUTION|>--- conflicted
+++ resolved
@@ -1,17 +1,7 @@
 // Adaptive Card with assets detail and note.
-<<<<<<< HEAD
-const getCardForMessage = (message, sharedByName) => ({
-=======
 const getCardForMessage = (message, actions) => ({
->>>>>>> e3a19b5e
     $schema: 'http://adaptivecards.io/schemas/adaptive-card.json',
     body: [
-        {
-            type: 'TextBlock',
-            size: 'Medium',
-            weight: 'Lighter',
-            text: sharedByName + " shared a message",
-        },
         {
             type: 'TextBlock',
             size: 'Medium',
