--- conflicted
+++ resolved
@@ -1,19 +1,13 @@
 <!DOCTYPE html>
 <html lang="en">
 <head>
-<<<<<<< HEAD
+    <meta charset="UTF-8">
+    <meta name="viewport" content="width=device-width, initial-scale=1.0">
+    <title>Configure App</title>
     <script src="https://res.cdn.office.net/teams-js/2.34.0/js/MicrosoftTeams.min.js"
             integrity="sha384-brW9AazbKR2dYw2DucGgWCCcmrm2oBFV4HQidyuyZRI/TnAkmOOnTARSTdps3Hwt"
             crossorigin="anonymous"></script>
-=======
-    <meta charset="UTF-8">
-    <meta name="viewport" content="width=device-width, initial-scale=1.0">
-    <title>Configure App</title>
-    <script src="https://res.cdn.office.net/teams-js/2.11.0/js/MicrosoftTeams.min.js"
-            integrity="sha384yBjE++eHeBPzIg+IKl9OHFqMbSdrzY2S/LW3qeitc5vqXewEYRWegByWzBN/chRh" crossorigin="anonymous">
-    </script>
     <link rel="stylesheet" href="styles.css">
->>>>>>> 439640d4
 </head>
 <body>
     <div class="font-semibold font-title" style="color:gray">Configure your app here.</div>
