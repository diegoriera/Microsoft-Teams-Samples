--- conflicted
+++ resolved
@@ -15,15 +15,12 @@
         "watch": "nodemon ./index.js",
         "build": "node build.js"
     },
-    "dependencies": {
-        "botbuilder": "^4.18.0",
-        "dotenv": "^8.0.0",
-        "express": "~4.17.1",
-        "html-entities": "^1.3.1",
-<<<<<<< HEAD
-        "nodemon": "^2.0.19"
-=======
-        "esbuild": "^0.18.1"
->>>>>>> 859cc9cd
-    }
+  "dependencies": {
+    "botbuilder": "^4.18.0",
+    "dotenv": "^8.0.0",
+    "express": "~4.17.1",
+    "html-entities": "^1.3.1",
+    "nodemon": "^2.0.19",
+    "esbuild": "^0.18.1"
+  }
 }