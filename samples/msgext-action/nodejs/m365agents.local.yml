# yaml-language-server: $schema=https://aka.ms/teams-toolkit/v1.2/yaml.schema.json
# Visit https://aka.ms/teamsfx-v5.0-guide for details on this file
# Visit https://aka.ms/teamsfx-actions for details on actions
version: v1.2

additionalMetadata:
  sampleTag: Microsoft-Teams-Samples:msgext-action-nodejs

provision:
  - uses: aadApp/create # Creates a new Azure Active Directory (AAD) app to authenticate users if the environment variable that stores clientId is empty
    with:
      name: msgext-action-aad # Note: when you run aadApp/update, the AAD app name will be updated based on the definition in manifest. If you don't want to change the name, make sure the name in AAD manifest is the same with the name defined here.
      generateClientSecret: true # If the value is false, the action will not generate client secret for you
      signInAudience: "AzureADandPersonalMicrosoftAccount" # Multitenant
    writeToEnvironmentFile: # Write the information of created resources into environment file for the specified environment variable(s).
      clientId: AAD_APP_CLIENT_ID
      clientSecret: SECRET_AAD_APP_CLIENT_SECRET # Environment variable that starts with `SECRET_` will be stored to the .env.{envName}.user environment file
      objectId: AAD_APP_OBJECT_ID
      tenantId: AAD_APP_TENANT_ID
      authority: AAD_APP_OAUTH_AUTHORITY
      authorityHost: AAD_APP_OAUTH_AUTHORITY_HOST

  # Creates a Teams app
  - uses: teamsApp/create
    with:
      # Teams app name
      name: msgext-action${{APP_NAME_SUFFIX}}
    # Write the information of created resources into environment file for
    # the specified environment variable(s).
    writeToEnvironmentFile: 
      teamsAppId: TEAMS_APP_ID

  - uses: script
    with:
      run:
<<<<<<< HEAD
=======
        # echo "::set-teamsfx-env MICROSOFT_APP_TYPE=SingleTenant";
>>>>>>> 9207296c
        echo "::set-teamsfx-env MICROSOFT_APP_TYPE=SingleTenant";
        echo "::set-teamsfx-env MICROSOFT_APP_TENANT_ID=${{AAD_APP_TENANT_ID}}";

  - uses: arm/deploy # Deploy given ARM templates parallelly.
    with:
      subscriptionId: ${{AZURE_SUBSCRIPTION_ID}} # The AZURE_SUBSCRIPTION_ID is a built-in environment variable. TeamsFx will ask you select one subscription if its value is empty. You're free to reference other environment varialbe here, but TeamsFx will not ask you to select subscription if it's empty in this case.
      resourceGroupName: ${{AZURE_RESOURCE_GROUP_NAME}} # The AZURE_RESOURCE_GROUP_NAME is a built-in environment variable. TeamsFx will ask you to select or create one resource group if its value is empty. You're free to reference other environment varialbe here, but TeamsFx will not ask you to select or create resource grouop if it's empty in this case.
      templates:
        - path: ./infra/azure.bicep
          parameters: ./infra/azure.parameters.json
          deploymentName: Create-resources-for-bot
      bicepCliVersion: v0.9.1 # Microsoft 365 Agents Toolkit will download this bicep CLI version from github for you, will use bicep CLI in PATH if you remove this config.

  # manifest file to determine which AAD app to update.
  - uses: aadApp/update
    with:
      # Relative path to this file. Environment variables in manifest will
      # be replaced before apply to AAD app
      manifestPath: ./aad.manifest.json
      outputFilePath: ./build/aad.manifest.${{TEAMSFX_ENV}}.json

  # Validate using manifest schema
  - uses: teamsApp/validateManifest
    with:
      # Path to manifest template
      manifestPath: ./appManifest/manifest.json

  # Build Teams app package with latest env value
  - uses: teamsApp/zipAppPackage
    with:
      # Path to manifest template
      manifestPath: ./appManifest/manifest.json
      outputZipPath: ./appManifest/build/appManifest.${{TEAMSFX_ENV}}.zip
      outputJsonPath: ./appManifest/build/manifest.${{TEAMSFX_ENV}}.json
  # Validate app package using validation rules
  - uses: teamsApp/validateAppPackage
    with:
      # Relative path to this file. This is the path for built zip file.
      appPackagePath: ./appManifest/build/appManifest.${{TEAMSFX_ENV}}.zip

  # Apply the Teams app manifest to an existing Teams app in
  # Developer Portal.
  # Will use the app id in manifest file to determine which Teams app to update.
  - uses: teamsApp/update
    with:
      # Relative path to this file. This is the path for built zip file.
      appPackagePath: ./appManifest/build/appManifest.${{TEAMSFX_ENV}}.zip

  # manifest file to determine which AAD app to update.
  - uses: aadApp/update
    with:
      # Relative path to this file. Environment variables in manifest will
      # be replaced before apply to AAD app
      manifestPath: ./aad.manifest.json
      outputFilePath: ./build/aad.manifest.${{TEAMSFX_ENV}}.json

deploy:
  # Run npm command
  - uses: cli/runNpmCommand
    with:
      args: install --no-audit

  # Generate runtime environment variables
  - uses: file/createOrUpdateEnvironmentFile
    with:
      target: ./.env
      envs:
        MicrosoftAppId: ${{AAD_APP_CLIENT_ID}}
        MicrosoftAppPassword: ${{SECRET_AAD_APP_CLIENT_SECRET}}
        MicrosoftAppType: ${{MICROSOFT_APP_TYPE}}
        MicrosoftAppTenantId: ${{MICROSOFT_APP_TENANT_ID}}
        BaseUrl: ${{BOT_ENDPOINT}}<|MERGE_RESOLUTION|>--- conflicted
+++ resolved
@@ -33,10 +33,6 @@
   - uses: script
     with:
       run:
-<<<<<<< HEAD
-=======
-        # echo "::set-teamsfx-env MICROSOFT_APP_TYPE=SingleTenant";
->>>>>>> 9207296c
         echo "::set-teamsfx-env MICROSOFT_APP_TYPE=SingleTenant";
         echo "::set-teamsfx-env MICROSOFT_APP_TENANT_ID=${{AAD_APP_TENANT_ID}}";
 
