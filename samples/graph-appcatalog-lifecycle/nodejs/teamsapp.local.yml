# yaml-language-server: $schema=https://aka.ms/teams-toolkit/v1.2/yaml.schema.json
# Visit https://aka.ms/teamsfx-v5.0-guide for details on this file
# Visit https://aka.ms/teamsfx-actions for details on actions
version: v1.2

additionalMetadata:
  sampleTag: Microsoft-Teams-Samples:graph-app-catalog-lifecycle-nodejs

provision:
  - uses: aadApp/create # Creates a new Azure Active Directory (AAD) app to authenticate users if the environment variable that stores clientId is empty
    with:
      name: graph-appcatalog-lifecycle-aad # Note: when you run aadApp/update, the AAD app name will be updated based on the definition in manifest. If you don't want to change the name, make sure the name in AAD manifest is the same with the name defined here.
      generateClientSecret: true # If the value is false, the action will not generate client secret for you
      signInAudience: "AzureADMyOrg" # Authenticate users with a Microsoft work or school account in your organization's Azure AD tenant (for example, single tenant).
    writeToEnvironmentFile: # Write the information of created resources into environment file for the specified environment variable(s).
      clientId: AAD_APP_CLIENT_ID
      clientSecret: SECRET_AAD_APP_CLIENT_SECRET # Environment variable that starts with `SECRET_` will be stored to the .env.{envName}.user environment file
      objectId: AAD_APP_OBJECT_ID
      tenantId: AAD_APP_TENANT_ID
      authority: AAD_APP_OAUTH_AUTHORITY
      authorityHost: AAD_APP_OAUTH_AUTHORITY_HOST

  # Creates a Teams app
  - uses: teamsApp/create
    with:
      # Teams app name
      name: graph-appcatalog-lifecycle-${{TEAMSFX_ENV}}
    # Write the information of created resources into environment file for
    # the specified environment variable(s).
    writeToEnvironmentFile:
      teamsAppId: TEAMS_APP_ID

  - uses: script
    with:
      run:
        # echo "::set-teamsfx-env MICROSOFT_APP_TYPE=SingleTenant";
        # echo "::set-teamsfx-env MICROSOFT_APP_TENANT_ID=${{AAD_APP_TENANT_ID}}";
        echo "::set-teamsfx-env MICROSOFT_APP_TYPE=MultiTenant";
        echo "::set-teamsfx-env MICROSOFT_APP_TENANT_ID=common";

  - uses: arm/deploy # Deploy given ARM templates parallelly.
    with:
      subscriptionId: ${{AZURE_SUBSCRIPTION_ID}} # The AZURE_SUBSCRIPTION_ID is a built-in environment variable. TeamsFx will ask you select one subscription if its value is empty. You're free to reference other environment varialbe here, but TeamsFx will not ask you to select subscription if it's empty in this case.
      resourceGroupName: ${{AZURE_RESOURCE_GROUP_NAME}} # The AZURE_RESOURCE_GROUP_NAME is a built-in environment variable. TeamsFx will ask you to select or create one resource group if its value is empty. You're free to reference other environment varialbe here, but TeamsFx will not ask you to select or create resource grouop if it's empty in this case.
      templates:
        - path: ./infra/azure.bicep
          parameters: ./infra/azure.parameters.json
          deploymentName: Create-resources-for-bot
      bicepCliVersion: v0.9.1 # Teams Toolkit will download this bicep CLI version from github for you, will use bicep CLI in PATH if you remove this config.

  - uses: aadApp/update # Apply the AAD manifest to an existing AAD app. Will use the object id in manifest file to determine which AAD app to update.
    with:
      manifestPath: ./aad.manifest.json # Relative path to teamsfx folder. Environment variables in manifest will be replaced before apply to AAD app
      outputFilePath: ./build/aad.manifest.${{TEAMSFX_ENV}}.json

  # Validate using manifest schema
  - uses: teamsApp/validateManifest
    with:
      # Path to manifest template
      manifestPath: ./appManifest/manifest.json

  # Build Teams app package with latest env value
  - uses: teamsApp/zipAppPackage
    with:
      # Path to manifest template
      manifestPath: ./appManifest/manifest.json
      outputZipPath: ./appManifest/build/appManifest.${{TEAMSFX_ENV}}.zip
      outputJsonPath: ./appManifest/build/manifest.${{TEAMSFX_ENV}}.json
  # Validate app package using validation rules
  - uses: teamsApp/validateAppPackage
    with:
      # Relative path to this file. This is the path for built zip file.
      appPackagePath: ./appManifest/build/appManifest.${{TEAMSFX_ENV}}.zip

  # Apply the Teams app manifest to an existing Teams app in
  # Teams Developer Portal.
  # Will use the app id in manifest file to determine which Teams app to update.
  - uses: teamsApp/update
    with:
      # Relative path to teamsfx folder. This is the path for built zip file.
      appPackagePath: ./appManifest/build/appManifest.${{TEAMSFX_ENV}}.zip

deploy:
  # Run npm command
  - uses: cli/runNpmCommand
    with:
      args: install --no-audit
  # Generate runtime environment variables
  - uses: file/createOrUpdateEnvironmentFile
    with:
      target: ./.env
      envs:
        MicrosoftAppId: ${{AAD_APP_CLIENT_ID}}
        MicrosoftAppPassword: ${{SECRET_AAD_APP_CLIENT_SECRET}}
<<<<<<< HEAD
        ConnectionName: ${{CONNECTION_NAME}}
        MicrosoftAppType: ${{MICROSOFT_APP_TYPE}}
        MicrosoftAppTenantId: ${{MICROSOFT_APP_TENANT_ID}}
=======
        ConnectionName: ${{CONNECTION_NAME}}
>>>>>>> cf72298c
<|MERGE_RESOLUTION|>--- conflicted
+++ resolved
@@ -92,10 +92,6 @@
       envs:
         MicrosoftAppId: ${{AAD_APP_CLIENT_ID}}
         MicrosoftAppPassword: ${{SECRET_AAD_APP_CLIENT_SECRET}}
-<<<<<<< HEAD
         ConnectionName: ${{CONNECTION_NAME}}
         MicrosoftAppType: ${{MICROSOFT_APP_TYPE}}
-        MicrosoftAppTenantId: ${{MICROSOFT_APP_TENANT_ID}}
-=======
-        ConnectionName: ${{CONNECTION_NAME}}
->>>>>>> cf72298c
+        MicrosoftAppTenantId: ${{MICROSOFT_APP_TENANT_ID}}