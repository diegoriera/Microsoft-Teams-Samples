﻿<!DOCTYPE html>
<html lang="en">
<head>
    <title>Microsoft Teams Task Module Tester - Custom Form</title>
    <link rel="stylesheet" href="/css/msteams-16.css" />
    <link rel="stylesheet" href="/css/Custom.css" />
    <link rel="stylesheet" href="/css/Site.css" />
<<<<<<< HEAD

    <script src="https://res.cdn.office.net/teams-js/2.34.0/js/MicrosoftTeams.min.js"
            integrity="sha384-brW9AazbKR2dYw2DucGgWCCcmrm2oBFV4HQidyuyZRI/TnAkmOOnTARSTdps3Hwt"
            crossorigin="anonymous">
    </script>
</head>
<body class="theme-light">
    <div class="surface">
        <div class="panel">

<html>
<head>
=======
    <script src="https://statics.teams.cdn.office.net/sdk/v1.5.2/js/MicrosoftTeams.min.js" asp-append-version="true"></script>
>>>>>>> 439640d4
    <style>
        body {
            margin: 0;
            padding-left: 4px;
            padding-right: 4px;
        }
    </style>
</head>
<body class="theme-light">
    <div class="surface">
        <div class="panel">
            <script>
                document.addEventListener("DOMContentLoaded", function() {
                    microsoftTeams.initialize();
                });

                function validateForm() {
                    var customerInfo = {
                        name: document.forms["customerForm"]["name"].value,
                        email: document.forms["customerForm"]["email"].value,
                        favoriteBook: document.forms["customerForm"]["favoriteBook"].value
                    };
                    microsoftTeams.tasks.submitTask(customerInfo, "<<YOUR-MICROSOFT-APP-ID>>");
                    return true;
                }
            </script>
            <div class="font-semibold font-title">Enter new customer information:</div>
            <form method="GET" id="customerForm" action="Noop.html" onSubmit="return validateForm()">
                <div>
                    <div class="form-group form-field-input" style="margin-bottom: 10px; margin-top: 10px;"></div>
                    <label for="name">Name: </label>
                    <input class="form-control input-field" id="name" type="text" placeholder="first and last" name="name" tabindex="1" autofocus>
                    <div class="form-group form-field-input" style="margin-bottom: 10px;"></div>
                    <label for="email">Email: </label>
                    <input class="form-control input-field" id="email" type="email" placeholder="name@email.com" name="email" tabindex="2">
                    <div class="form-group form-field-input" style="margin-bottom: 10px;"></div>
                    <label for="favoriteBook">Favorite book: </label>
                    <input class="form-control input-field" id="favoriteBook" type="text" placeholder="title of book" name="favoriteBook" tabindex="3">
                    <div class="form-group form-field-input" style="margin-bottom: 10px;"></div>
                    <label for="pw">Password: </label>
                    <input class="form-control input-field" id="pw" type="password" name="password" tabindex="4">
                    <div class="form-group form-field-input" style="margin-bottom: 10px;"></div>
                    <label for="pw2">Confirm password: </label>
                    <input class="form-control input-field" id="pw2" type="password" name="confirmPassword" style="margin-bottom: 10px;" tabindex="4">
                    <button class="btn button-primary" type="submit" tabindex="5">Sign up</button>
                </div>
            </form>
        </div>
    </div>
</body>
</html><|MERGE_RESOLUTION|>--- conflicted
+++ resolved
@@ -5,22 +5,10 @@
     <link rel="stylesheet" href="/css/msteams-16.css" />
     <link rel="stylesheet" href="/css/Custom.css" />
     <link rel="stylesheet" href="/css/Site.css" />
-<<<<<<< HEAD
-
     <script src="https://res.cdn.office.net/teams-js/2.34.0/js/MicrosoftTeams.min.js"
             integrity="sha384-brW9AazbKR2dYw2DucGgWCCcmrm2oBFV4HQidyuyZRI/TnAkmOOnTARSTdps3Hwt"
             crossorigin="anonymous">
     </script>
-</head>
-<body class="theme-light">
-    <div class="surface">
-        <div class="panel">
-
-<html>
-<head>
-=======
-    <script src="https://statics.teams.cdn.office.net/sdk/v1.5.2/js/MicrosoftTeams.min.js" asp-append-version="true"></script>
->>>>>>> 439640d4
     <style>
         body {
             margin: 0;
