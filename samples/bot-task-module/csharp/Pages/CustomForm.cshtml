﻿@page
@model Microsoft.BotBuilderSamples.Pages.CustomFormModel
@{
    ViewData["Title"] = "CustomForm";
    Layout = "~/Pages/Shared/_Layout.cshtml";
}

<!DOCTYPE html>
<html>
<head>
    <title>Microsoft Teams Dialogs (referred as task modules in TeamsJS v1.x) Tester - Custom Form</title>
    <style>
        body {
            margin: 0;
            padding-left: 4px;
            padding-right: 4px;
        }
    </style>
</head>
<body>
    <script>
        // Initialize Microsoft Teams SDK
        microsoftTeams.initialize();

        // Function to validate the form and submit customer information
        function validateForm() {
            var customerInfo = {
                name: document.forms["customerForm"]["name"].value,
                email: document.forms["customerForm"]["email"].value,
                favoriteBook: document.forms["customerForm"]["favoriteBook"].value
<<<<<<< HEAD
            }
            microsoftTeams.dialog.url.submit(customerInfo, "@Model.TeamsAppId");
=======
            };
            microsoftTeams.dialog.submit(customerInfo, "@Model.MicrosoftAppId");
>>>>>>> 439640d4
            return true;
        }
    </script>
    <div class="surface theme-light">
        <div class="panel" style="overflow:auto">
            <div class="font-semibold font-title">Enter new customer information:</div>
            <form method="POST" id="customerForm" onsubmit="return validateForm()">
                <div>
                    <div class="form-group form-field-input" style="margin-bottom: 10px; margin-top: 10px;"></div>
                    <label for="name">Name: </label>
                    <input class="form-control input-field" id="name" type="text" placeholder="first and last" name="name" tabindex="1" autofocus>
                    
                    <div class="form-group form-field-input" style="margin-bottom: 10px;"></div>
                    <label for="email">Email: </label>
                    <input class="form-control input-field" id="email" type="email" placeholder="name@email.com" name="email" tabindex="2">
                    
                    <div class="form-group form-field-input" style="margin-bottom: 10px;"></div>
                    <label for="favoriteBook">Favorite book: </label>
                    <input class="form-control input-field" id="favoriteBook" type="text" placeholder="title of book" name="favoriteBook" tabindex="3">
                    
                    <div class="form-group form-field-input" style="margin-bottom: 10px;"></div>
                    <label for="pw">Password: </label>
                    <input class="form-control input-field" id="pw" type="password" name="password" tabindex="4">
                    
                    <div class="form-group form-field-input" style="margin-bottom: 10px;"></div>
                    <label for="pw2">Confirm password: </label>
                    <input class="form-control input-field" id="pw2" type="password" name="confirmPassword" style="margin-bottom: 10px;" tabindex="4">
                    
                    <button class="btn button-primary" type="submit" tabindex="5">Sign up</button>
                </div>
            </form>
        </div>
    </div>
</body>
</html><|MERGE_RESOLUTION|>--- conflicted
+++ resolved
@@ -20,7 +20,7 @@
 <body>
     <script>
         // Initialize Microsoft Teams SDK
-        microsoftTeams.initialize();
+        microsoftTeams.app.initialize();
 
         // Function to validate the form and submit customer information
         function validateForm() {
@@ -28,13 +28,8 @@
                 name: document.forms["customerForm"]["name"].value,
                 email: document.forms["customerForm"]["email"].value,
                 favoriteBook: document.forms["customerForm"]["favoriteBook"].value
-<<<<<<< HEAD
             }
             microsoftTeams.dialog.url.submit(customerInfo, "@Model.TeamsAppId");
-=======
-            };
-            microsoftTeams.dialog.submit(customerInfo, "@Model.MicrosoftAppId");
->>>>>>> 439640d4
             return true;
         }
     </script>
