﻿// Copyright (c) Microsoft. All rights reserved.
// Licensed under the MIT license.

using System.Text.RegularExpressions;
using System.Web;

namespace Microsoft.Teams.Samples.TaskModule.Web.Helper
{
    /// <summary>
    /// Helper class for generating deep links.
    /// </summary>
    public class DeeplinkHelper
    {
<<<<<<< HEAD
        public  string DeepLink { get; set; }
        public  string DeepLinkToAdaptiveCard { get; set; }
        public DeeplinkHelper(string TeamsAppId ,string BaseUrl)
        {
            TeamsAppId = TeamsAppId.Replace('"', ' ').Trim();
            BaseUrl = BaseUrl.Replace('"', ' ').Trim();

            DeepLink = string.Format("https://teams.microsoft.com/l/task/{0}?url={1}&height={2}&width={3}&title={4}&completionBotId={5}",
              TeamsAppId,
              HttpUtility.UrlEncode(BaseUrl + "/customForm"),
              TaskModuleUIConstants.CustomForm.Height,
              TaskModuleUIConstants.CustomForm.Width,
              HttpUtility.UrlEncode(TaskModuleUIConstants.CustomForm.Title),
              TeamsAppId);
=======
        /// <summary>
        /// Gets the deep link.
        /// </summary>
        public string DeepLink { get; private set; }

        /// <summary>
        /// Gets the deep link to the adaptive card.
        /// </summary>
        public string DeepLinkToAdaptiveCard { get; private set; }

        /// <summary>
        /// Initializes a new instance of the <see cref="DeeplinkHelper"/> class.
        /// </summary>
        /// <param name="microsoftAppId">The Microsoft application ID.</param>
        /// <param name="baseUrl">The base URL.</param>
        public DeeplinkHelper(string microsoftAppId, string baseUrl)
        {
            microsoftAppId = microsoftAppId.Replace('"', ' ').Trim();
            baseUrl = baseUrl.Replace('"', ' ').Trim();

            DeepLink = string.Format("https://teams.microsoft.com/l/task/{0}?url={1}&height={2}&width={3}&title={4}&completionBotId={5}",
              microsoftAppId,
              HttpUtility.UrlEncode(baseUrl + "/customForm"),
              TaskModuleUIConstants.CustomForm.Height,
              TaskModuleUIConstants.CustomForm.Width,
              HttpUtility.UrlEncode(TaskModuleUIConstants.CustomForm.Title),
              microsoftAppId);
>>>>>>> 439640d4
        }
    }
}<|MERGE_RESOLUTION|>--- conflicted
+++ resolved
@@ -11,22 +11,6 @@
     /// </summary>
     public class DeeplinkHelper
     {
-<<<<<<< HEAD
-        public  string DeepLink { get; set; }
-        public  string DeepLinkToAdaptiveCard { get; set; }
-        public DeeplinkHelper(string TeamsAppId ,string BaseUrl)
-        {
-            TeamsAppId = TeamsAppId.Replace('"', ' ').Trim();
-            BaseUrl = BaseUrl.Replace('"', ' ').Trim();
-
-            DeepLink = string.Format("https://teams.microsoft.com/l/task/{0}?url={1}&height={2}&width={3}&title={4}&completionBotId={5}",
-              TeamsAppId,
-              HttpUtility.UrlEncode(BaseUrl + "/customForm"),
-              TaskModuleUIConstants.CustomForm.Height,
-              TaskModuleUIConstants.CustomForm.Width,
-              HttpUtility.UrlEncode(TaskModuleUIConstants.CustomForm.Title),
-              TeamsAppId);
-=======
         /// <summary>
         /// Gets the deep link.
         /// </summary>
@@ -42,19 +26,18 @@
         /// </summary>
         /// <param name="microsoftAppId">The Microsoft application ID.</param>
         /// <param name="baseUrl">The base URL.</param>
-        public DeeplinkHelper(string microsoftAppId, string baseUrl)
+       public DeeplinkHelper(string TeamsAppId ,string BaseUrl)
         {
-            microsoftAppId = microsoftAppId.Replace('"', ' ').Trim();
-            baseUrl = baseUrl.Replace('"', ' ').Trim();
+            TeamsAppId = TeamsAppId.Replace('"', ' ').Trim();
+            BaseUrl = BaseUrl.Replace('"', ' ').Trim();
 
             DeepLink = string.Format("https://teams.microsoft.com/l/task/{0}?url={1}&height={2}&width={3}&title={4}&completionBotId={5}",
-              microsoftAppId,
-              HttpUtility.UrlEncode(baseUrl + "/customForm"),
+              TeamsAppId,
+              HttpUtility.UrlEncode(BaseUrl + "/customForm"),
               TaskModuleUIConstants.CustomForm.Height,
               TaskModuleUIConstants.CustomForm.Width,
               HttpUtility.UrlEncode(TaskModuleUIConstants.CustomForm.Title),
-              microsoftAppId);
->>>>>>> 439640d4
+              TeamsAppId);
         }
     }
 }