--- conflicted
+++ resolved
@@ -3,15 +3,9 @@
 <head>
     <meta name="viewport" content="width=device-width" />
     <title>YouTube</title>
-<<<<<<< HEAD
     <script src="https://res.cdn.office.net/teams-js/2.34.0/js/MicrosoftTeams.min.js"
-  integrity="sha384-brW9AazbKR2dYw2DucGgWCCcmrm2oBFV4HQidyuyZRI/TnAkmOOnTARSTdps3Hwt"
-  crossorigin="anonymous"></script>
-</head>
-<body>
-=======
-    <script src="https://res.cdn.office.net/teams-js/2.6.1/js/MicrosoftTeams.min.js" crossorigin="anonymous"></script>
->>>>>>> 439640d4
+            integrity="sha384-brW9AazbKR2dYw2DucGgWCCcmrm2oBFV4HQidyuyZRI/TnAkmOOnTARSTdps3Hwt"
+            crossorigin="anonymous"></script>
     <style>
         body {
             margin: 0;
