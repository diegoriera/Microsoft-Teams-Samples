{
    "name": "teams-bot",
    "version": "1.0.0",
    "description": "Bot Builder v4 Bot Teams sample",
    "author": "Microsoft",
    "license": "MIT",
    "main": "index.js",
    "scripts": {
        "start": "node ./index.js",
        "watch": "nodemon ./index.js",
        "lint": "eslint .",
        "test": "echo \"Error: no test specified\" && exit 1"
    },
    "repository": {
        "type": "git",
        "url": "https://github.com/Microsoft/BotBuilder-Samples.git"
    },
    "dependencies": {
<<<<<<< HEAD
        "@microsoft/teams-js": "^2.6.1",
        "botbuilder": "^4.18.0",
        "dotenv": "^8.2.0",
        "express": "^4.18.2",
        "prisma": "^4.7.1",
        "restify": "^10.0.0",
        "send": "^0.18.0",
        "typescript": "^4.9.4"
=======
        "botbuilder": "^4.18.0",
        "dotenv": "^8.2.0",
        "restify": "^10.0.0"
>>>>>>> 0bc8b92a
    },
    "devDependencies": {
        "@types/express": "^4.17.15",
        "eslint": "^7.0.0",
        "eslint-config-standard": "^14.1.1",
        "eslint-plugin-import": "^2.20.2",
        "eslint-plugin-node": "^11.1.0",
        "eslint-plugin-promise": "^4.2.1",
        "eslint-plugin-standard": "^4.0.1",
        "nodemon": "~2.0.4"
    }
}<|MERGE_RESOLUTION|>--- conflicted
+++ resolved
@@ -16,7 +16,6 @@
         "url": "https://github.com/Microsoft/BotBuilder-Samples.git"
     },
     "dependencies": {
-<<<<<<< HEAD
         "@microsoft/teams-js": "^2.6.1",
         "botbuilder": "^4.18.0",
         "dotenv": "^8.2.0",
@@ -25,11 +24,9 @@
         "restify": "^10.0.0",
         "send": "^0.18.0",
         "typescript": "^4.9.4"
-=======
         "botbuilder": "^4.18.0",
         "dotenv": "^8.2.0",
         "restify": "^10.0.0"
->>>>>>> 0bc8b92a
     },
     "devDependencies": {
         "@types/express": "^4.17.15",
