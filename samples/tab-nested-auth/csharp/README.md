--- conflicted
+++ resolved
@@ -19,16 +19,12 @@
 **Interaction with app**
 ![tab-nested-auth](Images/tab-nested-auth.gif)
 
-<<<<<<< HEAD
-## Run the app (Using Microsoft 365 Agents Toolkit for Visual Studio)
-=======
 ## Try it yourself - experience the App in your Microsoft Teams client
 Please find below demo manifest which is deployed on Microsoft Azure and you can try it yourself by uploading the app package (.zip file link below) to your teams and/or as a personal app. (Sideloading must be enabled for your tenant, [see steps here](https://docs.microsoft.com/microsoftteams/platform/concepts/build-and-test/prepare-your-o365-tenant#enable-custom-teams-apps-and-turn-on-custom-app-uploading)).
 
 **Nested app authentication:** [Manifest](/samples/tab-nested-auth/csharp/demo-manifest/tab-nested-auth.zip)
 
-## Run the app (Using Teams Toolkit for Visual Studio)
->>>>>>> e4a9849e
+## Run the app (Using Microsoft 365 Agents Toolkit for Visual Studio)
 
 The simplest way to run this sample in Teams is to use Microsoft 365 Agents Toolkit for Visual Studio.
 1. Install Visual Studio 2022 **Version 17.14 Preview 3 or higher** [Visual Studio](https://visualstudio.microsoft.com/downloads/)
