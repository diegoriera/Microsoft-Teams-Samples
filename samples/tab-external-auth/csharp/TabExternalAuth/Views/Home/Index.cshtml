﻿@{
    ViewData["Title"] = "Home Page";
    Layout = "_Layout";
}

<head>
<<<<<<< HEAD
    <script src="https://res.cdn.office.net/teams-js/2.33.0/js/MicrosoftTeams.min.js"
            integrity="sha384-hCfPVLNt9JPTceReb/qZGZR7IbUaPeoExYnER2H//kiykKfhcVEMVQiCR0eAtCCs"
=======
    <script src="https://res.cdn.office.net/teams-js/2.34.0/js/MicrosoftTeams.min.js"
            integrity="sha384-brW9AazbKR2dYw2DucGgWCCcmrm2oBFV4HQidyuyZRI/TnAkmOOnTARSTdps3Hwt"
>>>>>>> eb6cad7d
            crossorigin="anonymous"></script>
    <style>
        h3 {
            text-align: center;
            margin-top: 0.5rem;
        }

        button {
            margin-left: 36rem;
        }

        .card {
            box-shadow: 0 4px 8px 0 rgba(0, 0, 0, 0.2);
            width: 30rem;
            height: 12rem;
            margin-left: 2rem;
            margin-top: 0.5rem;
        }

            .card:hover {
                box-shadow: 0 8px 16px 0 rgba(0, 0, 0, 0.2);
            }

        .container {
            padding: 2px 2px;
            display: flex;
        }

        img {
            border-radius: 50%;
        }

        .profile {
            margin-top: 1rem;
            margin-left: 2rem;
            max-width: 30rem;
            align-content: flex-start;
        }

        .btn-outline-info {
            margin-left: 19rem;
            max-width: 10rem;
        }

        .signin-header {
            margin-left: 2rem;
            margin-top: 1rem;
        }

        .card-container-div {
            margin-left: 30%;
            padding-bottom: 2rem;
        }

        .card-container-div-mobile {
            margin-left: 1%;
            padding-bottom: 2rem;
        }

        #divError {
            margin-left: 1rem
        }
    </style>
    <script>
        // Google app client id
        var googleId = "@ViewBag.GoogleAppId"; // Google app client id

        // Fetch id token
        function getGoogleIdToken() {
            return new Promise((resolve, reject) => {
                microsoftTeams.app.initialize().then(() => {
                    microsoftTeams.authentication.authenticate({
                        url: `${window.location.origin}/Auth/GoogleStart?oauthRedirectMethod={oauthRedirectMethod}&authId={authId}&hostRedirectUrl={hostRedirectUrl}&googleId=${googleId}`,
                        isExternal: true
                    }).then((result) => {
                        getGoogleServerSideToken(result);
                    }).catch((reason) => {
                        console.log("failed" + reason);
                        reject(reason);
                    })
                })
            })
        }
    </script>
</head>

<body class="theme-light">
    <div class="surface">
        <h3> Welcome to Tab External Auth Sample</h3>
        <div class="card-container-div">
            <div>
                <div class="signin-header"><b>Sign in to Google</b></div>
                <div class="card">
                    <div class="container">
                        <img src="https://media.istockphoto.com/vectors/profile-placeholder-image-gray-silhouette-no-photo-vector-id1016744034?k=20&m=1016744034&s=612x612&w=0&h=kjCAwH5GOC3n3YRTHBaLDsLIuF8P3kkAJc9RvfiYWBY="
                             alt="Avatar" id="userImgGoogle" width="100px" height="100px">
                        <div class="profile">
                            <span id="gname"><b>Name: </b></span><br>
                            <span id="gemail"><b>Email: </b></span><br>
                        </div>
                    </div>
                    <div id="divError" style="display: none"></div>
                    <button type="button" class="btn btn-outline-info" onclick="googleAuth()" id="googlelogin">
                        Get
                        Details
                    </button>
                </div>
            </div>
        </div>
    </div>
</body><|MERGE_RESOLUTION|>--- conflicted
+++ resolved
@@ -4,13 +4,8 @@
 }
 
 <head>
-<<<<<<< HEAD
-    <script src="https://res.cdn.office.net/teams-js/2.33.0/js/MicrosoftTeams.min.js"
-            integrity="sha384-hCfPVLNt9JPTceReb/qZGZR7IbUaPeoExYnER2H//kiykKfhcVEMVQiCR0eAtCCs"
-=======
     <script src="https://res.cdn.office.net/teams-js/2.34.0/js/MicrosoftTeams.min.js"
             integrity="sha384-brW9AazbKR2dYw2DucGgWCCcmrm2oBFV4HQidyuyZRI/TnAkmOOnTARSTdps3Hwt"
->>>>>>> eb6cad7d
             crossorigin="anonymous"></script>
     <style>
         h3 {
