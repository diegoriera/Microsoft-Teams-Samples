--- conflicted
+++ resolved
@@ -1,4 +1,4 @@
-﻿@model TabActivityFeed.Model.TaskDetails
+@model TabActivityFeed.Model.TaskDetails
 @{
     Layout = "~/Views/Shared/_Layout.cshtml";
 }
@@ -20,32 +20,57 @@
     <title>Screen</title>
     <script>
         $(document).ready(function () {
-          microsoftTeams.app.initialize().then(() => {  
-                $('input[type="radio"]').click(function () {
-                    var inputValue = $(this).attr("value");
-                    var targetBox = $("." + inputValue);
-                    $(".desc").not(targetBox).hide();
-                    $(targetBox).show();
-                });
+          microsoftTeams.app.initialize().then(() => {
+            $('input[type="radio"]').click(function () {
+                var inputValue = $(this).attr("value");
+                var targetBox = $("." + inputValue);
+                $(".desc").not(targetBox).hide();
+                $(targetBox).show();
+            });
           });
         });
 
-        
-            var token = localStorage.getItem("accessToken");
-            var username = "";
-            var userId = "";
-            var groupchatId = "";
-
-            microsoftTeams.app.getContext().then((context) => {
-                groupchatId = context.chat.id;
-                username = context.user.userPrincipalName;
-                userId = context.user.id;
-
-            });
-
-<<<<<<< HEAD
-            var empty = true;
-=======
+        microsoftTeams.app.initialize();
+
+        var token = localStorage.getItem("accessToken");
+        var username = "";
+        var userId = "";
+        var groupchatId = "";
+
+        microsoftTeams.app.getContext().then((context) => {
+            groupchatId = context.chat.id;
+            username = context.user.userPrincipalName;
+            userId = context.user.id;
+
+        });
+
+        var empty = true;
+
+        $('input[type="text"]').each(function () {
+            if ($(this).val() != "") {
+                empty = false;
+                return false;
+            }
+        });
+
+        function SendNotificationToGroupChat() {
+            var isValid = true;
+
+            $('#title,#description').each(function () {
+                if ($.trim($(this).val()) == '') {
+                    isValid = false;
+                    $(this).css({
+                        "border": "1px solid red"
+                    });
+                }
+                else {
+                    $(this).css({
+                        "border": "",
+                        "background": ""
+                    });
+                }
+            });
+
             if (isValid == false) {
                 e.preventDefault();
                 return false;
@@ -60,100 +85,59 @@
                 access_token: token,
                 chatId: groupchatId,
             };
->>>>>>> 1bceaf8f
-
-            $('input[type="text"]').each(function () {
-                if ($(this).val() != "") {
-                    empty = false;
-                    return false;
-                }
-            });
-
-            function SendNotificationToGroupChat() {
-                var isValid = true;
-
-                $('#title,#description').each(function () {
-                    if ($.trim($(this).val()) == '') {
-                        isValid = false;
-                        $(this).css({
-                            "border": "1px solid red"
-                        });
-                    }
-                    else {
-                        $(this).css({
-                            "border": "",
-                            "background": ""
-                        });
-                    }
-                });
-
-                if (isValid == false) {
-                    e.preventDefault();
-                    return false;
-                }
-
-                var action = "EntityTopic";
-                let taskDetails = {
-                    title: $('#title').val(),
-                    description: $('#description').val(),
-                    userName: username,
-                    taskInfoAction: action,
-                    access_token: token,
-                    chatId:groupchatId,
-                };
-
-                $.ajax({
-                    type: 'POST',
-                    url: '/SendNotificationToGroupChat',
-                    dataType: 'json',
-                    data: taskDetails
-                });
-
-                return true;
+
+            $.ajax({
+                type: 'POST',
+                url: '/SendNotificationToGroupChat',
+                dataType: 'json',
+                data: taskDetails
+            });
+
+            return true;
+        };
+
+        function customTopicNotification() {
+            var isValid = true;
+
+            $('#DeployementTitle,#DeploymentDescription').each(function () {
+                if ($.trim($(this).val()) == '') {
+                    isValid = false;
+                    $(this).css({
+                        "border": "1px solid red"
+                    });
+                }
+                else {
+                    $(this).css({
+                        "border": "",
+                        "background": ""
+                    });
+                }
+            });
+
+            if (isValid == false) {
+                e.preventDefault();
+                return false;
+            }
+
+            var action = "customTopic";
+            let taskDetails = {
+                DeployementTitle: $('#DeployementTitle').val(),
+                DeploymentDescription: $('#DeploymentDescription').val(),
+                taskInfoAction: action,
+                userName: username,
+                access_token: token,
+                chatId: groupchatId,
             };
 
-            function customTopicNotification() {
-                var isValid = true;
-
-                $('#DeployementTitle,#DeploymentDescription').each(function () {
-                    if ($.trim($(this).val()) == '') {
-                        isValid = false;
-                        $(this).css({
-                            "border": "1px solid red"
-                        });
-                    }
-                    else {
-                        $(this).css({
-                            "border": "",
-                            "background": ""
-                        });
-                    }
-                });
-
-                if (isValid == false) {
-                    e.preventDefault();
-                    return false;
-                }
-
-                var action = "customTopic";
-                let taskDetails = {
-                    DeployementTitle: $('#DeployementTitle').val(),
-                    DeploymentDescription: $('#DeploymentDescription').val(),
-                    taskInfoAction: action,
-                    userName: username,
-                    access_token: token,
-                    chatId: groupchatId,
-                };
-
-                $.ajax({
-                    type: 'POST',
-                    url: '/SendNotificationToGroupChat',
-                    dataType: 'json',
-                    data: taskDetails
-                });
-
-                return true;
-            };
+            $.ajax({
+                type: 'POST',
+                url: '/SendNotificationToGroupChat',
+                dataType: 'json',
+                data: taskDetails
+            });
+
+            return true;
+        };
 
     </script>
 </head>
