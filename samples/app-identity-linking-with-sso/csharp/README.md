---
page_type: sample
description: This sample demos linking user's AAD id with Facebook and google account of user from bot, ME and tab.
products:
- office-teams
- office
- office-365
languages:
- csharp
extensions:
contentType: samples
createdDate: "7-03-2022 00:15:13"
---

# App identity linking with sso sample

This sample demos linking user's AAD id with Facebook and google account of user from bot, ME and tab.

## Key features

Bot Mapping

![Bot](IdentityLinkingWithSSO/Images/BotLinkingOptionCard.png)

Tab mapping

![Tab](IdentityLinkingWithSSO/Images/Tab.png)

Messaging Extention mapping

- ME Action

  ![ME action](IdentityLinkingWithSSO/Images/MEActionsCard.png)

  ![ME action](IdentityLinkingWithSSO/Images/MEActionsLinkCard.png)

- ME Search

  ![ME search](IdentityLinkingWithSSO/Images/MESearch.png)

  ![ME search](IdentityLinkingWithSSO/Images/MESearchLinkCard.png)
   
- ME Link unfurling

  ![ME Link unfurling](IdentityLinkingWithSSO/Images/MELinkUnfurlingCard.png)
  
## Prerequisites

- [.NET Core SDK](https://dotnet.microsoft.com/download) version 3.1

  determine dotnet version
  ```bash
  dotnet --version
  ```
- [Ngrok](https://ngrok.com/download) (For local environment testing) Latest (any other tunneling software can also be used)
  
  run ngrok locally
  ```bash
  ngrok http -host-header=localhost 3978
  ```
- [Teams](https://teams.microsoft.com) Microsoft Teams is installed and you have an account

### Register your Teams Auth SSO with Azure AD

1. Register a new application in the [Azure Active Directory – App Registrations](https://go.microsoft.com/fwlink/?linkid=2083908) portal.
2. Select **New Registration** and on the *register an application page*, set following values:
    * Set **name** to your app name.
    * Choose the **supported account types** (any account type will work)
    * Leave **Redirect URI** empty.
    * Choose **Register**.
3. On the overview page, copy and save the **Application (client) ID, Directory (tenant) ID**. You’ll need those later when updating your Teams application manifest and in the appsettings.json.
4. Under **Manage**, select **Expose an API**. 
5. Select the **Set** link to generate the Application ID URI in the form of `api://{AppID}`. Insert your fully qualified domain name (with a forward slash "/" appended to the end) between the double forward slashes and the GUID. The entire ID should have the form of: `api://fully-qualified-domain-name/{AppID}`
    * ex: `api://%ngrokDomain%.ngrok.io/00000000-0000-0000-0000-000000000000`.
6. Select the **Add a scope** button. In the panel that opens, enter `access_as_user` as the **Scope name**.
7. Set **Who can consent?** to `Admins and users`
8. Fill in the fields for configuring the admin and user consent prompts with values that are appropriate for the `access_as_user` scope:
    * **Admin consent title:** Teams can access the user’s profile.
    * **Admin consent description**: Allows Teams to call the app’s web APIs as the current user.
    * **User consent title**: Teams can access the user profile and make requests on the user's behalf.
    * **User consent description:** Enable Teams to call this app’s APIs with the same rights as the user.
9. Ensure that **State** is set to **Enabled**
10. Select **Add scope**
    * The domain part of the **Scope name** displayed just below the text field should automatically match the **Application ID** URI set in the previous step, with `/access_as_user` appended to the end:
        * `api://[ngrokDomain].ngrok.io/00000000-0000-0000-0000-000000000000/access_as_user.
11. In the **Authorized client applications** section, identify the applications that you want to authorize for your app’s web application. Each of the following IDs needs to be entered:
    * `1fec8e78-bce4-4aaf-ab1b-5451cc387264` (Teams mobile/desktop application)
    * `5e3ce6c0-2b1f-4285-8d4b-75ee78787346` (Teams web application)
12. Navigate to **API Permissions**, and make sure to add the follow permissions:
-   Select Add a permission
-   Select Microsoft Graph -\> Delegated permissions.
    - `User.Read` (enabled by default)
-   Click on Add permissions. Please make sure to grant the admin consent for the required permissions.
13. Navigate to **Authentication**
    If an app hasn't been granted IT admin consent, users will have to provide consent the first time they use an app.
    Set a redirect URI:
    * Select **Add a platform**.
    * Select **web**.
    * Enter the **redirect URI** for the app in the following format: `https://{Base_Url}/auth-end`. This will be the page where a successful implicit grant flow will redirect the user.
    Enable implicit grant by checking the following boxes:  
    ✔ ID Token  
    ✔ Access Token  
    
14.  Navigate to the **Certificates & secrets**. In the Client secrets section, click on "+ New client secret". Add a description(Name of the secret) for the secret and select “Never” for Expires. Click "Add". Once the client secret is created, copy its value, it need to be placed in the appsettings.json.

<<<<<<< HEAD
15. Create a Azure Bot Service
   In Azure portal, create a [Azure Bot service.](https://docs.microsoft.com/en-us/azure/bot-service/bot-builder-authentication?view=azure-bot-service-4.0&tabs=csharp%2Caadv2).
=======
15. Create a Azure bot service
   In Azure portal, create a [Azure bot service](https://docs.microsoft.com/en-us/azure/bot-service/bot-builder-authentication?view=azure-bot-service-4.0&tabs=csharp%2Caadv2).

   - Ensure that you've [enabled the Teams Channel](https://docs.microsoft.com/en-us/azure/bot-service/channel-connect-teams?view=azure-bot-service-4.0)
>>>>>>> b81c42eb
  

16. To test facebook auth flow [create a facebookapp](https://docs.microsoft.com/en-us/azure/bot-service/bot-service-channel-connect-facebook?view=azure-bot-service-4.0) and get client id and secret for facebook app.
- Bot auth setup
    Now go to your bot channel registartion -> configuration -> Add OAuth connection string
   - Provide connection Name : for eg `facebookconnection`
   - Select service provider add `facebook`
   - Add clientid and secret of your facebook app that was created using Step 16 and save.

   - Tab auth setup
     - After creating the app and getting client id and secret, make sure you add facebook login service under products section of your facebook app.
     ![FacebookProduct](IdentityLinkingWithSSO/Images/FacebookProduct.png)
      - Go to facebook settings and under valid domains, make sure to add the following url's
      - `https://token.botframework.com/.auth/web/redirect`
      - `https://<<base url>>/facebook-auth-end`
       ![validDomains](IdentityLinkingWithSSO/Images/ValidDomainsFacebook.png)

17.  Google app setup.
 - Obtain OAuth2 client credentials from the [Google API Console](https://console.developers.google.com/). Enable access to the [Google People API](https://developers.google.com/people/). 

    - In "Authorized redirect URLs", add `https://token.botframework.com/.auth/web/redirect` and `<<base-url>>/google-auth-end`.

    ![validDomains](IdentityLinkingWithSSO/Images/ValidDomainsGoogle.png)

    - Note your app's "Client ID" and "Client Secret".
    - Now go to your bot channel registartion -> configuration -> Add OAuth connection string
    - Provide connection Name : for eg `googleconnection`
    - Select service provider as `google`
  
18. Clone the repository
   ```bash
   git clone https://github.com/OfficeDev/Microsoft-Teams-Samples.git
   ```

19. Open the code in Visual Studio
   - File -> Open -> Project/Solution
   - Navigate to folder where repository is cloned then `samples/identity-linking=with-sso/IdentityLinkingWithSSO.sln`
    
20. Run ngrok - point to port 3978

    ```bash
    # ngrok http -host-header=rewrite 3978
    ```
 
21. Setup and run the bot from Visual Studio: 
    Modify the `appsettings.json` and fill in the following details:
   - `{{Microsoft-App-id}}` - Generated from Step 3 (Application (client) ID)is the application app id
   - `{{TenantId}}` - Generated from Step 3(Directory (tenant) ID) is the tenant id
   - `{{MicrosoftAppPassword}}` - Generated from Step 14, also referred to as Client secret
   - `{{base-url}}` - Your application's base url. E.g. https://12345.ngrok.io if you are using ngrok.
   - `{{ Connection Name }}` - Generated from step 15.
   - `{{FacebookAppId}} and {{FacebookAppPassword}} and {{ Facebook Connection Name}}`- Generated from step 16.
   - `{{GoogleAppId}} and {{GoogleAppPassword}} and {{GoogleConnectionName}}` - Generated from step 17.
   - Press `F5` to run the project
	 
22. Modify the `manifest.json` in the `/AppPackage` folder and replace the following details:
   - `{{Microsoft-App-Id}}` with Application id generated from Step 3
   - `{Base_URL}` - Your application's base url. E.g. https://12345.ngrok.io if you are using ngrok.
   - `{{domain-name}}` with base Url domain. E.g. if you are using ngrok it would be `https://1234.ngrok.io` then your domain-name will be `1234.ngrok.io`.

23. Zip the contents of `AppPackage` folder into a `manifest.zip`, and use the `manifest.zip` to deploy in app store or add to Teams using step

24. Upload the manifest.zip to Teams (in the Apps view click "Upload a custom app")
   - Go to Microsoft Teams and then go to side panel, select Apps
   - Choose Upload a custom App
   - Go to your project directory, the ./AppPackage folder, select the zip folder, and choose Open.
   - Select Add in the pop-up dialog box. Your app is uploaded to Teams.


## Deploy the bot to Azure

To learn more about deploying a bot to Azure, see [Deploy your bot to Azure](https://aka.ms/azuredeployment) for a complete list of deployment instructions.

## Further reading

- [Bot Framework Documentation](https://docs.botframework.com)
- [Bot Basics](https://docs.microsoft.com/azure/bot-service/bot-builder-basics?view=azure-bot-service-4.0)
- [Authentication basics](https://docs.microsoft.com/en-us/microsoftteams/platform/concepts/authentication/authentication)<|MERGE_RESOLUTION|>--- conflicted
+++ resolved
@@ -100,18 +100,12 @@
     Enable implicit grant by checking the following boxes:  
     ✔ ID Token  
     ✔ Access Token  
-    
 14.  Navigate to the **Certificates & secrets**. In the Client secrets section, click on "+ New client secret". Add a description(Name of the secret) for the secret and select “Never” for Expires. Click "Add". Once the client secret is created, copy its value, it need to be placed in the appsettings.json.
 
-<<<<<<< HEAD
-15. Create a Azure Bot Service
-   In Azure portal, create a [Azure Bot service.](https://docs.microsoft.com/en-us/azure/bot-service/bot-builder-authentication?view=azure-bot-service-4.0&tabs=csharp%2Caadv2).
-=======
 15. Create a Azure bot service
    In Azure portal, create a [Azure bot service](https://docs.microsoft.com/en-us/azure/bot-service/bot-builder-authentication?view=azure-bot-service-4.0&tabs=csharp%2Caadv2).
 
    - Ensure that you've [enabled the Teams Channel](https://docs.microsoft.com/en-us/azure/bot-service/channel-connect-teams?view=azure-bot-service-4.0)
->>>>>>> b81c42eb
   
 
 16. To test facebook auth flow [create a facebookapp](https://docs.microsoft.com/en-us/azure/bot-service/bot-service-channel-connect-facebook?view=azure-bot-service-4.0) and get client id and secret for facebook app.
