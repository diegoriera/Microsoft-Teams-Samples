--- conflicted
+++ resolved
@@ -16,7 +16,6 @@
     const [defaultStyle] = useState("part-container");
 
     useEffect(() => {
-<<<<<<< HEAD
         microsoftTeams.app.initialize();
         microsoftTeams.app.getContext().then((context) => {
 
@@ -64,25 +63,6 @@
                 $("#boardDiv").addClass("chat-window");
                 $("#boardDiv").removeClass("chat-window-sidepanel");
             }
-=======
-         microsoftTeams.app.initialize().then(() => {
-            microsoftTeams.app.getContext().then((context) => {
-                if (context.page.frameContext === "sidePanel") {
-                    // Adding and removing classes based on screen width, to show app in stage view and in side panel
-                    $("#todo, #doing, #done").addClass("grid-item-sidepanel");
-                    $("#todo, #doing, #done").removeClass("grid-item");
-                    $("#boardDiv").addClass("chat-window-sidepanel");
-                    $("#boardDiv").removeClass("chat-window");
-                }
-                else {
-                    // Adding and removing classes based on screen width, to show app in stage view and in side panel
-                    $("#todo, #doing, #done").addClass("grid-item");
-                    $("#todo, #doing, #done").removeClass("grid-item-sidepanel");
-                    $("#boardDiv").addClass("chat-window");
-                    $("#boardDiv").removeClass("chat-window-sidepanel");
-                }
-            });
->>>>>>> 5ee52da7
         });
     }, []);
 
