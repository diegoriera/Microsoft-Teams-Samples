{
    "name": "teams-conversation-bot",
    "version": "1.0.0",
    "msteams": {
        "teamsAppId": "6ec02800-7667-472e-a73c-b6b3e8340d06"
    },
    "description": "Microsoft Teams conversation bot quickstart",
    "author": "Microsoft",
    "license": "MIT",
    "main": "index.js",
    "scripts": {
        "dev:teamsfx": "npm run dev",
        "dev": "nodemon --inspect=9239 --signal SIGINT ./index.js",
        "start": "node ./index.js",
        "build": "node build.js",
        "watch": "nodemon ./index.js"
    },
    "dependencies": {
        "botbuilder": "^4.18.0",
        "dotenv": "^16.0.3",
        "express": "^4.18.2",
        "html-entities": "^1.4.0",
<<<<<<< HEAD
        "nodemon": "^2.0.19"
=======
        "esbuild": "^0.18.1"
>>>>>>> 859cc9cd
    }
}<|MERGE_RESOLUTION|>--- conflicted
+++ resolved
@@ -15,15 +15,12 @@
         "build": "node build.js",
         "watch": "nodemon ./index.js"
     },
-    "dependencies": {
-        "botbuilder": "^4.18.0",
-        "dotenv": "^16.0.3",
-        "express": "^4.18.2",
-        "html-entities": "^1.4.0",
-<<<<<<< HEAD
-        "nodemon": "^2.0.19"
-=======
-        "esbuild": "^0.18.1"
->>>>>>> 859cc9cd
-    }
+  "dependencies": {
+    "botbuilder": "^4.18.0",
+    "dotenv": "^16.0.3",
+    "express": "^4.18.2",
+    "html-entities": "^1.4.0",
+    "nodemon": "^2.0.19",
+    "esbuild": "^0.18.1"
+  }
 }