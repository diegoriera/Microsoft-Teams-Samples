--- conflicted
+++ resolved
@@ -102,12 +102,8 @@
 10. Select **Add scope**
     - Note: The domain part of the **Scope name** displayed just below the text field should automatically match the **Application ID** URI set in the previous step, with `/access_as_user` appended to the end; for example:
         - `api://<your_ngrok_url>/<aad_application_id>/access_as_user`
-<<<<<<< HEAD
-    - If you are facing any issue in your app, please uncomment [this]( https://github.com/OfficeDev/Microsoft-Teams-Samples/blob/main/samples/app-auth/nodejs/src/AuthBot.ts#L119) line and put your debugger for local debug.
+    - If you are facing any issue in your app, please uncomment [this] line( https://github.com/OfficeDev/Microsoft-Teams-Samples/blob/main/samples/app-auth/nodejs/src/AuthBot.ts#L119) and put your debugger for local debug.
    
-=======
-        
->>>>>>> 08a0ad8f
 11. In the **Authorized client applications** section, you identify the applications that you want to authorize to your app’s web application. Each of the following IDs needs to be entered:
     - `1fec8e78-bce4-4aaf-ab1b-5451cc387264` (Teams mobile/desktop application)
     - `5e3ce6c0-2b1f-4285-8d4b-75ee78787346` (Teams web application)
