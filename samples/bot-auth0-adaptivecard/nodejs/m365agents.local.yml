# yaml-language-server: $schema=https://aka.ms/teams-toolkit/v1.2/yaml.schema.json
# Visit https://aka.ms/teamsfx-v5.0-guide for details on this file
# Visit https://aka.ms/teamsfx-actions for details on actions
version: v1.2

additionalMetadata:
  sampleTag: Microsoft-Teams-Samples:bot-auth0-adaptivecard-nodejs

provision:
  - uses: aadApp/create # Creates a new Azure Active Directory (AAD) app to authenticate users if the environment variable that stores clientId is empty
    with:
      name: bot-auth0-adaptivecard-aad # Note: when you run aadApp/update, the AAD app name will be updated based on the definition in manifest. If you don't want to change the name, make sure the name in AAD manifest is the same with the name defined here.
      generateClientSecret: true # If the value is false, the action will not generate client secret for you
      signInAudience: "AzureADandPersonalMicrosoftAccount" # Multitenant
    writeToEnvironmentFile: # Write the information of created resources into environment file for the specified environment variable(s).
      clientId: AAD_APP_CLIENT_ID
      clientSecret: SECRET_AAD_APP_CLIENT_SECRET # Environment variable that starts with `SECRET_` will be stored to the .env.{envName}.user environment file
      objectId: AAD_APP_OBJECT_ID
      tenantId: AAD_APP_TENANT_ID
      authority: AAD_APP_OAUTH_AUTHORITY
      authorityHost: AAD_APP_OAUTH_AUTHORITY_HOST

  # Creates a Teams app
  - uses: teamsApp/create
    with:
      # Teams app name
      name: bot-auth0-adaptivecard${{APP_NAME_SUFFIX}}
    # Write the information of created resources into environment file for
    # the specified environment variable(s).
    writeToEnvironmentFile: 
      teamsAppId: TEAMS_APP_ID

  - uses: script
    with:
      run:
<<<<<<< HEAD
        # echo "::set-teamsfx-env MICROSOFT_APP_TYPE=MultiTenant";
=======
>>>>>>> 665f1701
        echo "::set-teamsfx-env MICROSOFT_APP_TYPE=SingleTenant";
        echo "::set-teamsfx-env MICROSOFT_APP_TENANT_ID=${{AAD_APP_TENANT_ID}}";

  - uses: arm/deploy # Deploy given ARM templates parallelly.
    with:
      subscriptionId: ${{AZURE_SUBSCRIPTION_ID}} # The AZURE_SUBSCRIPTION_ID is a built-in environment variable. TeamsFx will ask you select one subscription if its value is empty. You're free to reference other environment varialbe here, but TeamsFx will not ask you to select subscription if it's empty in this case.
      resourceGroupName: ${{AZURE_RESOURCE_GROUP_NAME}} # The AZURE_RESOURCE_GROUP_NAME is a built-in environment variable. TeamsFx will ask you to select or create one resource group if its value is empty. You're free to reference other environment varialbe here, but TeamsFx will not ask you to select or create resource grouop if it's empty in this case.
      templates:
        - path: ./infra/azure.bicep
          parameters: ./infra/azure.parameters.json
          deploymentName: Create-resources-for-bot
      bicepCliVersion: v0.9.1 # Microsoft 365 Agents Toolkit will download this bicep CLI version from github for you, will use bicep CLI in PATH if you remove this config.
  
  - uses: aadApp/update # Apply the AAD manifest to an existing AAD app. Will use the object id in manifest file to determine which AAD app to update.
    with:
      manifestPath: ./aad.manifest.json # Relative path to teamsfx folder. Environment variables in manifest will be replaced before apply to AAD app
      outputFilePath: ./build/aad.manifest.${{TEAMSFX_ENV}}.json
  
  # Validate using manifest schema
  - uses: teamsApp/validateManifest
    with:
      # Path to manifest template
      manifestPath: ./appManifest/manifest.json

  # Build Teams app package with latest env value
  - uses: teamsApp/zipAppPackage
    with:
      # Path to manifest template
      manifestPath: ./appManifest/manifest.json
      outputZipPath: ./appManifest/build/appManifest.${{TEAMSFX_ENV}}.zip
      outputJsonPath: ./appManifest/build/manifest.${{TEAMSFX_ENV}}.json
  # Validate app package using validation rules
  - uses: teamsApp/validateAppPackage
    with:
      # Relative path to this file. This is the path for built zip file.
      appPackagePath: ./appManifest/build/appManifest.${{TEAMSFX_ENV}}.zip

  # Apply the Teams app manifest to an existing Teams app in
  # Teams Developer Portal.
  # Will use the app id in manifest file to determine which Teams app to update.
  - uses: teamsApp/update
    with:
      # Relative path to this file. This is the path for built zip file.
      appPackagePath: ./appManifest/build/appManifest.${{TEAMSFX_ENV}}.zip

deploy:
  # Run npm command
  - uses: cli/runNpmCommand
    with:
      args: install --no-audit

  # Generate runtime environment variables
  - uses: file/createOrUpdateEnvironmentFile
    with:
      target: ./.env
      envs:
        MicrosoftAppId: ${{AAD_APP_CLIENT_ID}}
        MicrosoftAppPassword: ${{SECRET_AAD_APP_CLIENT_SECRET}}
        MicrosoftAppType: ${{MICROSOFT_APP_TYPE}}
        MicrosoftAppTenantId: ${{MICROSOFT_APP_TENANT_ID}}
        APP_URL: ${{BOT_ENDPOINT}}<|MERGE_RESOLUTION|>--- conflicted
+++ resolved
@@ -33,10 +33,7 @@
   - uses: script
     with:
       run:
-<<<<<<< HEAD
         # echo "::set-teamsfx-env MICROSOFT_APP_TYPE=MultiTenant";
-=======
->>>>>>> 665f1701
         echo "::set-teamsfx-env MICROSOFT_APP_TYPE=SingleTenant";
         echo "::set-teamsfx-env MICROSOFT_APP_TENANT_ID=${{AAD_APP_TENANT_ID}}";
 
