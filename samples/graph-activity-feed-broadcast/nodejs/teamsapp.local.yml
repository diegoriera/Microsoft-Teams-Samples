--- conflicted
+++ resolved
@@ -104,10 +104,6 @@
       envs:
           ClientId: ${{AAD_APP_CLIENT_ID}}
           ClientSecret: ${{SECRET_AAD_APP_CLIENT_SECRET}}
-<<<<<<< HEAD
-          TenantId: ${{AAD_APP_TENANT_ID}}
-=======
->>>>>>> aa627fdf
           applicationIdUri: api://${{TAB_DOMAIN}}/${{AAD_APP_CLIENT_ID}}
           TenantId: ${{AAD_APP_TENANT_ID}}
           port: "3978"