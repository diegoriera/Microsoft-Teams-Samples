﻿@{
    Layout = "~/Views/Shared/_Layout.cshtml";
}
<p>
    Please click on any of the authentication
</p>
<div style="height: 20px">
</div>
<div>
    <!-- Login button -->
<<<<<<< HEAD
    <button id="btnLogin" onclick="silentLogin()">Login</button>
=======
    <button id="btnLogin" onclick="silentLogin()">Login to Silent Testing YMAL</button>
>>>>>>> 341c7c60
</div>
<div style="height: 30px">
</div>

<script type="text/javascript">

        function silentLogin() {
            window.location.href = "@Url.Action("SilentConfigureTab", "Home")";
        }

</script><|MERGE_RESOLUTION|>--- conflicted
+++ resolved
@@ -8,11 +8,7 @@
 </div>
 <div>
     <!-- Login button -->
-<<<<<<< HEAD
-    <button id="btnLogin" onclick="silentLogin()">Login</button>
-=======
-    <button id="btnLogin" onclick="silentLogin()">Login to Silent Testing YMAL</button>
->>>>>>> 341c7c60
+    <button id="btnLogin" onclick="silentLogin()">Login to Silent</button>
 </div>
 <div style="height: 30px">
 </div>
