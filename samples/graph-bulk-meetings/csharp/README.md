--- conflicted
+++ resolved
@@ -21,10 +21,7 @@
 1. Meeting Event.
 
 ![Meeting Event](EventMeeting/Images/MeetingEvent.gif)
-<<<<<<< HEAD
-=======
 
->>>>>>> 966214b8
 
 
 ## Prerequisites
