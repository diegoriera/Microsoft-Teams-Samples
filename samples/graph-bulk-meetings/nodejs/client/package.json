--- conflicted
+++ resolved
@@ -7,11 +7,7 @@
   "dependencies": {
     "@fluentui/react-northstar": "^0.63.1",
     "@microsoft/teams-js": "^2.35.0",
-<<<<<<< HEAD
     "axios": "^0.21.1",
-=======
-    "axios": "^1.8.3",
->>>>>>> ea3fa7ae
     "date-fns": "^2.29.2",
     "moment": "^2.29.4",
     "react": "17.0.0",
@@ -47,10 +43,6 @@
   "proxy": "http://localhost:3000",
   "devDependencies": {
     "env-cmd": "^10.1.0",
-<<<<<<< HEAD
     "webpack": "4.44.2"
-=======
-    "webpack": "^5.98.0"
->>>>>>> ea3fa7ae
   }
 }