--- conflicted
+++ resolved
@@ -12,11 +12,7 @@
     <PackageReference Include="Microsoft.AspNetCore.SpaServices" Version="3.1.31" />
     <PackageReference Include="Microsoft.AspNetCore.SpaServices.Extensions" Version="6.0.11" />
     <PackageReference Include="Microsoft.Graph" Version="5.77.0" />
-<<<<<<< HEAD
-    <PackageReference Include="Microsoft.Identity.Client" Version="4.70.2" />
-=======
     <PackageReference Include="Microsoft.Identity.Client" Version="4.71.0" />
->>>>>>> 4aa185bd
   </ItemGroup>
 
   <ItemGroup>
