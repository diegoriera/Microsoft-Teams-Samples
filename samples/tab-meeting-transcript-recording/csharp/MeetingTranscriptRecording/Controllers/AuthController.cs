﻿// <copyright file="AuthController.cs" company="Microsoft Corporation">
// Copyright (c) Microsoft Corporation.
// Licensed under the MIT license.
// </copyright>

using MeetingTranscriptRecording.Helper;
using MeetingTranscriptRecording.Models;
using Microsoft.AspNetCore.Mvc;
<<<<<<< HEAD
using Microsoft.Graph.Models;
=======
>>>>>>> 4aa185bd
using Newtonsoft.Json;
using System.Net.Http.Headers;
using System.Net;
using System.Collections.Concurrent;
using System.Text.RegularExpressions;
using Microsoft.Identity.Client;
using Microsoft.AspNetCore.SignalR.Client;
using Microsoft.Graph.Models;

namespace MeetingTranscriptRecording.Controllers
{
    public class AuthController : Controller
    {
        /// <summary>
        /// Represents a set of key/value application configuration properties.
        /// </summary>
        public readonly IConfiguration _configuration;
        private readonly IHttpClientFactory _httpClientFactory;
        private readonly IHttpContextAccessor _httpContextAccessor;

        private static ConcurrentDictionary<string, CardData> TranscriptRecordingEventDetails = new ConcurrentDictionary<string, CardData>();

        public AuthController(
            IConfiguration configuration,
            IHttpClientFactory httpClientFactory,
            IHttpContextAccessor httpContextAccessor)
        {
            _configuration = configuration;
            _httpClientFactory = httpClientFactory;
            _httpContextAccessor = httpContextAccessor;
        }

        /// <summary>
        /// This method retrieves information about the event details.
        /// It obtains an access token and makes requests to the Microsoft Graph API to fetch events, online meetings, transcripts, and recordings.
        /// It constructs a JSON response with data related to online meetings.
        /// Error handling is included in case of exceptions.
        /// </summary>
        /// <returns></returns>
        [HttpGet]
        [Route("GetEventInformation")]
        public async Task<JsonResult> GetEventInformation()
        {
            try
            {
                // Initialize a list to store event data
                var CardResults = new List<CardData>();

                // Get an access token for making API requests
                var accessToken = await AuthHelper.GetAccessTokenOnBehalfUserAsync(_configuration, _httpClientFactory, _httpContextAccessor);

                // Create subscription for user events
                await CreateSubscriptionMeEvents(accessToken);

                // Retrieve the base URL from configuration
                var BaseURL = _configuration["AzureAd:BaseURL"];

                // Construct the Graph API endpoint to get user events sorted by start date
                string graphApiEndpointEvents = BaseURL + $"me/events";

                // Make an authenticated API request to get event data
                var responseBody = await AuthHelper.GetApiData(graphApiEndpointEvents, accessToken);

                // Deserialize the response into a list of events
                var responseData = JsonConvert.DeserializeObject<ResponseEventData>(responseBody);

                // Check if there are events and process them
                if (responseData != null && responseData.Value.Count > 0)
                {
                    var allEvents = responseData.Value;
                    foreach (EventData element in allEvents)
                    {
                        // Check if it's an online meeting event with a subject and within the last month
                        if (element.isOnlineMeeting == true && !string.IsNullOrEmpty(element.subject) && DateTime.Now.AddMonths(-1) <= element.start.dateTime)
                        {
                            // Create a CardData object to store event details
                            var Obj = new CardData();
                            Obj.subject = element.subject;
                            Obj.start = element.start.dateTime.ToString("MMM dd h:mm tt");
                            Obj.end = element.end.dateTime.ToString("MMM dd h:mm tt");
                            Obj.organizer = element.organizer.emailAddress.name;
                            Obj.condition = false;
                            Obj.transcriptsId = null;
                            Obj.recordingId = null;
                            Obj.signalRCondition = false;

                            // Get the join URL for the online meeting
                            string joinUrl = element.onlineMeeting.joinUrl;

                            // Construct the Graph API endpoint to retrieve online meeting details
                            string graphApiEndpointJoinUrl = $"https://graph.microsoft.com/v1.0/me/onlineMeetings?$filter=JoinWebUrl%20eq%20'" + joinUrl + "'";

                            // Make an authenticated API request to get online meeting details
                            var responseBodyJoinUrl = await AuthHelper.GetApiData(graphApiEndpointJoinUrl, accessToken);

                            // Deserialize the response into JoinUrlData
                            var responseJoinUrlData = JsonConvert.DeserializeObject<JoinUrlData>(responseBodyJoinUrl);

                            if (responseJoinUrlData != null && responseJoinUrlData.Value.Count > 0 && responseJoinUrlData.Value[0].id != null)
                            {
                                // Update the CardData object with the online meeting ID
                                Obj.onlineMeetingId = responseJoinUrlData.Value[0].id;
                            }
                            else
                            {
                                return null;
                            }

                            // Get the join URL for the online meeting
                            TranscriptRecordingEventDetails.TryAdd(Obj.onlineMeetingId, Obj);


                        }
                    }
                }

                return Json(TranscriptRecordingEventDetails);
            }
            catch (Exception ex)
            {
                Console.WriteLine(ex);
                return null;
            }
        }

        /// <summary>
        /// 
        /// </summary>
        /// <param name="JoinUrl"></param>
        /// <returns></returns>
        [HttpPost]
        [Route("getMeetingTranscriptsIdRecordingId")]
        public async Task<JsonResult> getTranscriptsIdRecordingId([FromBody] MeetingIdRequestBody MeetingId)
        {
            try
            {
                // Get an access token for making API requests
                var accessToken = await AuthHelper.GetAccessTokenOnBehalfUserAsync(_configuration, _httpClientFactory, _httpContextAccessor);

                // Retrieve the base URL from configuration
                var BaseURL = _configuration["AzureAd:BaseURL"];

                if (MeetingId.meetingId != null)
                {
                    // Construct the Graph API endpoint to retrieve online transcripts
                    string graphApiEndpointOnlineTranscripts = BaseURL + $"me/onlineMeetings/" + MeetingId.meetingId + "/transcripts";

                    // Make an authenticated API request to get online transcripts
                    var responseBodyTranscripts = await AuthHelper.GetApiData(graphApiEndpointOnlineTranscripts, accessToken);

                    // Deserialize the response into transcriptsData
                    var responseTranscriptsData = JsonConvert.DeserializeObject<transcriptsData>(responseBodyTranscripts);

                    if (responseTranscriptsData != null && responseTranscriptsData.Value.Count > 0 && responseTranscriptsData.Value[0].id != null)
                    {
                        // Update the CardData object with the transcripts ID and set a condition
                        string TranscriptsId = responseTranscriptsData.Value[0].id;

                        TranscriptRecordingEventDetails.TryGetValue(MeetingId.meetingId, out CardData EventDetailsTranscriptsIds);

                        if (EventDetailsTranscriptsIds != null)
                        {
                            var OldEventDetailsTranscriptsIds = EventDetailsTranscriptsIds;
                            EventDetailsTranscriptsIds.transcriptsId = TranscriptsId;
                            EventDetailsTranscriptsIds.condition = true;
                            EventDetailsTranscriptsIds.signalRCondition = false;
                            TranscriptRecordingEventDetails.TryUpdate(MeetingId.meetingId, EventDetailsTranscriptsIds, OldEventDetailsTranscriptsIds);

                        }
                    }
                    else
                    {
                        // If there are no transcripts, create a subscription for them
                        await CreateTranscriptsSubscription(MeetingId.meetingId, accessToken);
                    }

                    // Construct the Graph API endpoint to retrieve online recordings
                    string graphApiEndpointOnlineRecordings = BaseURL + $"me/onlineMeetings/" + MeetingId.meetingId + "/recordings";

                    var responseBodyRecordings = await AuthHelper.GetApiData(graphApiEndpointOnlineRecordings, accessToken);

                    var responseRecordingsData = JsonConvert.DeserializeObject<RecordingData>(responseBodyRecordings);

                    if (responseRecordingsData != null && responseRecordingsData.Value.Count > 0 && responseRecordingsData.Value[0].id != null)
                    {
                        string RecordingId = responseRecordingsData.Value[0].id;

                        TranscriptRecordingEventDetails.TryGetValue(MeetingId.meetingId, out CardData EventDetailsRecordingIds);

                        if (EventDetailsRecordingIds != null)
                        {
                            var OldEventDetailsRecordingIds = EventDetailsRecordingIds;
                            EventDetailsRecordingIds.recordingId = RecordingId;
                            EventDetailsRecordingIds.condition = true;
                            EventDetailsRecordingIds.signalRCondition = false;
                            TranscriptRecordingEventDetails.TryUpdate(MeetingId.meetingId, EventDetailsRecordingIds, OldEventDetailsRecordingIds);
                        }
                    }
                    else
                    {
                        // If there are no transcripts, create a subscription for them
                        await CreateRecordingsSubscription(MeetingId.meetingId, accessToken);
                    }
                }
                else
                {
                    return null;
                }
                return Json(TranscriptRecordingEventDetails);
            }
            catch (Exception ex)
            {
                Console.WriteLine(ex);
                return null;
            }
        }

        /// <summary>
        /// This method is used to fetch meeting transcripts.
        /// It constructs a Graph API endpoint based on the provided meeting and transcript IDs.
        /// The method retrieves and returns the content of the transcripts in VTT format.
        /// Error handling is included for exceptions.
        /// </summary>
        /// <param name="MeetingTranscriptsIds"></param>
        /// <returns></returns>
        [HttpPost]
        [Route("getMeetingTranscripts")]
        public async Task<JsonResult> getMeetingTranscripts([FromBody] TranscriptsRequestBody MeetingTranscriptsIds)
        {
            try
            {
                var accessToke = await AuthHelper.GetAccessTokenOnBehalfUserAsync(_configuration, _httpClientFactory, _httpContextAccessor);

                string graphApiEndpointOnlineTranscriptsData = _configuration["AzureAd:BaseURL"] + $"me/onlineMeetings/" + MeetingTranscriptsIds.meetingId + "/transcripts/" + MeetingTranscriptsIds.transcriptsId + "/content?$format=text/vtt";

                var responseBody = await AuthHelper.GetApiData(graphApiEndpointOnlineTranscriptsData, accessToke);

                if (responseBody != null)
                {
                    return Json(responseBody);
                }
                return null;
            }
            catch (Exception ex)
            {
                Console.WriteLine(ex);
                return null;
            }
        }


        /// <summary>
        /// This method fetches meeting recordings.
        /// It constructs the Graph API endpoint to get the content of a specific meeting recording.
        /// It downloads the recording content and returns it as a video file (MP4 format).
        /// Error handling is included for exceptions.
        /// </summary>
        /// <param name="MeetingRecordingIds"></param>
        /// <returns></returns>
        [HttpPost]
        [Route("getMeetingRecording")]
        public async Task<IActionResult> getMeetingRecording([FromBody] RecordingRequestBody MeetingRecordingIds)
        {
            try
            {
                var accessToken = await AuthHelper.GetAccessTokenOnBehalfUserAsync(_configuration, _httpClientFactory, _httpContextAccessor);

                string graphApiEndpointOnlineRecordData = _configuration["AzureAd:BaseURL"] + $"me/onlineMeetings/" + MeetingRecordingIds.meetingId + "/recordings/" + MeetingRecordingIds.recordingId + "/content";

                using (HttpClient clientRecording = new HttpClient())
                {
                    // Set the base address for the Graph API
                    clientRecording.BaseAddress = new Uri(graphApiEndpointOnlineRecordData);

                    // Set the authorization header with the access token
                    clientRecording.DefaultRequestHeaders.Authorization = new AuthenticationHeaderValue("Bearer", accessToken);

                    // Make a GET request to retrieve user data
                    HttpResponseMessage response = await clientRecording.GetAsync(graphApiEndpointOnlineRecordData);

                    // Check the status code
                    if (response.StatusCode == HttpStatusCode.OK)
                    {
                        // Check if the request was successful
                        if (response.IsSuccessStatusCode)
                        {
                            var videoContent = await response.Content.ReadAsByteArrayAsync();
                            return File(videoContent, "video/mp4");
                        }
                    }
                }
                return null;
            }
            catch (Exception ex)
            {
                Console.WriteLine(ex);
                return null;
            }
        }

        /// <summary>
        /// Creates a subscription for Microsoft Graph API events.
        /// </summary>
        /// <param name="accessToken">The access token for authentication.</param>
        /// <returns>An IActionResult representing the result of the operation.</returns>
        public async Task<IActionResult> CreateSubscriptionMeEvents(string accessToken)
        {
            try
            {
<<<<<<< HEAD
                SubscriptionCollectionResponse existingSubscriptions = null;
=======
                List<Subscription>? existingSubscriptions = null;
>>>>>>> 4aa185bd

                var graphClient = GraphClient.GetGraphClient(accessToken);
                try
                {
<<<<<<< HEAD
                    // Retrieve existing subscriptions using the Graph API.
                    existingSubscriptions = await graphClient.Subscriptions.GetAsync();
=======
                    // Retrieve existing subscriptions using the Graph API (v5 SDK style)
                    var response = await graphClient.Subscriptions.GetAsync();

                    if (response?.Value != null)
                    {
                        existingSubscriptions = response.Value;
                    }
>>>>>>> 4aa185bd
                }
                catch (Exception ex)
                {
                    Console.Error.WriteLine($"Error retrieving subscriptions: {ex.Message}");
                    return null;
                }

                // Define the notification URL for the subscription, typically an endpoint for handling notifications.
                var notificationUrl = _configuration["AzureAd:BaseUrlNgrok"] + "/CreateSubscriptionMeEventsPost";

                var existingSubscription = existingSubscriptions.Value.FirstOrDefault(s => s.Resource == "me/events");

                // Check if an existing subscription with the same resource already exists and has a different notification URL.
                if (existingSubscription != null && existingSubscription.NotificationUrl != notificationUrl)
                {
                    // If an existing subscription with a different notification URL is found, delete it.
                    await DeleteSubscription(existingSubscription);
                    existingSubscription = null;
                }

                // Get the current time and calculate an expiration time (typically 1 hour from now).
                DateTime currentTime = DateTime.UtcNow; // Get the current time
                DateTime newTime = currentTime.AddHours(2); // Add 2 hours

                if (existingSubscription == null)
                {
                    // Create a new subscription and add it using the Graph API.
                    var sub = new Subscription
                    {
                        Resource = "me/events",
                        ChangeType = "created,updated",
                        NotificationUrl = notificationUrl,
                        ClientState = "ClientState",
                        ExpirationDateTime = newTime
                    };
                    try
                    {
                        existingSubscription = await graphClient.Subscriptions.PostAsync(sub);
                    }
                    catch (Exception ex)
                    {
                        return null;
                    }
                }
                return Ok(); // Return an HTTP 200 OK response to indicate a successful subscription creation.
            }
            catch (Exception ex)
            {
                throw ex;
            }
        }

        /// <summary>
        /// Creates or updates a subscription for online meeting transcripts in Microsoft Graph API.
        /// </summary>
        /// <param name="onlineMeetingId">The ID of the online meeting for which the subscription is created.</param>
        /// <param name="accessToken">The access token for making Graph API requests.</param>
        /// <returns>An IActionResult representing the HTTP response.</returns>
        public async Task<IActionResult> CreateTranscriptsSubscription(string onlineMeetingId, string accessToken)
        {
            try
            {
<<<<<<< HEAD
                SubscriptionCollectionResponse existingSubscriptions = null;
=======
                List<Subscription>? existingSubscriptions = null;
>>>>>>> 4aa185bd

                var graphClient = GraphClient.GetGraphClient(accessToken);
                try
                {
<<<<<<< HEAD
                    // Retrieve existing subscriptions using the Graph API.
                    existingSubscriptions = await graphClient.Subscriptions.GetAsync();
=======
                    // Retrieve existing subscriptions using the Graph API (SDK v5)
                    var response = await graphClient.Subscriptions.GetAsync();

                    if (response?.Value != null)
                    {
                        existingSubscriptions = response.Value;
                    }
>>>>>>> 4aa185bd
                }
                catch (Exception ex)
                {
                    Console.Error.WriteLine($"Error retrieving subscriptions: {ex.Message}");
                    return null;
                }

                // Define the notification URL for the subscription, typically an endpoint for handling notifications.
                var notificationUrl = _configuration["AzureAd:BaseUrlNgrok"] + "/CreateSubscriptionTranscripts";

                var existingSubscription = existingSubscriptions.Value.FirstOrDefault(s => s.Resource == "communications/onlineMeetings/" + onlineMeetingId + "/transcripts");

                // Check if an existing subscription with the same resource already exists and has a different notification URL.
                if (existingSubscription != null && existingSubscription.NotificationUrl != notificationUrl)
                {
                    // If an existing subscription with a different notification URL is found, delete it.
                    await DeleteSubscription(existingSubscription);
                    existingSubscription = null;
                }

                // Get the current time and calculate an expiration time (typically 1 hour from now).
                DateTime currentDateTime = DateTime.UtcNow;
                DateTime expirationDateTime = currentDateTime + TimeSpan.FromHours(1);

                // Format the "expirationDateTime" as an ISO 8601 string with "Z" indicating UTC
                string expirationDateTimeString = expirationDateTime.ToString("yyyy-MM-ddTHH:mm:ss.fffffffZ");

                if (existingSubscription == null)
                {
                    // Create a new subscription and add it using the Graph API.
                    var sub = new Subscription
                    {
                        Resource = "communications/onlineMeetings/" + onlineMeetingId + "/transcripts",
                        ChangeType = "created",
                        NotificationUrl = notificationUrl,
                        ClientState = "ClientState",
                        ExpirationDateTime = DateTimeOffset.Parse(expirationDateTimeString).UtcDateTime
                    };
                    try
                    {
                        existingSubscription = await graphClient.Subscriptions.PostAsync(sub);
                    }
                    catch (Exception ex)
                    {
                        return null;
                    }
                }
                return Ok(); // Return an HTTP 200 OK response to indicate a successful subscription creation.
            }
            catch (Exception ex)
            {
                throw ex;
            }
        }

        /// <summary>
        /// Creates or updates a subscription for online meeting recordings in Microsoft Graph API.
        /// </summary>
        /// <param name="onlineMeetingId">The ID of the online meeting for which the subscription is created.</param>
        /// <param name="accessToken">The access token for making Graph API requests.</param>
        /// <returns>An IActionResult representing the HTTP response.</returns>
        public async Task<IActionResult> CreateRecordingsSubscription(string onlineMeetingId, string accessToken)
        {
            try
            {
                // Initialize a variable to hold existing subscriptions.
<<<<<<< HEAD
                SubscriptionCollectionResponse existingSubscriptions = null;

=======
                List<Subscription>? existingSubscriptions = null;
>>>>>>> 4aa185bd
                var graphClient = GraphClient.GetGraphClient(accessToken);

                try
                {
<<<<<<< HEAD
                    existingSubscriptions = await graphClient.Subscriptions.GetAsync();
=======
                    var response = await graphClient.Subscriptions.GetAsync();

                    if (response?.Value != null)
                    {
                        existingSubscriptions = response.Value;
                    }
>>>>>>> 4aa185bd
                }
                catch (Exception ex)
                {
                    return null;
                }

                var notificationUrl = _configuration["AzureAd:BaseUrlNgrok"] + "/CreateSubscriptionRecordings";

                var existingSubscription = existingSubscriptions.Value.FirstOrDefault(s => s.Resource == "communications/onlineMeetings/" + onlineMeetingId + "/recordings");

                if (existingSubscription != null && existingSubscription.NotificationUrl != notificationUrl)
                {
                    // If an existing subscription with a different notification URL is found, delete it.
                    await DeleteSubscription(existingSubscription);
                    existingSubscription = null;
                }

                // Get the current time and calculate an expiration time (typically 1 hour from now).
                DateTime currentDateTime = DateTime.UtcNow;
                DateTime expirationDateTime = currentDateTime + TimeSpan.FromHours(1);

                // Format the "expirationDateTime" as an ISO 8601 string with "Z" indicating UTC
                string expirationDateTimeString = expirationDateTime.ToString("yyyy-MM-ddTHH:mm:ss.fffffffZ");

                if (existingSubscription == null)
                {
                    var sub = new Subscription
                    {
                        Resource = "communications/onlineMeetings/" + onlineMeetingId + "/recordings",
                        ChangeType = "created",
                        NotificationUrl = notificationUrl,
                        ClientState = "ClientState",
                        ExpirationDateTime = DateTimeOffset.Parse(expirationDateTimeString).UtcDateTime
                    };
                    try
                    {
                        existingSubscription = await graphClient.Subscriptions.PostAsync(sub);
                    }
                    catch (Exception ex)
                    {
                        return null;
                    }
                }
                return Ok(); // Return an HTTP 200 OK response to indicate a successful subscription creation.
            }
            catch (Exception ex)
            {
                throw ex;
            }
        }


        /// <summary>
        /// Deletes a subscription in Microsoft Graph API on behalf of a user.
        /// </summary>
        /// <param name="subscription">The subscription to be deleted.</param>
        /// <returns>A Task representing the asynchronous operation.</returns>
        private async Task DeleteSubscription(Subscription subscription)
        {
            // Obtain an access token on behalf of a user for making Graph API requests.
            var accessToken = await AuthHelper.GetAccessTokenOnBehalfUserAsync(_configuration, _httpClientFactory, _httpContextAccessor);

            // Create a Graph API client using the obtained access token.
            var graphClient = GraphClient.GetGraphClient(accessToken);

            try
            {
                // Attempt to delete the specified subscription using the Graph API.
                await graphClient
                     .Subscriptions[subscription.Id]
                     .DeleteAsync();
            }
            catch (Exception ex)
            {
                throw ex;
            }
        }

        /// <summary>
        /// This action handles incoming HTTP POST requests for the "CreateSubscriptionTranscripts" route.
        /// It is responsible for processing validation tokens and notifications related to online meeting transcripts.
        /// </summary>
        /// <param name="validationToken">An optional validation token provided as a query parameter.</param>
        /// <returns>An ActionResult representing the HTTP response.</returns>
        [Route("CreateSubscriptionTranscripts")]
        [HttpPost]
        public async Task<ActionResult<string>> CreateSubscriptionTranscripts([FromQuery] string validationToken = null)
        {
            // Handle validation: Check if a validation token is provided in the query parameter.
            if (!string.IsNullOrEmpty(validationToken))
            {
                // Return the validation token as an OK response.
                return Ok(validationToken);
            }

            // Handle notifications: Read and process incoming notifications.
            using (StreamReader reader = new StreamReader(Request.Body))
            {
                string content = await reader.ReadToEndAsync();

                // Deserialize the JSON content into a C# object of type "Notifications."
                var notifications = JsonConvert.DeserializeObject<MeetingTranscriptRecording.Model.Notifications>(content);

                if (notifications != null)
                {
                    // Check if notifications are not null and if the first item has "ODataId."

                    if (notifications.Items[0].ResourceData.ODataId != null)
                    {
                        int startIndex = notifications.Items[0].ResourceData.ODataId.IndexOf("communications/onlineMeetings('");

                        int endIndex = notifications.Items[0].ResourceData.ODataId.IndexOf("')/transcripts('");

                        if (startIndex >= 0 && endIndex >= 0)
                        {
                            string onlineMeetingId = notifications.Items[0].ResourceData.ODataId.Substring(startIndex + "communications/onlineMeetings('".Length, endIndex - startIndex - "communications/onlineMeetings('".Length);

                            string TranscriptsId = notifications.Items[0].ResourceData.Id;

                            if (onlineMeetingId != null && TranscriptsId != null)
                            {
                                // Retrieve the event details for "onlineMeetingId" from the data store.
                                TranscriptRecordingEventDetails.TryGetValue(onlineMeetingId, out CardData EventDetails);

                                // If event details are found, update the "transcriptsId" and store them back.
                                if (EventDetails != null)
                                {
                                    var OldEventDetails = EventDetails;

                                    if (OldEventDetails.transcriptsId != TranscriptsId)
                                    {
                                        // Update the "transcriptsId" in the event details.
                                        EventDetails.transcriptsId = TranscriptsId;
                                        EventDetails.signalRCondition = true;
                                        EventDetails.condition = true;

                                        // Try to update the event details in the data store.
                                        TranscriptRecordingEventDetails.TryUpdate(onlineMeetingId, EventDetails, OldEventDetails);

                                        var hubConnection = new HubConnectionBuilder().WithUrl(_configuration["AzureAd:BaseUrlNgrok"] + "/chatHub").Build();
                                        await hubConnection.StartAsync();
                                        await hubConnection.InvokeAsync("SendMessage", "TranscriptRecording", TranscriptRecordingEventDetails);
                                        await hubConnection.StopAsync();
                                    }
                                }

                            }
                        }
                    }
                }
            }
            return Ok();
        }

        /// <summary>
        /// This action handles incoming HTTP POST requests for the "CreateSubscriptionRecordings" route.
        /// It processes validation tokens and notifications related to online meetings and recordings.
        /// </summary>
        /// <param name="validationToken">A validation token, if provided as a query parameter.</param>
        /// <returns>An ActionResult representing the HTTP response.</returns>
        [Route("CreateSubscriptionRecordings")]
        [HttpPost]
        public async Task<ActionResult<string>> CreateSubscriptionRecordings([FromQuery] string validationToken = null)
        {
            // Handle validation: Check if a validation token is provided in the query parameter.
            if (!string.IsNullOrEmpty(validationToken))
            {
                // Return the validation token as an OK response.
                return Ok(validationToken);
            }

            // Handle notifications: Read and process incoming notifications.
            using (StreamReader reader = new StreamReader(Request.Body))
            {
                string content = await reader.ReadToEndAsync();

                // Deserialize the JSON content into a C# object of type "Notifications."
                var notifications = JsonConvert.DeserializeObject<MeetingTranscriptRecording.Model.Notifications>(content);

                if (notifications != null)
                {
                    // Check if notifications are not null and if the first item has "ODataId."
                    if (notifications.Items[0].ResourceData.ODataId != null)
                    {
                        // Extract the start and end indexes for "onlineMeetingId" and "RecordingsId" in "ODataId."
                        int startIndex = notifications.Items[0].ResourceData.ODataId.IndexOf("communications/onlineMeetings('");

                        int endIndex = notifications.Items[0].ResourceData.ODataId.IndexOf("')/recordings('");

                        // Ensure valid start and end indexes are found.
                        if (startIndex >= 0 && endIndex >= 0)
                        {
                            // Extract "onlineMeetingId" from "ODataId."
                            string onlineMeetingId = notifications.Items[0].ResourceData.ODataId.Substring(startIndex + "communications/onlineMeetings('".Length, endIndex - startIndex - "communications/onlineMeetings('".Length);

                            // Extract "RecordingsId" from the notifications data.
                            string RecordingsId = notifications.Items[0].ResourceData.Id;

                            // Check if both "onlineMeetingId" and "RecordingsId" are not null.
                            if (onlineMeetingId != null && RecordingsId != null)
                            {
                                // Retrieve the event details for "onlineMeetingId" from the data store.
                                TranscriptRecordingEventDetails.TryGetValue(onlineMeetingId, out CardData EventDetails);

                                // If event details are found, update the "recordingId" and store them back.
                                if (EventDetails != null)
                                {
                                    var OldEventDetails = EventDetails;

                                    if (OldEventDetails.recordingId != RecordingsId)
                                    {
                                        EventDetails.recordingId = RecordingsId;
                                        EventDetails.signalRCondition = true;
                                        EventDetails.condition = true;

                                        // Try to update the event details in the data store.
                                        TranscriptRecordingEventDetails.TryUpdate(onlineMeetingId, EventDetails, OldEventDetails);

                                        var hubConnection = new HubConnectionBuilder().WithUrl(_configuration["AzureAd:BaseUrlNgrok"] + "/chatHub").Build();
                                        await hubConnection.StartAsync();
                                        await hubConnection.InvokeAsync("SendMessage", "TranscriptRecording", TranscriptRecordingEventDetails);
                                        await hubConnection.StopAsync();
                                    }
                                }

                            }

                        }
                    }
                }
            }
            return Ok(); // Return an OK response to indicate that the processing was successful.
        }


        /// <summary>
        /// Get Token for given tenant.
        /// </summary>
        /// <param name="tenantId"></param>
        /// <returns></returns>
        public async Task<string> GetToken()
        {
            try
            {
                // Create a ConfidentialClientApplication to acquire an access token
                IConfidentialClientApplication app = ConfidentialClientApplicationBuilder.Create(_configuration["AzureAd:MicrosoftAppId"])
                                                  .WithClientSecret(_configuration["AzureAd:MicrosoftAppPassword"])
                                                  .WithAuthority($"https://login.microsoftonline.com/{_configuration["AzureAd:TenantId"]}")
                                                  .WithRedirectUri("https://daemon")
                                                  .Build();

                // Define the required scopes for accessing Microsoft Graph API
                string[] scopes = new string[] { "https://graph.microsoft.com/.default" };

                // Acquire an access token for the specified scopes
                var result = await app.AcquireTokenForClient(scopes).ExecuteAsync();

                // Return the access token obtained from the authentication process
                return result.AccessToken;
            }
            catch (Exception ex)
            {
                // Handle any exceptions that may occur during token acquisition
                return null; // Return null to indicate failure in obtaining the token
            }
        }

        /// <summary>
        /// Handles incoming notifications for subscription events.
        /// </summary>
        /// <param name="validationToken">The validation token for subscription validation.</param>
        /// <returns>An ActionResult representing the result of the operation.</returns>
        [Route("CreateSubscriptionMeEventsPost")]
        [HttpPost]
        public async Task<ActionResult<string>> CreateSubscriptionMeEventsPost([FromQuery] string validationToken = null)
        {
            // Handle validation token
            if (!string.IsNullOrEmpty(validationToken))
            {
                return Ok(validationToken);
            }

            // Handle notifications received in the request body
            using (StreamReader reader = new StreamReader(Request.Body))
            {
                string content = await reader.ReadToEndAsync();

                // Deserialize the received JSON notifications
                var notifications = JsonConvert.DeserializeObject<MeetingTranscriptRecording.Model.Notifications>(content);

                // Get an access token for making API requests
                var accessToken = await GetToken();

                // Retrieve the base URL from configuration
                var BaseURL = _configuration["AzureAd:BaseURL"];

                // Check if there are valid notifications and resources in them
                if (notifications != null && notifications.Items[0].Resource != null)
                {
                    // Construct the Graph API endpoint for events
                    string graphApiEndpointEvents = BaseURL + notifications.Items[0].Resource;

                    // Make an authenticated API request to get event data
                    var responseBody = await AuthHelper.GetApiData(graphApiEndpointEvents, accessToken);

                    // Deserialize the event data
                    var responseData = JsonConvert.DeserializeObject<EventData>(responseBody);

                    if (responseData != null)
                    {
                        if (responseData.isOnlineMeeting == true)
                        {
                            string joinUrl = responseData.onlineMeeting.joinUrl;

                            // Define a regex pattern to extract a user ID
                            string pattern = @"[0-9a-fA-F]{8}-[0-9a-fA-F]{4}-[0-9a-fA-F]{4}-[0-9a-fA-F]{4}-[0-9a-fA-F]{12}";

                            // Use Regex.Match to find the user ID in the resource URL
                            Match match = Regex.Match(notifications.Items[0].Resource, pattern);

                            // Extract the user ID
                            string userId = match.Value;

                            // Construct the Graph API endpoint to retrieve online meeting details
                            string graphApiEndpointJoinUrl = $"https://graph.microsoft.com/v1.0/users/" + userId + "/onlineMeetings?$filter=JoinWebUrl%20eq%20'" + joinUrl + "'";

                            var responseBodyJoinUrl = await AuthHelper.GetApiData(graphApiEndpointJoinUrl, accessToken);

                            // Make an authenticated API request to get online meeting details
                            var responseJoinUrlData = JsonConvert.DeserializeObject<JoinUrlData>(responseBodyJoinUrl);

                            if (responseJoinUrlData != null && responseJoinUrlData.Value.Count > 0 && responseJoinUrlData.Value[0].id != null)
                            {
                                // Get the online meeting ID
                                string onlineMeetingId = responseJoinUrlData.Value[0].id;

                                // Retrieve event details from a dictionary
                                TranscriptRecordingEventDetails.TryGetValue(onlineMeetingId, out CardData EventDetails);

                                if (EventDetails != null)
                                {
                                    // Store the old event details for comparison
                                    var OldEventDetails = EventDetails;

                                    // Update event details if they have changed
                                    if (OldEventDetails.subject != responseData.subject)
                                    {
                                        EventDetails.subject = responseData.subject;

                                        TranscriptRecordingEventDetails.TryUpdate(onlineMeetingId, EventDetails, OldEventDetails);
                                    }

                                    if (OldEventDetails.start.ToString() != responseData.start.dateTime.ToString("MMM dd h:mm tt"))
                                    {
                                        EventDetails.start = responseData.start.dateTime.ToString("MMM dd h:mm tt");

                                        TranscriptRecordingEventDetails.TryUpdate(onlineMeetingId, EventDetails, OldEventDetails);
                                    }

                                    if (OldEventDetails.end.ToString() != responseData.end.dateTime.ToString("MMM dd h:mm tt"))
                                    {
                                        EventDetails.end = responseData.end.dateTime.ToString("MMM dd h:mm tt");

                                        TranscriptRecordingEventDetails.TryUpdate(onlineMeetingId, EventDetails, OldEventDetails);
                                    }

                                    var hubConnection = new HubConnectionBuilder().WithUrl(_configuration["AzureAd:BaseUrlNgrok"] + "/chatHub").Build();
                                    await hubConnection.StartAsync();
                                    await hubConnection.InvokeAsync("SendMessage", "TranscriptRecording", TranscriptRecordingEventDetails);
                                    await hubConnection.StopAsync();
                                }

                                // Construct the Graph API endpoint to retrieve online transcripts
                                string graphApiEndpointOnlineTranscripts = BaseURL + $"users/" + userId + $"/onlineMeetings/" + onlineMeetingId + "/transcripts";

                                // Make an authenticated API request to get online transcripts
                                var responseBodyTranscripts = await AuthHelper.GetApiData(graphApiEndpointOnlineTranscripts, accessToken);

                                // Deserialize the response data for online transcripts
                                var responseTranscriptsData = JsonConvert.DeserializeObject<transcriptsData>(responseBodyTranscripts);

                                if (responseTranscriptsData != null && responseTranscriptsData.Value.Count > 0 && responseTranscriptsData.Value[0].id != null)
                                {
                                    // Get the transcripts ID
                                    string getTranscriptsId = responseTranscriptsData.Value[0].id;

                                    // Retrieve event details for transcripts from a dictionary
                                    TranscriptRecordingEventDetails.TryGetValue(onlineMeetingId, out CardData EventDetailsTranscript);

                                    if (EventDetailsTranscript != null)
                                    {
                                        // Store the old event details for transcripts for comparison
                                        var OldEventDetailsTranscript = EventDetailsTranscript;

                                        // Update transcripts ID if it has changed
                                        if (OldEventDetailsTranscript.transcriptsId != getTranscriptsId)
                                        {
                                            EventDetailsTranscript.transcriptsId = getTranscriptsId;
                                            EventDetailsTranscript.signalRCondition = true;
                                            EventDetailsTranscript.condition = true;

                                            TranscriptRecordingEventDetails.TryUpdate(onlineMeetingId, EventDetailsTranscript, OldEventDetailsTranscript);

                                            var hubConnection = new HubConnectionBuilder().WithUrl(_configuration["AzureAd:BaseUrlNgrok"] + "/chatHub").Build();
                                            await hubConnection.StartAsync();
                                            await hubConnection.InvokeAsync("SendMessage", "TranscriptRecording", TranscriptRecordingEventDetails);
                                            await hubConnection.StopAsync();
                                        }
                                    }
                                }

                                // Construct the Graph API endpoint to retrieve online recordings
                                string graphApiEndpointOnlineRecordings = BaseURL + $"users/" + userId + $"/onlineMeetings/" + onlineMeetingId + "/recordings";

                                // Make an authenticated API request to get online recordings
                                var responseBodyRecordings = await AuthHelper.GetApiData(graphApiEndpointOnlineRecordings, accessToken);

                                // Deserialize the response data for online recordings
                                var responseRecordingsData = JsonConvert.DeserializeObject<RecordingData>(responseBodyRecordings);

                                if (responseRecordingsData != null && responseRecordingsData.Value.Count > 0 && responseRecordingsData.Value[0].id != null)
                                {
                                    // Get the recording ID
                                    string getRecordingId = responseRecordingsData.Value[0].id;

                                    // Retrieve event details for recordings from a dictionary
                                    TranscriptRecordingEventDetails.TryGetValue(onlineMeetingId, out CardData EventDetailsRecord);

                                    if (EventDetailsRecord != null)
                                    {
                                        // Store the old event details for recordings for comparison
                                        var OldEventDetailsRecord = EventDetailsRecord;

                                        // Update recording ID if it has changed
                                        if (OldEventDetailsRecord.recordingId != getRecordingId)
                                        {
                                            EventDetailsRecord.recordingId = getRecordingId;
                                            EventDetailsRecord.signalRCondition = true;
                                            EventDetailsRecord.condition = true;

                                            TranscriptRecordingEventDetails.TryUpdate(onlineMeetingId, EventDetailsRecord, OldEventDetailsRecord);

                                            var hubConnection = new HubConnectionBuilder().WithUrl(_configuration["AzureAd:BaseUrlNgrok"] + "/chatHub").Build();
                                            await hubConnection.StartAsync();
                                            await hubConnection.InvokeAsync("SendMessage", "TranscriptRecording", TranscriptRecordingEventDetails);
                                            await hubConnection.StopAsync();
                                        }
                                    }
                                }
                            }

                        }

                    }

                }
            }
            return Ok();
        }

    }

}<|MERGE_RESOLUTION|>--- conflicted
+++ resolved
@@ -6,10 +6,6 @@
 using MeetingTranscriptRecording.Helper;
 using MeetingTranscriptRecording.Models;
 using Microsoft.AspNetCore.Mvc;
-<<<<<<< HEAD
-using Microsoft.Graph.Models;
-=======
->>>>>>> 4aa185bd
 using Newtonsoft.Json;
 using System.Net.Http.Headers;
 using System.Net;
@@ -319,19 +315,11 @@
         {
             try
             {
-<<<<<<< HEAD
-                SubscriptionCollectionResponse existingSubscriptions = null;
-=======
                 List<Subscription>? existingSubscriptions = null;
->>>>>>> 4aa185bd
 
                 var graphClient = GraphClient.GetGraphClient(accessToken);
                 try
                 {
-<<<<<<< HEAD
-                    // Retrieve existing subscriptions using the Graph API.
-                    existingSubscriptions = await graphClient.Subscriptions.GetAsync();
-=======
                     // Retrieve existing subscriptions using the Graph API (v5 SDK style)
                     var response = await graphClient.Subscriptions.GetAsync();
 
@@ -339,7 +327,6 @@
                     {
                         existingSubscriptions = response.Value;
                     }
->>>>>>> 4aa185bd
                 }
                 catch (Exception ex)
                 {
@@ -402,19 +389,11 @@
         {
             try
             {
-<<<<<<< HEAD
-                SubscriptionCollectionResponse existingSubscriptions = null;
-=======
                 List<Subscription>? existingSubscriptions = null;
->>>>>>> 4aa185bd
 
                 var graphClient = GraphClient.GetGraphClient(accessToken);
                 try
                 {
-<<<<<<< HEAD
-                    // Retrieve existing subscriptions using the Graph API.
-                    existingSubscriptions = await graphClient.Subscriptions.GetAsync();
-=======
                     // Retrieve existing subscriptions using the Graph API (SDK v5)
                     var response = await graphClient.Subscriptions.GetAsync();
 
@@ -422,7 +401,6 @@
                     {
                         existingSubscriptions = response.Value;
                     }
->>>>>>> 4aa185bd
                 }
                 catch (Exception ex)
                 {
@@ -489,26 +467,17 @@
             try
             {
                 // Initialize a variable to hold existing subscriptions.
-<<<<<<< HEAD
-                SubscriptionCollectionResponse existingSubscriptions = null;
-
-=======
                 List<Subscription>? existingSubscriptions = null;
->>>>>>> 4aa185bd
                 var graphClient = GraphClient.GetGraphClient(accessToken);
 
                 try
                 {
-<<<<<<< HEAD
-                    existingSubscriptions = await graphClient.Subscriptions.GetAsync();
-=======
                     var response = await graphClient.Subscriptions.GetAsync();
 
                     if (response?.Value != null)
                     {
                         existingSubscriptions = response.Value;
                     }
->>>>>>> 4aa185bd
                 }
                 catch (Exception ex)
                 {
