--- conflicted
+++ resolved
@@ -203,11 +203,7 @@
     * It takes the token it receives from the `/ssoDemo` page and attemps to exchange it for a new token that has elevated permissions to access the `profile` Graph API (which is usually used to retrieve the users profile photo).
     * If it fails (because the user hasn't granted permission to access the `profile` API), it returns an error to the `/ssoDemo` page. This error is used to display the "Consent" button which uses the Teams SDK to open the `/auth/start` page in a pop-up window.
 3. `/auth/start` and `/auth/end` routes are used if the user needs to grant further permissions. This experience happens in a seperate window. 
-<<<<<<< HEAD
-    * The `/auth/start` page merely creates a valid Microsoft Entra authorization endpoint and redirects to that Microsoft Entra ID consent page.
-=======
     * The `/auth/start` page merely creates a valid Microsoft Entra ID authorization endpoint and redirects to that Microsoft Entra ID consent page.
->>>>>>> 4547630e
     * Once the user has consented to the permissions, Microsoft Entra ID redirects the user back to `/auth/end`. This page is responsible for returning the results back to the `/ssoDemo` page by calling the `notifySuccess` API.
     * This workflow is only neccessary if you want authorization to use additional Graph APIs. Most apps will find this flow unnesseccary if all they want to do is authenticate the user.
     * This workflow is the same as our standard [web-based authentication flow](https://docs.microsoft.com/en-us/microsoftteams/platform/tabs/how-to/authentication/auth-tab-aad#navigate-to-the-authorization-page-from-your-popup-page) that we've always had in Teams before we had single sign-on support. It just so happens that it's a great way to request additional permissions from the user, so it's left in this sample as an illustration of what that flow looks like.
