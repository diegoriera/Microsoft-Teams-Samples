# Microsoft Teams Samples
[![Sample code build status](https://github.com/OfficeDev/Microsoft-Teams-Samples/actions/workflows/build-complete-samples.yml/badge.svg)](https://github.com/OfficeDev/Microsoft-Teams-Samples/actions/workflows/build-complete-samples.yml)
##### [Click here to find out what's new with Microsoft Teams Platform](https://docs.microsoft.com/microsoftteams/platform/whats-new)

>NOTE: These samples are designed to help understand Microsoft Teams platform capabilities and scenarios. If you are looking for production ready apps then please visit [App Templates for Microsoft Teams](https://docs.microsoft.com/microsoftteams/platform/samples/app-templates)

The easy way to browse through all the samples is to visit the [Microsoft 365 Sample Solution Gallery](https://adoption.microsoft.com/en-us/sample-solution-gallery/?keyword=&sort-by=updateDateTime-true&page=1&product=Teams)

# Sample lists

1. [Copilot for Microsoft 365 samples](#Copilot-for-Microsoft-365-samples)
1. [Teams Toolkit samples](#samples-built-using-new-generation-of-teams-development-tool---teams-toolkit)
1. [Getting Started Samples and Tutorials](#getting-started---samples-and-tutorials)
1. [Tabs samples](#Tabs-samples)
1. [Bots samples (using the v4 SDK)](#Bots-samples-using-the-v4-SDK)
1. [Messaging Extensions samples (using the v4 SDK)](#Messaging-Extensions-samples-using-the-v4-SDK)
1. [Webhooks and Connectors samples](#Webhooks-and-Connectors-samples)
1. [Graph APIs](#Graph-APIs)
1. [Calls and online meetings bots](#Calls-and-online-meetings-bots)
1. [Meetings samples](#Meetings-samples)
1. [Actions Preview](#Actions-preview)
1. [Scenario specific samples](#Scenario-specific-samples)

## [Copilot for Microsoft 365 samples](https://github.com/OfficeDev/Copilot-for-M365-Samples)
| Name    | Description |  .NET    | TypeScript   | JavaScript |
| -------- | :------- | ------- | ------- | ------- |
| Northwind Inventory  | Plugin that allows users to query the Northwind Database | [View](https://github.com/OfficeDev/Copilot-for-M365-Samples/tree/main/samples/msgext-northwind-inventory-csharp)| [View](https://github.com/OfficeDev/Copilot-for-M365-Plugins-Samples/tree/main/samples/msgext-northwind-inventory-ts) | |
| Document Search | Plugin that enables Hybrid Search (Vector + Semantic) | [View](https://github.com/OfficeDev/Copilot-for-M365-Plugins-Samples/tree/main/samples/msgext-doc-search-csharp)  | [View](https://github.com/OfficeDev/Copilot-for-M365-Plugins-Samples/tree/main/samples/msgext-doc-search-js) | |
| Product support | Plugin that allows users to query the Products held in SharePoint Online team site via Microsoft Graph | [View](https://github.com/OfficeDev/Copilot-for-M365-Plugins-Samples/tree/main/samples/msgext-product-support-sso-csharp) | |
| Multi Parameters  |Plugin that demonstrates how to implement complex utterances and support deep retrieval | [View](https://github.com/OfficeDev/Copilot-for-M365-Plugins-Samples/tree/main/samples/msgext-multiparam-csharp)  |[View](https://github.com/OfficeDev/Copilot-for-M365-Plugins-Samples/tree/main/samples/msgext-multiparam-ts) | [View](https://github.com/OfficeDev/Copilot-for-M365-Plugins-Samples/tree/main/samples/msgext-multiparam-js)|

## [Samples built using new generation of Teams development tool - Teams Toolkit](https://github.com/OfficeDev/TeamsFx-Samples)

The [Teams Toolkit](https://marketplace.visualstudio.com/items?itemName=TeamsDevApp.ms-teams-vscode-extension) is an extension on Visual Studio Code and Visual Studio. It enable Teams developers to create and deploy Teams apps with integrated identity, access to cloud storage, data from Microsoft Graph, and other services in Azure and M365 with a "zero-configuration" approach to the developer experience. And [Sample Apps](https://github.com/OfficeDev/TeamsFx-Samples) are provided in Teams Toolkit. Download and try it by today! [Learn more about Teams Toolkit](https://docs.microsoft.com/microsoftteams/platform/toolkit/visual-studio-code-overview).


## [Getting Started - Samples and Tutorials](https://docs.microsoft.com/microsoftteams/platform/tutorials/get-started-dotnet-app-studio)

|    | Sample Name        | Description                                                                                                                | C#    | TypeScript | App Manifest  
|:--:|:-------------------|:---------------------------------------------------------------------------------------------------------------------------|:--------|:-------------|:-------------|
|1|Hello World            | Microsoft Teams hello world sample app.                                           |[View][app-hello-world#cs]     |[View][app-hello-world#ts] ![toolkit-icon](assets/toolkit-icon.png) |[View](/samples/app-hello-world/csharp/demo-manifest/app-hello-world.zip)

## [AI samples](https://learn.microsoft.com/en-us/azure/ai-services/document-intelligence/?view=doc-intel-4.0.0)

|    | Sample Name        | Description                                                                                                                | C#    | JavaScript | App Manifest  
|:--:|:-------------------|:---------------------------------------------------------------------------------------------------------------------------|:--------|:-------------|:-------------|
|1|api-doc-search|This is a sample API application that demonstrates how to perform RAG-based semantic search using NoSQL CosmosDB.||[View][api-doc-search#nodejs]|-
|2|Compliance Checker|Use Azure OpenAI to compare proposal documents against a guideline document and return whether the proposal complies and why/why not.||[View][msgext-ai-doc-compliance-checker#nodejs] ![toolkit-icon](assets/toolkit-icon.png)|[View](/samples/msgext-ai-doc-compliance-checker/demo-manifest/AIComplianceChecker.zip)
|3|bot-ai-meeting-helper|This sample leverages Azure OpenAI to automatically extract action items and generate summaries from meeting transcriptions, delivering them to subscribed users in Microsoft Teams. It utilizes Graph API, Azure Table Storage, and self-signed certificates for a seamless and secure experience.||[View][bot-ai-meeting-helper#nodejs] ![toolkit-icon](assets/toolkit-icon.png)|[View](/samples/bot-ai-meeting-helper/demo-manifest/bot-ai-meeting-helper.zip)
|4|bot-virtual-assistant|This is a sample application that demonstrates a root bot that routes inputs to skill bots for tailored responses.||[View][bot-virtual-assistant#nodejs]|-
|5|msgext-expert-finder-js|This sample implements a Teams message extension that can be used to query a database of candidates based on their skills, location and availability. The sample, when used with Copilot for M365, demonstrates SSO, and Copilot's ability to perform multi-parameter search.||[View][msgext-expert-finder#nodejs]|-

## [Tabs samples](https://docs.microsoft.com/microsoftteams/platform/tabs/what-are-tabs)
|    | Sample Name        | Description                                                                      | C#    | TypeScript   | JavaScript | App Manifest| 
|:--:|:-------------------|:----------------------------------------------------------------------------------------------|:--------|:-------------|:---------|:--------|
|1|Personal tabs            | Sample app showing custom personal Tab with ASP. NET Core                      |[MVC][personal-tab#cs#mvc], [Razor][personal-tab#cs#razor]     | [Yeoman Generator](https://docs.microsoft.com/en-us/microsoftteams/platform/get-started/get-started-yeoman) | |[View](/samples/tab-personal/mvc-csharp/demo-manifest/tab-personal.zip) |
|2|Personal tab quick-start| Sample personal tab quick-start app.                                            |                               |[View][personal-tab-quickstart#ts] ![toolkit-icon](assets/toolkit-icon.png) |[View][personal-tab-quickstart#js] ![toolkit-icon](assets/toolkit-icon.png) 
|3|Personal tab with SSO quick-start| Sample personal tab with SSO hello world app.                          |[View][personal-tab-sso-quickstart#csharp]|[View][personal-tab-sso-quickstart#ts] ![toolkit-icon](assets/toolkit-icon.png) |[View][personal-tab-sso-quickstart#js] ![toolkit-icon](assets/toolkit-icon.png) 
|4|Channel and group tabs   | Sample app showing custom group and channel Tab with ASP. NET Core                                    |[MVC][group-channel-tab#cs#mvc], [Razor][group-channel-tab#cs#razor]     | [Yeoman Generator](https://docs.microsoft.com/en-us/microsoftteams/platform/get-started/get-started-yeoman) | |[View](/samples/tab-channel-group/mvc-csharp/demo-manifest/tab-channel-group.zip) |
|5|Channel and group tab quick-start| Sample channel and group tab hello world app.                          |                               |[View][group-tab-quickstart#ts] ![toolkit-icon](assets/toolkit-icon.png) |[View][group-tab-quickstart#js] ![toolkit-icon](assets/toolkit-icon.png) |[View](/samples/tab-channel-group-quickstart/js/demo-manifest/tab-channel-group-quickstart.zip) |
|6|Channel and group tab with SSO quick-start| Sample channel and group tab with SSO hello world app.        |[View][group-tab-sso-quickstart#csharp]|[View][group-tab-sso-quickstart#ts] ![toolkit-icon](assets/toolkit-icon.png) |[View][group-tab-sso-quickstart#js] ![toolkit-icon](assets/toolkit-icon.png) 
|7|SPFx Tab | Sample app showing Microsoft Teams tabs using SharePoint Framework                                    |   | [View][group-channel-tab#ts#spfx] |
|8|Tab SSO               | Microsoft Teams sample app for tabs Azure AD SSO                                      |[View][tab-sso#cs] | [View][tab-sso#ts] ![toolkit-icon](assets/toolkit-icon.png) 
|9|Config Tab Authentication               | Microsoft Teams sample app for config tabs Azure AD authentication | [View][tab-channel-group=config-csharp]                      | | |[View](/samples/tab-channel-group-config-page-auth/csharp/demo-manifest/tab-channel-group-config-page-auth.zip)
|10|Deep Link consuming Subentity ID      | Microsoft Teams sample app for demonstrating deeplink from Bot chat to Tab consuming Subentity ID | [View][tab-deeplink#csharp]                       | | [View][tab-deeplink#nodejs] ![toolkit-icon](assets/toolkit-icon.png) |
|11|Integrate graph toolkit component in teams tab      | Microsoft Teams tab sample app for demonstrating graph toolkit component |[View][tab-graph-toolkit#csharp]|[View][tab-graph-toolkit#js] ![toolkit-icon](assets/toolkit-icon.png)|
|12|Device permissions      | Microsoft Teams tab sample app for demonstrating device permissions |                      | [View][tab-device-permissions#js] ![toolkit-icon](assets/toolkit-icon.png) ||[View](/samples/tab-device-permissions/nodejs/demo-manifest/tab-device-permissions.zip)|
|13|Tab in stage view   | Microsoft Teams tab sample app for demonstrating tab in stage view |[View][tab-stage-view#csharp] |          | [View][tab-stage-view#js] ![toolkit-icon](assets/toolkit-icon.png) |[View](/samples/tab-stage-view/csharp/demo-manifest/tab-stage-view.zip)|
|14|Create Conversational tab     | Microsoft Teams tab sample app for demonstrating create conversation tab | [View][tab-conversation#csharp]          |           |[View][tab-conversation#nodejs] ![toolkit-icon](assets/toolkit-icon.png) |[View](/samples/tab-conversations/csharp/demo-manifest/tab-conversations.zip)
|15| Product inspection | Demonstrating a feature where user can scan a product and mark it as approved/rejected. |[View][tab-product-inspection#csharp]| |[View][productinspection#nodejs] ![toolkit-icon](assets/toolkit-icon.png) |[View](/samples/tab-product-inspection/csharp/demo-manifest/Tab-Product-Inspection.zip)
|16| Staggered Permission | This sample demos to get staggered graph api permissions. |[View][tab-staggered-permission#csharp]||[View][tab-staggered-permission#nodejs] ![toolkit-icon](assets/toolkit-icon.png) |[View](/samples/tab-staggered-permission/csharp/demo-manifest/tab-staggered-permission.zip)
|17| Tab people picker | This is an tab app which shows the feature of client sdk people picker. |[View][tab-people-picker#csharp]||[View][tab-people-picker#nodejs] ![toolkit-icon](assets/toolkit-icon.png) |[View](/samples/tab-people-picker/csharp/demo-manifest/Tab-People-Picker.zip)
|18| Tab channel context | This sample shows the contents of tab context object in a private and shared channel. ||[View][tab-channel-context#nodejs] ![toolkit-icon](assets/toolkit-icon.png) |
|19| Tab app monetization | This sample shows how to open purchase dialog and trigger purchase flow using teams-js sdk. ||[View][tab-app-monetization#nodejs] ![toolkit-icon](assets/toolkit-icon.png) |
|20| Personal Tab with Nav-Bar menu | Add multiple actions to the upper right in Nav-Bar and build an overflow menu for extra actions in an app. ||[View][tab-navbar-menu#ts] ![toolkit-icon](assets/toolkit-icon.png) |
|21| App Caching in Meetings | This sample shows how to improve the subsequent loading time of an App. |||[View][app-cache-meetings#nodejs] ![toolkit-icon](assets/toolkit-icon.png) |
|22| Tab Multi Hub | Interact with the user's calendar, mail, profile, geolocation from personal tabs app. ||[View][tab-multi-hub#ts] ![toolkit-icon](assets/toolkit-icon.png) |
|23| tab-ui-templates | This sample app can help you better understand how apps should look and behave in Microsoft Teams. The app includes examples of tested, high-quality UI templates that work across common Teams use cases (such as dashboards or forms). ||[View][tab-ui-templates#ts] ![toolkit-icon](assets/toolkit-icon.png) |
|24| Tab External Auth | This sample illustrates how to implement Google auth using external auth providers. |[View][tab-external-auth#csharp]||
|25| Tab Meeting Tanscript Recording |This sample shows meeting transcripts and recordings. |[View][tab-meeting-transcript-recording#csharp]|[View][tab-meeting-transcript-recording#nodejs] ![toolkit-icon](assets/toolkit-icon.png)|
|26| Tab DeepLink Pass Values |Microsoft Teams sample which displays deeplinks based on the values passed dynamically to the context. ||[View][tab-deeplink-pass-values#ts]|
|27| Tab Meeting Recording and transcript with auto recording |This sample shows meeting recording and transcript with auto recording. |[View][tab-meeting-auto-recording#csharp]||
|28| Offline Support Tickets |This sample app demonstrates a classic CRUD application that functions offline within Microsoft Teams. When the Android device reconnects to the internet, users can sync their data with blob storage. ||[View][tab-support-offline#nodejs] ![toolkit-icon](assets/toolkit-icon.png)|[View](/samples/tab-support-offline/nodejs/demo-manifest/tab-support-offline.zip)
|29| Nested App Authentication |This sample shows nested app authentication (NAA) is a new protocol that simplifies single sign-on (SSO) for single page applications. |[View][tab-nested-auth#cs]|[View][tab-nested-auth#nodejs] ![toolkit-icon](assets/toolkit-icon.png)|

## [Bots samples](https://docs.microsoft.com/microsoftteams/platform/bots/what-are-bots) (using the v4 SDK)
>NOTE:
>Visit the [Bot Framework Samples repository][botframework] to view Microsoft Bot Framework v4 SDK task-focused samples for C#, JavaScript, TypeScript, and Python.

|    | Sample Name | Description | .NET | JavaScript | Python | Java | App Manifest
|:--:|:-------------------|:---------------------------------------------------------------------------------|:--------|:-------------|:-------------|:-------------|:-------------|
|1| Teams Conversation Bot quick-start | This app showcases bot conversation events and messaging extensions for Microsoft Teams using the Bot Framework v4. | | [View][bot-conversation-quickstart#js] ![toolkit-icon](assets/toolkit-icon.png) | | |
|2| Teams Conversation Bot SSO quick-start | This sample bot demonstrates implementing SSO in Microsoft Teams using Azure AD. | [View][bot-conversation-sso-quickstart#csharp_dotnetcore] | [View][bot-conversation-sso-quickstart#js] ![toolkit-icon](assets/toolkit-icon.png) | | |
|3| Teams Conversation Bot | Messaging and conversation event handling also includes read receipt event functionality in personal scope. Also include AI label, Citations,Feedback buttons,Sensitivity label. | [View][bot-conversation#cs]| [View][bot-conversation#js] ![toolkit-icon](assets/toolkit-icon.png) | [View][bot-conversation#python] | [View][bot-conversation#java] |[View](/samples/bot-conversation/csharp/demo-manifest/bot-conversation.zip)
|4| Message Reactions | This sample app demonstrates how to use message reactions in Microsoft Teams with a bot built on the Bot Framework. | [View][bot-message-reaction#cs] |  [View][bot-message-reaction#js] ![toolkit-icon](assets/toolkit-icon.png) | | [View][bot-message-reaction#java]|[View](/samples/bot-message-reaction/csharp/demo-manifest/bot-message-reaction.zip)
|5| Authentication with OAuthPrompt| Authentication and basic messaging in Bot Framework v4. | [View][bot-teams-authentication#cs]| [View][bot-teams-authentication#nodejs] ![toolkit-icon](assets/toolkit-icon.png) | [View][bot-teams-authentication#python] | [View][bot-teams-authentication#java]|[View](/samples/bot-teams-authentication/csharp/demo-manifest/bot-teams-authentication.zip)
|6| Teams File Upload | This bot sample for Teams demonstrates file upload capabilities using Bot Framework v4, enabling users to upload files and view inline images within chats.| [View][bot-file-upload#cs] | [View][bot-file-upload#js] ![toolkit-icon](assets/toolkit-icon.png) | [View][bot-file-upload#python] | [View][bot-file-upload#java]|[View](/samples/bot-file-upload/csharp/demo-manifest/bot-file-upload.zip)
|7| Task Module | Demonstrating how to retrieve a Task Module and values from cards in it, for a Messaging Extension. | [View][bot-task-module#cs] | [View][bot-task-module#js] ![toolkit-icon](assets/toolkit-icon.png) | [View][bot-task-module#python] | [View][bot-task-module#java]|[View](/samples/bot-task-module/csharp/demo-manifest/bot-task-module.zip)
|8| Start new thread in a channel | This app demonstrates how to start a conversation thread in a specific Teams channel using Bot Framework v4. | [View][bot-initiate-thread-in-channel#cs] | [View][bot-initiate-thread-in-channel#js] ![toolkit-icon](assets/toolkit-icon.png) | [View][bot-initiate-thread-in-channel#python] | [View][bot-initiate-thread-in-channel#java] |[View](/samples/bot-initiate-thread-in-channel/csharp/demo-manifest/bot-initiate-thread-in-channel.zip)
|9| Universal bots  | This Teams Catering Bot allows users to place food and drink orders seamlessly within Microsoft Teams. It leverages Universal Adaptive Cards for dynamic interactions and supports features like recent orders and order confirmation. | [View](samples/bot-teams-catering/csharp) |  | | |
|10| Sequential workflow adaptive cards | Demonstrating on how to implement sequential flow, user specific view and upto date adaptive cards in bot. | [View][sequential#workflow#csharp] | [View][sequential#workflow#js] ![toolkit-icon](assets/toolkit-icon.png) | | |[View](/samples/bot-sequential-flow-adaptive-cards/csharp/demo-manifest/bot-sequential-flow-adaptive-cards.zip)
|11| Channel messages with RSC permissions |This bot can capture all channel messages in Teams using RSC permissions, without the need for @mentions. | [View][messageswithrsc#csharp] |[View][messageswithrsc#js] ![toolkit-icon](assets/toolkit-icon.png) | | |[View](/samples/bot-receive-channel-messages-withRSC/csharp/demo-manifest/Bot-RSC.zip)
|12| Bot with SharePoint file to view in Teams file viewer | This sample demos a bot with capability to upload files to SharePoint site and same files can be viewed in Teams file viewer. |[View][botwithsharepointfileviewer#csharp]|[View][botfileviewer#js] ![toolkit-icon](assets/toolkit-icon.png) 
|13| Type ahead search control on Adaptive Cards | This sample shows the feature of type ahead search (static and dynamic) control in Adaptive Cards. |[View][typeaheadsearch#csharp]|[View][typeaheadsearchonadaptivecard#js] ![toolkit-icon](assets/toolkit-icon.png) | | |[View](/samples/bot-type-ahead-search-adaptive-cards/csharp/demo-manifest/Typeahead-search-adaptive-cards.zip)
|14| People picker control in Adaptive Cards | This sample shows the feature of people picker control in Adaptive Cards. |[View][peoplepickeronadaptivecard#csharp]|[View][peoplepickeronadaptivecard#js] ![toolkit-icon](assets/toolkit-icon.png) | | |[View](/samples/bot-people-picker-adaptive-card/csharp/demo-manifest/People-picker-adaptive-card.zip)
|15| Proactive Messaging sample | This sample shows how to save user's conversation reference information to send proactive reminder message using Bots. This uses Teams toolkit for Visual Studio Code to provide scaffolding experience. ||[View][bot-proactive-msg-teamsfx#js] ![toolkit-icon](assets/toolkit-icon.png) 
|16| Proactive Tab Conversations | Using a bot to create and store conversations that can be later used inside a sub-entity, tab conversation. This sample includes the details required to proactively message a channel from a bot, set-up and store details for channel tab conversations, and viewing channel conversations from a personal app. |[View][bot-tab-conversations#csharp]|
|17| Suggested Actions Bot | This sample shows the feature where user can send suggested actions using bot. |[View][suggestedactionsbot#csharp]|[View][suggestedactionsbot#nodejs] ![toolkit-icon](assets/toolkit-icon.png) | | |[View](/samples/bot-suggested-actions/csharp/demo-manifest/bot-suggested-actions.zip)
|18| Adaptive Card Actions Bot | This sample demonstrates how to create and send Adaptive Cards with different action types using a Microsoft Teams bot. It includes features like submitting actions, showing cards, toggling visibility, and more. |[View][AdaptiveCardActions#csharp]|[View][AdaptiveCardActions#nodejs] ![toolkit-icon](assets/toolkit-icon.png) | | |[View](/samples/bot-adaptive-card-actions/csharp/demo-manifest/bot-adaptivecard-actions.zip)
|19| SSO for your Adaptive Cards | This sample code demonstrates how to get enable SSO authentication for your Adaptive Cards Universal Actions in bot. |[View][AdaptiveCardSSO#csharp]|[View][BotSSOAdaptiveCard#nodejs] ![toolkit-icon](assets/toolkit-icon.png) 
|20| Different formatting on cards | This sample feature shows how to use different formatting on cards using bot. |[View][BotFormattingCards#csharp]|[View][BotFormattingCards#nodejs] ![toolkit-icon](assets/toolkit-icon.png) 
|21| Different types of cards using bot | This sample shows the feature where user can interact with different types of cards using bot like Adaptive, hero, list, Office 365 Connector, receipt, sign in, and thumbnail cards and card collections.|[View][TypesCards#csharp] | [View][TypesCards#nodejs] ![toolkit-icon](assets/toolkit-icon.png) 
|22| User specific views in Adaptive cards |This sample demonstrates how to create user-specific views in Adaptive Cards within Microsoft Teams, using features like Action.Execute and auto-refresh for dynamic updates. The app enables personalized content, allowing seamless interaction across personal, group, and team contexts. |[View][botadaptivecardsuserspecificviews#csharp]| | | |[View](/samples/bot-adaptivecards-user-specific-views/csharp/demo-manifest/bot-adaptivecards-user-specific-views.zip)
|23| Bot configuration app with type ahead search control.|This sample demonstrates the features of bot configuration and reconfiguration for both teams and group chats, including a type-ahead search (static and dynamic) control on Adaptive Cards.|[View][BotConfigurationApp#csharp]|[View][BotConfigurationApp#nodejs
|23| Bot configuration app with auth |This sample demonstrates the features of bot configuration auth and reconfiguration for both teams and group chats.|[View][BotConfigurationAppAuth#csharp]|[View][BotConfigurationAppAuth#nodejs]
|24| Tag mention bot  | This sample app demonstrates the use of tag mention funtionality in teams scope using Bot Framework. |[View][Tagmention#csharp]|[View][Tagmention#nodejs] ![toolkit-icon](assets/toolkit-icon.png) | | |
<<<<<<< HEAD
|25| Bot All Cards | This sample demonstrates using a bot to send multiple card types in Microsoft Teams, including Adaptive, Hero, Thumbnail, and OAuth cards. It covers setup, deployment, and app installation instructions. |[View][TypesCards#csharp]|[View][TypesCards#nodejs] ![toolkit-icon](assets/toolkit-icon.png)  | | |[View](/samples/bot-all-cards/csharp/demo-manifest/bot-all-cards.zip)
|26| Apps in Federated | This sample app allows users to easily view a list of group members. When a new member is added, their details are promptly displayed. ||[View][bot-feed-members#js] ![toolkit-icon](assets/toolkit-icon.png)
|27| Requirement Targeting OneWay Dependency | Microsoft M365 RT sample app in Node.js which specify one-way-dependency relationships between app capabilities (using elementRelationshipSet) and functionality using hostMustSupportFunctionalities. ||[View][RequirementTargetingOneWayDependency#nodejs] ![toolkit-icon](assets/toolkit-icon.png)
|28| Requirement Targeting Mutual Dependency | Microsoft M365 RT sample app in Node.js which specify mutual-dependency relationships between app capabilities using elementRelationshipSet. ||[View][RequirementTargetingMutualDependency#nodejs] ![toolkit-icon](assets/toolkit-icon.png)
=======
|25| Commands menu and prompt starters bot  | This sample add a command menu with a dropdown list of commands for your bot. Users can select a command from the list, which will insert the command title into the compose box. Then, they can select Send to execute the command. |[View][CommandsMenu#csharp]|[View][CommandsMenu#nodejs] ![toolkit-icon](assets/toolkit-icon.png) | | |
|26| Bot All Cards | Sample which demonstrates sending different types cards supported in teams using bot. |[View][TypesCards#csharp]|[View][TypesCards#nodejs] ![toolkit-icon](assets/toolkit-icon.png)  | | |[View](/samples/bot-all-cards/csharp/demo-manifest/bot-all-cards.zip)
|27| Apps in Federated | This sample app allows users to easily view a list of group members. When a new member is added, their details are promptly displayed. ||[View][bot-feed-members#js] ![toolkit-icon](assets/toolkit-icon.png)
|28| Requirement Targeting OneWay Dependency | Microsoft M365 RT sample app in Node.js which specify one-way-dependency relationships between app capabilities (using elementRelationshipSet) and functionality using hostMustSupportFunctionalities. ||[View][RequirementTargetingOneWayDependency#nodejs] ![toolkit-icon](assets/toolkit-icon.png)
|29| Requirement Targeting Mutual Dependency | Microsoft M365 RT sample app in Node.js which specify mutual-dependency relationships between app capabilities using elementRelationshipSet. ||[View][RequirementTargetingMutualDependency#nodejs] ![toolkit-icon](assets/toolkit-icon.png)
>>>>>>> dc616ea2

#### Additional samples

|    | Sample Name | Description | .NET | JavaScript | 
|:--:|:-------------------|:---------------------------------------------------------------------------------|:--------|:-------------|
|1|Proactive Messaging   | Sample to highlight solutions to two challenges with building proactive messaging apps in Microsoft Teams.                                      |[View][bot-proactive-msg#cs]        |
|2| Sharepoint List Bot| This sample bot for Microsoft Teams captures user input using adaptive cards and stores the data in a SharePoint list. It includes setup for SharePoint registration, permissions configuration, and deployment in Teams for streamlined data management.| [View][bot-sharepoint-list#cs] |  |  |
|3|Teams Virtual Assistant| Customized virtual assistant template to support teams capabilities.        |[View][app-virtual-assistant#cs]|
|3|User Scope Web App| This sample app demonstrates posting notifications for team/channel changes using Microsoft Graph API in Node.js||[View][user-scope-web-application#js]

## [Messaging Extensions samples](https://docs.microsoft.com/microsoftteams/platform/messaging-extensions/what-are-messaging-extensions) (using the v4 SDK)
>NOTE:
>Visit the [Bot Framework Samples repository][botframework] to view Microsoft Bot Framework v4 SDK task-focused samples for C#, JavaScript, TypeScript, and Python.

|    | Sample Name | Description | .NET | JavaScript | Python| Java | App Manifest|
|:--:|:-------------------|:---------------------------------------------------------------------------------|:--------|:-------------|:-------------|:-------------|:-------------
|1|Messaging extensions - search quick-start | Hello world Messaging Extension that accepts search requests and returns results. | | [View][msgext-search-quickstart#js] ![toolkit-icon](assets/toolkit-icon.png) | ||[View](/samples/msgext-search-quickstart/js/demo-manifest/msgext-search-quickstart.zip)
|2|Messaging extensions - search | Messaging Extension that accepts search requests and returns results. | [View][msgext-search#cs] | [View][msgext-search#js] ![toolkit-icon](assets/toolkit-icon.png) | [View][msgext-search#python] | [View][msgext-search#java]|[View](/samples/msgext-search/csharp/demo-manifest/msgext-search.zip)
|3|Messaging extensions - action quick-start | Hello world Messaging Extension that accepts parameters and returns a card. Also, how to receive a forwarded message as a parameter in a Messaging Extension. | | [View][msgext-action-quickstart#js] ![toolkit-icon](assets/toolkit-icon.png) | | |[View](/samples/msgext-action-quickstart/js/demo-manifest/msgext-action-quickstart.zip)
|4|Messaging extensions - action | Messaging Extension that accepts parameters and returns a card. Also, how to receive a forwarded message as a parameter in a Messaging Extension. | [View][msgext-action#cs] | [View][msgext-action#js] ![toolkit-icon](assets/toolkit-icon.png) | [View][msgext-action#python] | [View][msgext-action#java]|[View](/samples/msgext-action/csharp/demo-manifest/msgext-action.zip)
|5|Messaging extensions - auth and config | Messaging Extension that has a configuration page, accepts search requests and returns results after the user has signed in. | [View][msgext-search-auth-config#cs] |  | [View][msgext-search-auth-config#python]| |[View](/samples/msgext-search-auth-config/csharp/demo-manifest/msgext-search-auth-config.zip)
|6|Messaging extensions - SSO auth | Messaging Extension that has a configuration page, accepts search requests and returns results with SSO. | [View][msgext-search-sso-config#cs] | [View][msgext-search-sso-config#js] ![toolkit-icon](assets/toolkit-icon.png) |
|7|Messaging extensions - action preview | Demonstrates how to create a Preview and Edit flow for a Messaging Extension. | [View][msgext-action-preview#cs] | [View][msgext-action-preview#js] ![toolkit-icon](assets/toolkit-icon.png) | [View][msgext-action-preview#python] |[View][msgext-action-preview#java]|[View](/samples/msgext-action-preview/csharp/demo-manifest/msgext-action-preview.zip)
|8|Link unfurling | Messaging Extension that performs link unfurling. | [View][msgext-link-unfurling#cs] | [View][msgext-link-unfurling#js] ![toolkit-icon](assets/toolkit-icon.png) | [View][msgext-link-unfurling#python] | [View][msgext-link-unfurling#java]|[View](/samples/msgext-link-unfurling/csharp/demo-manifest/msgext-link-unfurling.zip)
|9|Messaging extension - Adaptive Card based loop components | Demonstrates how to create Messaging extension with adaptive card-based loop components. | [View][msgext-unfurling-ac-loop-components#cs]    | [View][msgext-unfurling-ac-loop-components#nodejs] ![toolkit-icon](assets/toolkit-icon.png) |   |    |[View](/samples/msgext-unfurling-ac-loop-components/csharp/demo-manifest/msgext-unfurling-ac-loop-components.zip)
|10|Messaging Extensions AI - Sentiment Analysis | Messaging Extension with AI capability that performs sentiment analysis (positive/negative/neutral) for messages posted in Microsoft Teams chat |[View][msgext-ai-sentiment-analysis#cs] | [View][msgext-ai-sentiment-analysis#js] ![toolkit-icon](assets/toolkit-icon.png) | | |
|11|Copilot Handoff | This sample implements a Teams message extension that can be used as a plugin for Microsoft Copilot for Microsoft 365. The message extension showcases copilot handoff along with allowings users to query the Northwind Database || [View][msgext-copilot-handoff#js] ![toolkit-icon](assets/toolkit-icon.png) | | |

#### Additional samples

|    | Sample Name | Description | .NET | JavaScript | Python |
|:--:|:-------------------|:---------------------------------------------------------------------------------|:--------|:-------------|:-------------|
|1|Link unfurling demo of Reddit        | Messaging Extension with Link Unfurling Samples for Reddit Links                              |[View][msgext-link-unfurl#cs]        |
|2|Link unfurling - setup a meeting     | This sample illustrates a common scenario where a user shares a link to a resource with a group of users, and they collaborate to review it in a meeting.                              |[View][msgext-link-unfurl-meeting#cs]        |

## [Webhooks and Connectors samples](https://docs.microsoft.com/microsoftteams/platform/webhooks-and-connectors/what-are-webhooks-and-connectors)

> [!IMPORTANT]
>
> The existing Microsoft 365 (previously called Office 365) connectors across all cloud platforms are nearing deprecation, and the creation of new Microsoft 365 connectors will soon be blocked. For more information on the schedule and how the Workflows app provides a more flexible and secure experience, see [retirement of Microsoft 365 connectors within Microsoft Teams](https://devblogs.microsoft.com/microsoft365dev/retirement-of-office-365-connectors-within-microsoft-teams/).

|    | Sample Name        | Description                                                                      | C#    | JavaScript   |
|:--:|:-------------------|:-------------------------------------------------------------------------------------------------|:--------|:-------------|
|1|Connectors             | Sample Office 365 Connector generating notifications to teams channel.                              |[View][connector#cs]       |[View][connector#ts]
|2|Generic connectors sample | Sample code for a generic connector that's easy to customize for any system which supports webhooks.   |    |[View][connector-generic#ts]
|3|Outgoing Webhooks      | Samples to create "Custom Bots" to be used in Microsoft Teams.                                        |[View][outgoing-webhook#cs]|[View][outgoing-webhook#ts]
|4|Authentication in todo Connector App      | This is a sample app which shows connector authentication and sends notification on task creation.                                        ||[View][auth-in-connector#nodejs] 
|5|Incoming Webhook      | This is a sample  used to send card using incoming webhook.                                        |[View][incoming-webhook#cs]       |[View][incoming-webhook#nodejs]

## [Graph APIs](https://docs.microsoft.com/graph/teams-concept-overview)

|    | Sample Name        | Description                                                                      | C#    | JavaScript   | App Manifest
|:--:|:-------------------|:-------------------------------------------------------------------------------------------------|:--------|:-------------|:-------------|
|1|Resource Specific Consent (RSC) | This sample illustrates how you can use [Resource Specific Consent (RSC)](https://docs.microsoft.com/en-us/microsoftteams/platform/graph-api/rsc/resource-specific-consent) to call Graph APIs. .                              |[View][graph#rsc#cs]       | [View][graph#rsc#js] ![toolkit-icon](assets/toolkit-icon.png) |[View](/samples/graph-rsc/csharp/demo-manifest/graph-rsc.zip)
|2|Graph API Channel Life Cycle | This sample illustrates how you can use [Graph API Channel Life Cycle](https://docs.microsoft.com/en-us/graph/api/resources/channel?view=graph-rest-beta) to call Graph APIs. .                              |[View][graph#lifecycle#cs]       | [View][graph#lifecycle#js] ![toolkit-icon](assets/toolkit-icon.png) 
|3|Graph API Teams App Installation Life Cycle | This sample illustrates how you can use [Teams App Installation Life Cycle](https://docs.microsoft.com/en-us/graph/api/resources/teamsappinstallation?view=graph-rest-1.0) by calling Microsoft Graph APIs. .                              |[View][graph#instllationlifecycle#cs]       |[View][graph#instllationlifecycle#js] ![toolkit-icon](assets/toolkit-icon.png) |
|4|Graph API Teams App Catalog Life Cycle | This sample illustrates how you programmatically manage lifecycle for your teams App in catalog by calling Microsoft Graph APIs. .                               |[View][graph#appctaloglifecycle#cs]       | [View][graph#appcataloglifecycle#js] ![toolkit-icon](assets/toolkit-icon.png) |[View](/samples/graph-appcatalog-lifecycle/csharp/demo-manifest/graph-appcatalog-lifecycle.zip)
|5|Graph API Chat Life Cycle | This sample illustrates how you can use [Teams App Chat Life Cycle](https://docs.microsoft.com/en-us/graph/api/resources/chat?view=graph-rest-1.0) by calling Microsoft Graph APIs. .                              |[View][graph#chatlifecyle#cs]      |[View][graph#chatlifecycle#js] ![toolkit-icon](assets/toolkit-icon.png) 
|6|Activity Feed Notification  | Microsoft Teams sample app for Sending Activity feed notification using Graph API in a Teams Tab. | [View][graph-activity-feed#cs]                       | [View][graph-activity-feed#js] ![toolkit-icon](assets/toolkit-icon.png) | 
|7|Proactive installation of App and sending proactive notifications | This sample illustrates how you can use [Proactive installation of app for user and send proactive notification](https://docs.microsoft.com/en-us/microsoftteams/platform/graph-api/proactive-bots-and-messages/graph-proactive-bots-and-messages?tabs=csharp) by calling Microsoft Graph APIs.                              |[View][graph#graphproactiveinstallation#cs]       |[View][graph#graphproactiveinstallation#js] ![toolkit-icon](assets/toolkit-icon.png) |[View](/samples/graph-proactive-installation/csharp/demo-manifest/graph-proactive-installation.zip)
|8|Change Notification  | This sample app demonstrates sending change notifications to user presence in Teams based on user presence status. | [View][graph-change-notification#cs]                        |[View][graph-change-notification#js] ![toolkit-icon](assets/toolkit-icon.png) 
|9|Graph Pinned Message  | This is a sample application which demonstrates how to pin messages in chat using Graph api. | [View][graph-pinned-message#cs]|[View][graph-pinned-message#js] ![toolkit-icon](assets/toolkit-icon.png) |
|10|Graph Bulk Meetings  | This is an sample application which shows how to create Teams meetings in bulk using Graph api. | [View][graph-bulk-meetings#cs]|[View][graph-bulk-meetings#js] ![toolkit-icon](assets/toolkit-icon.png)|
|11|Graph Meeting Notification  | This is a sample application which demonstrates the use of online meeting subscription and sends you the notifications in chat using bot. | [View][graph-meeting-notification#cs]|[View][graph-meeting-notification#js] ![toolkit-icon](assets/toolkit-icon.png)|
|12|Change Notifications Team/Channel  | This sample application which demonstrates use of Team/Channel subscription that will post notifications when user create/edit/delete team/channel using Graph api. | [View][change-notifications-team/channel#cs]|[View][change-notifications-team/channel#js] ![toolkit-icon](assets/toolkit-icon.png)|
|13|graph-teams-tag  | This is a sample application which demonstrates how to use CRUD Graph operations within tab related to team tags. | [View][graph-teams-tag#cs]|[View][graph-teams-tag#js] ![toolkit-icon](assets/toolkit-icon.png)|
|14|Graph API Explorer for RSC | Resource-specific consent (RSC) is a Microsoft Teams and Microsoft Graph API integration that enables your app to use API endpoints to manage specific teams within an organization | |[View][graph-rsc-helper#js] ![toolkit-icon](assets/toolkit-icon.png)|

## [Calls and online meetings bots](https://docs.microsoft.com/microsoftteams/platform/bots/calls-and-meetings/calls-meetings-bots-overview)

|    | Sample Name       | Description                                                                      | C#    |
|:--:|:------------------|:---------------------------------------------------------------------------------------------------|:--------|
|1|Calling and Meeting bot          | This sample demonstrates how a bot can create, join, and transfer calls or meetings within Microsoft Teams. |[View][bot-calling-meeting#csharp]     |
|2|Local Media Samples        |Local media samples give the developer direct access to the inbound and outbound media streams.                      |[View](https://github.com/microsoftgraph/microsoft-graph-comms-samples/tree/master/Samples/V1.0Samples/LocalMediaSamples) | 
|3|Remote Media Samples      | The Incident Bot sample is a Remote Media sample demonstrating a simple incident process workflow started by a Calling Bot..                                      |[View](https://github.com/microsoftgraph/microsoft-graph-comms-samples/tree/master/Samples/V1.0Samples/RemoteMediaSamples)       |

## [Meetings samples](https://learn.microsoft.com/microsoftteams/platform/apps-in-teams-meetings/teams-apps-in-meetings)
|    | Sample Name    | Description                                                                      | C#    | JavaScript      |App Manifest|
|:--:|:---------------|:---------------------------------------------------------------------------------|:------|:----------------|:-------|
|1|Meetings Extensibility | Microsoft Teams meeting extensibility sample: token passing |[View][meetings-token-app#cs]     |[View][meetings-token-app#js] ![toolkit-icon](assets/toolkit-icon.png) 
|2|Meetings notification | Microsoft Teams meeting extensibility sample for interacting with in-meeting notifications |[View][meetings-notification#cs]    |[View][meetings-notification#js] ![toolkit-icon](assets/toolkit-icon.png) 
|3|Meetings SidePanel | Microsoft Teams meeting extensibility sample for iteracting with Side Panel in-meeting |[View][meetings-sidepanel#cs]     | [View][meetings-sidepanel#js] ![toolkit-icon](assets/toolkit-icon.png) 
|4|Details Tab in Meetings | Microsoft Teams meeting extensibility sample for iteracting with Details Tab in-meeting |[View][meetings-details-tab#cs]  |[View][meetings-details-tab#js] ![toolkit-icon](assets/toolkit-icon.png) |[View](/samples/meetings-details-tab/csharp/demo-manifest/meetings-details-tab.zip)
|5|Meetings Stage View | Enable and configure your apps for Teams meetings to use in stage view |[View][meetings-stage-view#cs] |[View][meetings-stage-view#js] ![toolkit-icon](assets/toolkit-icon.png) |[View](/samples/meetings-stage-view/csharp/demo-manifest/Meeting-stage-view.zip)
|6|Meeting Events | Get real time meeting events  |[View][meetings-events#cs] | [View][meetings-events#js] ![toolkit-icon](assets/toolkit-icon.png) |[View](/samples/meetings-events/csharp/demo-manifest/Meetings-Events.zip)
|7|Meeting Recruitment App | Sample app showing meeting app experience for interview scenario.|[View][meeting-recruitment-app#cs] |[View][meeting-recruitment-app#js] ![toolkit-icon](assets/toolkit-icon.png)|[View](/samples/meeting-recruitment-app/csharp/demo-manifest/Meeting-Recruitment-App.zip)
|8|Meeting Transcript App | This is a sample application which demonstrates how to get Transcript using Graph API and show it in the task module.|[View][meetings-transcription-app#cs] |[View][meetings-transcription-app#nodejs] ![toolkit-icon](assets/toolkit-icon.png)|
|9|Meeting signing programmatic share to stage|Demonstrating the programmatic share to stage feature, by means of a document signing in a meeting.|[View][meetings-share-to-stage-signing#csharp]||
|10|Meeting Live Caption     | This is a sample meeting side panel application which demonstrates how to enable live caption in the meeting and using the CART link how to send caption in live meeting.                                       |[View][meetings-live-caption#cs]       |[View][meetings-live-caption#nodejs] ![toolkit-icon](assets/toolkit-icon.png) 
|11|Anonymous user support| This sample app shows anonymous users support in teams meeting apps.|[View][app-anonymous-users#cs] |[View][app-anonymous-users#js] ![toolkit-icon](assets/toolkit-icon.png) |      
|12|Live coding interview using Shared meeting stage |This sample demos a live coding in a teams meeting stage.|[View][meetings-live-code-interview#csharp]|[View][meetings-live-code-interview#nodejs] ![toolkit-icon](assets/toolkit-icon.png)|
|13|Meeting-Tabs|This sample shows app stage view, Mute/Unmute Teams meeting audio call and Side panel.|[View][meetingtabs#csharp]|[View][meetingtabs#nodejs] ![toolkit-icon](assets/toolkit-icon.png)|
|14|meetings-attendance-report|This is a sample application which demonstrates how to get meeting attendance report using Graph API and send it in meeting chat using bot.|[View][meetings-attendance-report#csharp]|[View][meetings-attendance-report#nodejs] ![toolkit-icon](assets/toolkit-icon.png)|
|15|meetings-audio-state|This is an sample tab (side panel) application which shows how to mute/unmute Teams meeting audio using toggle Incoming Client Audio API.||[View][meetings-audio-state#nodejs] ![toolkit-icon](assets/toolkit-icon.png)|
|16|meetings-context-app|This sample shows the contents of meeting tab context object in a meeting tab and using bot's meeting API, meeting participant details and meeting details are sent to user.|[View][meetings-context-app#csharp]|[View][meetings-context-app#nodejs] ![toolkit-icon](assets/toolkit-icon.png)|

## [Actions Preview](https://developer.microsoft.com/en-us/microsoft-365/dev-program)
|    | Sample Name    | Description                                                                      | C#    | JavaScript      |App Manifest|
|:--:|:---------------|:---------------------------------------------------------------------------------|:------|:----------------|:-------|
|1|Actions across Microsoft 365 | This sample contains preview documentation for (Microsoft 365 extended Teams apps) Actions in Microsoft 365 app(microsoft365.com).| |[View][m365-actions-preview#js] ![toolkit-icon](assets/toolkit-icon.png) 

## Scenario specific samples

|    | Sample Name    | Description                                                                      | C#    | JavaScript      |App Manifest|
|:--:|:---------------|:---------------------------------------------------------------------------------|:------|:----------------|:-------|
|1|Teams Dialogs (referred as task modules in TeamsJS v1.x)         | Sample app showing off the Teams Dialogs(referred as task modules in TeamsJS v1.x), a way to invoke custom code from a bot, a tab, or both! |[View][bot-task-module#cs]     |[View][bot-task-module#js] ![toolkit-icon](assets/toolkit-icon.png) |[View](/samples/bot-task-module/csharp/demo-manifest/bot-task-module.zip)
|2|Authentication        | Sample illustrating seamless inline authentication for Microsoft Teams apps.                      | | [View][app-auth#ts]
|3|Complete Samples      | Sample covering multiple scenarios - dialogs, ME, and facebook auth.                                      |[View][app-complete#cs]        |[View][app-complete#ts] ![toolkit-icon](assets/toolkit-icon.png) 
|4|Region Selection App | This app contains a bot and Tab which is helpful to set the region |[View][region-selection-app#cs]     ||[View](/samples/app-region-selection/csharp/demo-manifest/app-region-selection.zip)
|5|App Localization | Microsoft Teams app localization using Bot and Tab |[View][app-localization#cs]  |[View][app-localization#js] ![toolkit-icon](assets/toolkit-icon.png) |[View](/samples/app-localization/csharp/demo-manifest/app-localization.zip)
|6|App SSO | Microsoft Teams app SSO for Tab, Bot, ME - search, action, linkunfurl |[View][app-sso#cs] |[View][app-sso#js] ![toolkit-icon](assets/toolkit-icon.png) |[View](/samples/app-sso/csharp/demo-manifest/App-SSO.zip)
|7| App Installtion  using QR code |This sample demos app installation using QR code of application's app id | [View][qrappinstallation#csharp] | [View][qrappinstallation#nodejs] ![toolkit-icon](assets/toolkit-icon.png) |[View](/samples/app-installation-using-qr-code/csharp/demo-manifest/App-Installation-Using-QR.zip)
|8| Archive groupchat messages | Demonstrating on how a bot can archive groupchat messages and send it to user as a file. | [View][fetchgroupchatmessages#csharp] |[View][fetchgroupchatmessages#nodejs] ![toolkit-icon](assets/toolkit-icon.png) |
|9| App check in location | Demonstrating feature where user can checkin with current location and view all previous checkins. | [View][appcheckinlocation#csharp] |[View][checkinlocation#nodejs] ![toolkit-icon](assets/toolkit-icon.png) |[View](/samples/app-checkin-location/csharp/demo-manifest/App-checkin-location.zip)
|10| Message reminder setup through messaging extension | Demonstrating a feature where user can schedule a task from messaging extension action command and get a reminder card at a scheduled time |[View][memessagereminder#csharp]|[View][msgext-message-reminder#nodejs] ![toolkit-icon](assets/toolkit-icon.png) |[View](/samples/msgext-message-reminder/csharp/demo-manifest/msgext-message-reminder.zip)
|11| Bot daily task reminder | This Teams bot helps users schedule recurring tasks and receive reminders at specified times. It supports adaptive cards and task modules, utilizing the Quartz Scheduler to manage reminders.|[View][botdailytaskreminder#csharp] |[View][bottaskreminder#nodejs] ![toolkit-icon](assets/toolkit-icon.png) |[View](/samples/bot-daily-task-reminder/csharp/demo-manifest/Bot-Daily-Task-Reminder.zip)
|12| Tab request approval | Demonstrating a feature where user can raise the requests and manager will be notified about the requests and manager will be redirected to approve/reject the request from received notification. |[View][tab-request-approval#csharp]|[View][tab-request-approval#nodejs] ![toolkit-icon](assets/toolkit-icon.png) |[View](/samples/tab-request-approval/csharp/demo-manifest/Tab-Request-Approval.zip)
|13| Bot request approval | This Teams bot enables users to request task approval from managers within group chats. Managers can quickly approve or reject requests, while other members view request details only.|[View][bot-request-approval#csharp]|[View][bot-request-approval#nodejs] ![toolkit-icon](assets/toolkit-icon.png) |[View](/samples/bot-request-approval/csharp/demo-manifest/Bot-Request-Approval.zip)
|14| Join the Team using QR code |This sample bot enables users to generate and scan QR codes to join Teams directly. It includes bot, Adaptive Cards, and Graph API support for seamless integration. |[View][qrjointeam#csharp]|[View][qrjointeam#nodejs] ![toolkit-icon](assets/toolkit-icon.png) |[View](/samples/bot-join-team-using-qr-code/csharp/demo-manifest/Bot-Join-Team-By-QR.zip)
|15| Activity feed broadcast |Demonstrating a feature to notify any message to all members of the organisation using activity feed notification .|[View][graph-activity-feed-broadcast#csharp]|[View][graph-activity-feed-broadcast#js] ![toolkit-icon](assets/toolkit-icon.png) |
|16|App complete auth|This sample demos authentication feature in bot,tab and messaging extension.|[View][app-complete-auth#cs]|
|17|Release Management     | This is a sample used to send workitem notification using Azure webhook.                                        |[View][release-management#cs]       |[View][release-management#nodejs]
|18|Link unfurling for 'Share to teams'|This sample demos the feature of link unfurling for Share to teams.||[View][link-unfurling-stt#nodejs] ![toolkit-icon](assets/toolkit-icon.png) |
|19|App Icon Badging In Microsoft Teams Meetings|This sample app shows the feature of sending app icon badging in Teams' meetings.|[View][meetings-app-icon-badging#csharp]|[View][meetings-app-icon-badging#nodejs] ![toolkit-icon](assets/toolkit-icon.png) |
|20|This sample app demonstrates user search functionality powered by Azure Open AI embeddings and Redis DB, facilitating queries based on files uploaded by an admin using a Teams bot. It supports features like Adaptive Cards, Azure Blob Storage, and Redis integration within Teams.||[View][bot-ai-enterprise-search#nodejs] ![toolkit-icon](assets/toolkit-icon.png) |
|21|Combined Tab and Office Add-in|Demonstrates using add-in to take action on specific Office documents and using tab to aggregate data about all those specific actions.||[View][tab-add-in-combined#ts] ![toolkit-icon](assets/toolkit-icon.png)|[View](/samples/tab-add-in-combined/nodejs/appPackage/build/appPackage.local.zip)|
|22|Sharepoint tab request approval | This sample app demonstrates the usage of SharePoint Embedded for storage in teams. |[View][sharepoint-tab-request-approval#csharp]||
|23|App HR talent | This app simulates connection to a recruiting and talent management system and allows users and teams to create, manage and search positions and candidates. |[View][app-HR-talent#csharp]||[View](/samples/app-HR-talent/csharp/src/demo-manifest/TeamsTalentMgmt.zip)

## Application templates

|    | App Name       | Description                                                                      | Code   |
|:--:|:------------------|:---------------------------------------------------------------------------------------------------|:--------|
|1|QBot          | QBot is a solution designed for classroom teaching scenarios which allows teachers, tutors, and students to intelligently answer each other's questions within the Microsoft Teams collaboration platform. |[View][msteams-app-qbot]
|2|Resource Hub          | Resource Hub is a solution designed for all the help you need to use Teams, all in one place. |[View][msteams-app-resource-hub]


[app-hello-world#cs]:samples/app-hello-world/csharp
[app-hello-world#ts]:samples/app-hello-world/nodejs
[personal-tab-quickstart#ts]:samples/tab-personal-quickstart/ts
[personal-tab-quickstart#js]:samples/tab-personal-quickstart/js
[personal-tab-sso-quickstart#ts]:samples/tab-personal-sso-quickstart/ts
[personal-tab-sso-quickstart#csharp]:samples/tab-personal-sso-quickstart/csharp_dotnetcore
[personal-tab-sso-quickstart#js]:samples/tab-personal-sso-quickstart/js
[group-tab-quickstart#ts]:samples/tab-channel-group-quickstart/ts
[group-tab-quickstart#js]:samples/tab-channel-group-quickstart/js
[group-tab-sso-quickstart#ts]:samples/tab-channel-group-sso-quickstart/ts
[group-tab-sso-quickstart#js]:samples/tab-channel-group-sso-quickstart/js
[group-tab-sso-quickstart#csharp]:samples/tab-channel-group-sso-quickstart/csharp_dotnetcore

[tab-deeplink#csharp]:samples/tab-deeplink/csharp
[tab-deeplink#nodejs]:samples/tab-deeplink/nodejs
[personal-tab#cs#razor]:samples/tab-personal/razor-csharp
[personal-tab#cs#mvc]:samples/tab-personal/mvc-csharp
[tab-graph-toolkit#js]:samples/tab-graph-toolkit/nodejs
[tab-graph-toolkit#csharp]:samples/tab-graph-toolkit/csharp
[tab-device-permissions#js]:samples/tab-device-permissions/nodejs
[tab-conversation#csharp]:samples/tab-conversations/csharp
[app-complete-auth#cs]:samples/app-complete-auth/csharp
[app-complete-auth#nodejs]:samples/app-complete-auth/nodejs

[tab-conversation#nodejs]:samples/tab-conversations/nodejs
[tab-stage-view#js]:samples/tab-stage-view/nodejs
[tab-stage-view#csharp]:samples/tab-stage-view/csharp
[tab-product-inspection#csharp]:samples/tab-product-inspection/csharp
[tab-staggered-permission#csharp]:samples/tab-staggered-permission/csharp
[tab-people-picker#csharp]:samples/tab-people-picker/csharp
[tab-channel-group=config-csharp]:samples/tab-channel-group-config-page-auth/csharp
[tab-channel-context#nodejs]:samples/tab-channel-context/nodejs
[tab-app-monetization#nodejs]:samples/tab-app-monetization/nodejs
[app-cache-meetings#nodejs]:samples/app-cache-meetings/nodejs
[tab-request-approval#nodejs]:samples/tab-request-approval/nodejs
[bot-request-approval#nodejs]:samples/bot-request-approval/nodejs
[tab-navbar-menu#ts]:samples/tab-navbar-menu/ts
[tab-multi-hub#ts]:samples/tab-multi-hub/ts
[tab-ui-templates#ts]:samples/tab-ui-templates/ts
[tab-external-auth#csharp]:samples/tab-external-auth/csharp
[tab-meeting-transcript-recording#nodejs]:samples/tab-meeting-transcript-recording/nodejs
[tab-meeting-transcript-recording#csharp]:samples/tab-meeting-transcript-recording/csharp
[tab-meeting-auto-recording#csharp]:samples/tab-meeting-auto-recording/csharp
[tab-deeplink-pass-values#ts]:samples/tab-deeplink-pass-values/ts
[tab-nested-auth#nodejs]:samples/tab-nested-auth/nodejs
[tab-support-offline#nodejs]:samples/tab-support-offline/nodejs
[tab-nested-auth#cs]:samples/tab-nested-auth/csharp
[group-channel-tab#cs#razor]:samples/tab-channel-group/razor-csharp
[group-channel-tab#cs#mvc]:samples/tab-channel-group/mvc-csharp
[group-channel-tab#ts#spfx]:samples/tab-channel-group/spfx

[connector#cs]:samples/connector-todo-notification/csharp
[incoming-webhook#cs]:samples/incoming-webhook/csharp
[release-management#cs]:samples/bot-release-management/csharp
[release-management#nodejs]:samples/bot-release-management/nodejs
[connector#ts]:samples/connector-github-notification/nodejs
[connector-generic#ts]:samples/connector-generic/nodejs
[sequential#workflow#csharp]:samples/bot-sequential-flow-adaptive-cards/csharp
[sequential#workflow#js]:samples/bot-sequential-flow-adaptive-cards/nodejs
[app-auth#ts]:samples/app-auth/nodejs
[auth-in-connector#nodejs]:samples/connector-todo-notification/nodejs
[botwithsharepointfileviewer#csharp]:samples/bot-sharepoint-file-viewer/csharp
[typeaheadsearch#csharp]:samples/bot-type-ahead-search-adaptive-cards/csharp
[graph-activity-feed-broadcast#csharp]:samples/graph-activity-feed-broadcast/csharp


[app-task-module#ts]:samples/app-task-module/nodejs
[app-task-module#cs]:samples/app-task-module/csharp
[app-complete#cs]:samples/app-complete-sample/csharp
[app-complete#ts]:samples/app-complete-sample/nodejs

[outgoing-webhook#cs]:samples/outgoing-webhook/csharp
[outgoing-webhook#ts]:samples/outgoing-webhook/nodejs

[msgext-link-unfurl#cs]:samples/msgext-link-unfurling-reddit/csharp
[msgext-link-unfurl-meeting#cs]:samples/msgext-link-unfurling-meeting/csharp
[msgext-action-quickstart#js]:samples/msgext-action-quickstart/js
[msgext-search-quickstart#js]:samples/msgext-search-quickstart/js
[msgext-search-sso-config#js]:samples/msgext-search-sso-config/nodejs
[msgext-unfurling-ac-loop-components#nodejs]:samples/msgext-unfurling-ac-loop-components/nodejs
[msgext-unfurling-ac-loop-components#cs]:samples/msgext-unfurling-ac-loop-components/csharp
[msgext-search-sso-config#cs]:samples/msgext-search-sso-config/csharp
[msgext-copilot-handoff#js]:samples/msgext-copilot-handoff/ts
[msgext-expert-finder#nodejs]:samples/msgext-expert-finder-js

[tab-sso#ts]:samples/tab-sso/nodejs
[tab-sso#cs]:samples/tab-sso/csharp

[app-virtual-assistant#cs]:samples/app-virtual-assistant/csharp
[user-scope-web-application#js]:samples/user-scope-web-application/nodejs
[identity-linking-with-sso#cs]:samples/app-identity-linking-with-sso/csharp
[bot-proactive-msg#cs]:samples/bot-proactive-messaging/csharp
[bot-proactive-msg-teamsfx#js]:samples/bot-proactive-messaging-teamsfx
[bot-feed-members#js]:samples/bot-feed-members/nodejs
[bot-conversation-quickstart#js]:samples/bot-conversation-quickstart/js
[bot-conversation-sso-quickstart#js]:samples/bot-conversation-sso-quickstart/js
[bot-sharepoint-list#cs]:samples/bot-sharepoint-list/csharp
[bot-conversation-sso-quickstart#csharp_dotnetcore]:samples/bot-conversation-sso-quickstart/csharp_dotnetcore
[bot-calling-meeting#csharp]:samples/bot-calling-meeting/csharp
[bot-tab-conversations#csharp]:samples/bot-tab-conversations/csharp
[botfileviewer#js]:samples/bot-sharepoint-file-viewer/nodejs
[meetings-token-app#cs]:samples/meetings-token-app/csharp
[apps-in-meeting#cs]:samples/apps-in-meeting/csharp
[meetings-token-app#js]:samples/meetings-token-app/nodejs
[m365-actions-preview#js]:samples/m365-actions-preview/nodejs
[region-selection-app#cs]: samples/app-region-selection/csharp  
[meetings-notification#cs]:samples/meetings-notification/csharp
[meetings-sidepanel#cs]:samples/meetings-sidepanel/csharp
[meetings-sidepanel#js]:samples/meetings-sidepanel/nodejs
[meetings-notification#js]:samples/meetings-notification/nodejs
[messageswithrsc#csharp]:samples/bot-receive-channel-messages-withRSC/csharp
[messageswithrsc#js]:samples/bot-receive-channel-messages-withRSC/nodejs
[app-in-meeting#cs]:samples/app-in-meeting/csharp
[fetchgroupchatmessages#csharp]:samples/bot-archive-groupchat-messages/csharp
[fetchgroupchatmessages#nodejs]:samples/bot-archive-groupchat-messages/nodejs
[appcheckinlocation#csharp]:samples/app-checkin-location/csharp
[checkinlocation#nodejs]:samples/app-checkin-location/nodejs
[productinspection#nodejs]:samples/tab-product-inspection/nodejs
[msgext-message-reminder#nodejs]:samples/msgext-message-reminder/nodejs
[botdailytaskreminder#csharp]:samples/bot-daily-task-reminder/csharp
[bottaskreminder#nodejs]:samples/bot-daily-task-reminder/nodejs
[memessagereminder#csharp]:samples/msgext-message-reminder/csharp
[tab-request-approval#csharp]:samples/tab-request-approval/csharp
[sharepoint-tab-request-approval#csharp]:samples/sharepoint-tab-request-approval/csharp
[app-HR-talent#csharp]:samples/app-HR-talent/csharp
[bot-request-approval#csharp]:samples/bot-request-approval/csharp
[typeaheadsearchonadaptivecard#js]:samples/bot-type-ahead-search-adaptive-cards/nodejs
[meetings-live-code-interview#csharp]:samples/meetings-live-code-interview/csharp
[meetings-live-code-interview#nodejs]:samples/meetings-live-code-interview/nodejs
[suggestedactionsbot#csharp]:samples/bot-suggested-actions/csharp
[suggestedactionsbot#nodejs]:samples/bot-suggested-actions/nodejs
[botadaptivecardsuserspecificviews#csharp]:samples/bot-adaptivecards-user-specific-views/csharp
[Tagmention#csharp]:samples/bot-tag-mention/csharp
[Tagmention#nodejs]:samples/bot-tag-mention/nodejs
[CommandsMenu#csharp]:samples/bot-commands-menu/csharp
[CommandsMenu#nodejs]:samples/bot-commands-menu/nodejs
[RequirementTargetingOneWayDependency#nodejs]:samples/requirement-targeting-oneway-dependency/nodejs
[RequirementTargetingMutualDependency#nodejs]:samples/requirement-targeting-mutual-dependency/nodejs
[AdaptiveCardActions#csharp]:samples/bot-adaptive-card-actions/csharp
[AdaptiveCardActions#nodejs]:samples/bot-adaptive-card-actions/nodejs  
[BotFormattingCards#csharp]:samples/bot-formatting-cards/csharp
[BotFormattingCards#nodejs]:samples/bot-formatting-cards/nodejs  
[BotConfigurationApp#nodejs]:samples/bot-configuration-app/nodejs  
[BotConfigurationApp#csharp]:samples/bot-configuration-app/csharp  
[BotConfigurationAppAuth#nodejs]:samples/bot-configuration-app-auth/nodejs  
[BotConfigurationAppAuth#csharp]:samples/bot-configuration-app-auth/csharp
[AdaptiveCardActions#nodejs]:samples/bot-adaptive-card-actions/nodejs
[AdaptiveCardSSO#csharp]:samples/bot-sso-adaptivecard/csharp
[BotSSOAdaptiveCard#nodejs]:samples/bot-sso-adaptivecard/nodejs
[TypesCards#csharp]:samples/bot-all-cards/csharp
[TypesCards#nodejs]:samples/bot-all-cards/nodejs
[app-localization#cs]:samples/app-localization/csharp
[app-localization#js]:samples/app-localization/nodejs
[meetings-details-tab#cs]:samples/meetings-details-tab/csharp
[meetings-details-tab#js]:samples/meetings-details-tab/nodejs
[app-sso#cs]:samples/app-sso/csharp
[app-sso#js]:samples/app-sso/nodejs
[meetings-stage-view#js]:samples/meetings-stage-view/nodejs
[meetings-stage-view#cs]:samples/meetings-stage-view/csharp
[meetings-events#cs]:samples/meetings-events/csharp
[meetings-events#js]:samples/meetings-events/nodejs
[meeting-recruitment-app#cs]:samples/meeting-recruitment-app/csharp
[meeting-recruitment-app#js]:samples/meeting-recruitment-app/nodejs
[meetings-transcription-app#cs]:samples/meetings-transcription/csharp
[meetings-transcription-app#nodejs]:samples/meetings-transcription/nodejs
[meetings-share-to-stage-signing#csharp]:samples/meetings-share-to-stage-signing/csharp
[qrappinstallation#csharp]:samples/app-installation-using-qr-code/csharp
[qrappinstallation#nodejs]:samples/app-installation-using-qr-code/nodejs
[qrjointeam#csharp]:samples/bot-join-team-using-qr-code/csharp
[qrjointeam#nodejs]:samples/bot-join-team-using-qr-code/nodejs
[incoming-webhook#nodejs]:samples/incoming-webhook/nodejs
[meetingtabs#csharp]:samples/meeting-tabs/csharp
[meetingtabs#nodejs]:samples/meeting-tabs/nodejs
[meetings-attendance-report#csharp]:samples/meetings-attendance-report/csharp
[meetings-attendance-report#nodejs]:samples/meetings-attendance-report/nodejs
[meetings-audio-state#nodejs]:samples/meetings-audio-state/nodejs
[meetings-context-app#csharp]:samples/meetings-context-app/csharp
[msgext-ai-doc-compliance-checker#nodejs]:samples/msgext-ai-doc-compliance-checker
[meetings-context-app#nodejs]:samples/meetings-context-app/nodejs
[bot-ai-meeting-helper#nodejs]:samples/bot-ai-meeting-helper
[api-doc-search#nodejs]:samples/api-doc-search
[bot-virtual-assistant#nodejs]:samples/bot-virtual-assistant

[graph#rsc#cs]:samples/graph-rsc/csharp
[graph#rsc#js]:samples/graph-rsc/nodeJs
[graph#lifecycle#cs]:samples/graph-channel-lifecycle/csharp
[graph#lifecycle#js]:samples/graph-channel-lifecycle/nodejs
[graph#instllationlifecycle#cs]:samples/graph-app-installation-lifecycle/csharp
[graph#instllationlifecycle#js]:samples/graph-app-installation-lifecycle/nodejs
[graph#graphproactiveinstallation#cs]: samples/graph-proactive-installation/csharp
[graph#chatlifecyle#cs]:samples/graph-chat-lifecycle/csharp
[graph#chatlifecycle#js]:samples/graph-chat-lifecycle/nodejs
[graph#appctaloglifecycle#cs]:samples/graph-appcatalog-lifecycle/csharp
[graph#appcataloglifecycle#js]:samples/graph-appcatalog-lifecycle/nodejs
[graph#graphproactiveinstallation#cs]:samples/graph-proactive-installation/csharp
[graph#graphproactiveinstallation#js]:samples/graph-proactive-installation/nodejs
[graph-activity-feed#cs]:samples/graph-activity-feed/csharp
[graph-activity-feed#js]:samples/graph-activity-feed/nodejs
[graph-change-notification#cs]:samples/graph-change-notification/csharp
[graph-change-notification#js]:samples/graph-change-notification/nodejs
[graph-meeting-notification#cs]:samples/graph-meeting-notification/csharp
[graph-meeting-notification#js]:samples/graph-meeting-notification/nodejs
[peoplepickeronadaptivecard#js]:samples/bot-people-picker-adaptive-card/nodejs
[peoplepickeronadaptivecard#csharp]:samples/bot-people-picker-adaptive-card/csharp
[graph-activity-feed-broadcast#js]:samples/graph-activity-feed-broadcast/nodejs
[graph-pinned-message#cs]:samples/graph-pinned-messages/csharp
[graph-pinned-message#js]:samples/graph-pinned-messages/nodejs
[graph-bulk-meetings#cs]:samples/graph-bulk-meetings/csharp
[graph-bulk-meetings#js]:samples/graph-bulk-meetings/nodejs
[change-notifications-team/channel#cs]:samples/graph-change-notification-team-channel/csharp
[change-notifications-team/channel#js]:samples/graph-change-notification-team-channel/nodejs
[graph-teams-tag#cs]:samples/graph-teams-tag/csharp
[graph-teams-tag#js]:samples/graph-teams-tag/nodejs
[graph-rsc-helper#js]:samples/graph-rsc-helper/nodejs
[link-unfurling-stt#nodejs]:samples/app-link-unfurling-in-share-to-teams/nodejs
[tab-staggered-permission#nodejs]:samples/tab-staggered-permission/nodejs
[botframework]:https://github.com/microsoft/BotBuilder-Samples#teams-samples
[tab-people-picker#nodejs]:samples/tab-people-picker/nodejs
[meetings-live-caption#cs]:samples/meetings-live-caption/csharp
[meetings-live-caption#nodejs]:samples/meetings-live-caption/nodejs
[app-anonymous-users#cs]:samples/app-anonymous-users/csharp
[app-anonymous-users#js]:samples/app-anonymous-users/nodejs
[bot-ai-enterprise-search#nodejs]:samples/bot-ai-enterprise-search/nodejs
[meetings-app-icon-badging#csharp]:samples/meetings-app-icon-badging/csharp
[meetings-app-icon-badging#nodejs]:samples/meetings-app-icon-badging/nodejs
[tab-add-in-combined#ts]:samples/tab-add-in-combined/nodejs

[msteams-app-qbot]:samples/msteams-application-qbot/
[msteams-app-resource-hub]:samples/msteams-application-resourcehub/

[bot-conversation#python]:samples/bot-conversation/python
[bot-file-upload#python]:samples/bot-file-upload/python
[bot-initiate-thread-in-channel#python]:samples/bot-initiate-thread-in-channel/python
[bot-message-reaction#python]:samples/bot-message-reaction/python
[bot-task-module#python]:samples/bot-task-module/python
[bot-teams-authentication#python]:samples/bot-teams-authentication/python
[msgext-action-preview#python]:samples/msgext-action-preview/python
[msgext-action#python]:samples/msgext-action/python
[msgext-link-unfurling#python]:samples/msgext-link-unfurling/python
[msgext-search-auth-config#python]:samples/msgext-search-auth-config/python
[msgext-search#python]:samples/msgext-search/python

[bot-conversation#js]:samples/bot-conversation/nodejs
[bot-file-upload#js]:samples/bot-file-upload/nodejs
[bot-initiate-thread-in-channel#js]:samples/bot-initiate-thread-in-channel/nodejs
[bot-message-reaction#js]:samples/bot-message-reaction/nodejs
[bot-task-module#js]:samples/bot-task-module/nodejs
[msgext-search#js]:samples/msgext-search/nodejs
[msgext-action-preview#js]:samples/msgext-action-preview/nodejs
[msgext-action#js]:samples/msgext-action/nodejs
[msgext-link-unfurling#js]:samples/msgext-link-unfurling/nodejs
[msgext-ai-sentiment-analysis#js]:samples/msgext-ai-sentiment-analysis/nodejs
[msgext-ai-sentiment-analysis#cs]:samples/msgext-ai-sentiment-analysis/csharp
[bot-conversation-sso-quickstart#js]:samples/bot-conversation-sso-quickstart/js
[bot-teams-authentication#nodejs]:samples/bot-teams-authentication/nodejs

[bot-conversation#java]:samples/bot-conversation/java
[bot-file-upload#java]:samples/bot-file-upload/java
[bot-initiate-thread-in-channel#java]:samples/bot-initiate-thread-in-channel/java
[bot-message-reaction#java]:samples/bot-message-reaction/java
[bot-task-module#java]:samples/bot-task-module/java
[bot-teams-authentication#java]:samples/bot-teams-authentication/java
[msgext-action-preview#java]:samples/msgext-action-preview/java
[msgext-action#java]:samples/msgext-action/java
[msgext-link-unfurling#java]:samples/msgext-link-unfurling/java
[msgext-search-auth-config#java]:samples/msgext-search-auth-config/java
[msgext-search#java]:samples/msgext-search/java

[bot-conversation#cs]:samples/bot-conversation/csharp
[bot-file-upload#cs]:samples/bot-file-upload/csharp
[bot-initiate-thread-in-channel#cs]:samples/bot-initiate-thread-in-channel/csharp
[bot-message-reaction#cs]:samples/bot-message-reaction/csharp
[bot-task-module#cs]:samples/bot-task-module/csharp
[bot-teams-authentication#cs]:samples/bot-teams-authentication/csharp
[msgext-action-preview#cs]:samples/msgext-action-preview/csharp
[msgext-link-unfurling#cs]:samples/msgext-link-unfurling/csharp
[msgext-search-auth-config#cs]:samples/msgext-search-auth-config/csharp
[msgext-search#cs]:samples/msgext-search/csharp
[msgext-action#cs]:samples/msgext-action/csharp

## Submitting issues

The issue tracker is for **[issues](https://github.com/OfficeDev/Microsoft-Teams-Samples/issues)**, in other words, bugs and suggestions.
If you have a *question*, *feedback* or *suggestions*, please check our [support page](https://docs.microsoft.com/microsoftteams/platform/feedback).


## Contributing

This project welcomes contributions and suggestions.  Most contributions require you to agree to a
Contributor License Agreement (CLA) declaring that you have the right to, and actually do, grant us
the rights to use your contribution. For details, visit https://cla.opensource.microsoft.com.

When you submit a pull request, a CLA bot will automatically determine whether you need to provide
a CLA and decorate the PR appropriately (e.g., status check, comment). Simply follow the instructions
provided by the bot. You will only need to do this once across all repos using our CLA.

This project has adopted the [Microsoft Open Source Code of Conduct](https://opensource.microsoft.com/codeofconduct/).
For more information see the [Code of Conduct FAQ](https://opensource.microsoft.com/codeofconduct/faq/) or
contact [opencode@microsoft.com](mailto:opencode@microsoft.com) with any additional questions or comments.

<img src="https://pnptelemetry.azurewebsites.net/microsoft-teams-samples/samples/landing-page" /><|MERGE_RESOLUTION|>--- conflicted
+++ resolved
@@ -114,18 +114,11 @@
 |23| Bot configuration app with type ahead search control.|This sample demonstrates the features of bot configuration and reconfiguration for both teams and group chats, including a type-ahead search (static and dynamic) control on Adaptive Cards.|[View][BotConfigurationApp#csharp]|[View][BotConfigurationApp#nodejs
 |23| Bot configuration app with auth |This sample demonstrates the features of bot configuration auth and reconfiguration for both teams and group chats.|[View][BotConfigurationAppAuth#csharp]|[View][BotConfigurationAppAuth#nodejs]
 |24| Tag mention bot  | This sample app demonstrates the use of tag mention funtionality in teams scope using Bot Framework. |[View][Tagmention#csharp]|[View][Tagmention#nodejs] ![toolkit-icon](assets/toolkit-icon.png) | | |
-<<<<<<< HEAD
-|25| Bot All Cards | This sample demonstrates using a bot to send multiple card types in Microsoft Teams, including Adaptive, Hero, Thumbnail, and OAuth cards. It covers setup, deployment, and app installation instructions. |[View][TypesCards#csharp]|[View][TypesCards#nodejs] ![toolkit-icon](assets/toolkit-icon.png)  | | |[View](/samples/bot-all-cards/csharp/demo-manifest/bot-all-cards.zip)
-|26| Apps in Federated | This sample app allows users to easily view a list of group members. When a new member is added, their details are promptly displayed. ||[View][bot-feed-members#js] ![toolkit-icon](assets/toolkit-icon.png)
-|27| Requirement Targeting OneWay Dependency | Microsoft M365 RT sample app in Node.js which specify one-way-dependency relationships between app capabilities (using elementRelationshipSet) and functionality using hostMustSupportFunctionalities. ||[View][RequirementTargetingOneWayDependency#nodejs] ![toolkit-icon](assets/toolkit-icon.png)
-|28| Requirement Targeting Mutual Dependency | Microsoft M365 RT sample app in Node.js which specify mutual-dependency relationships between app capabilities using elementRelationshipSet. ||[View][RequirementTargetingMutualDependency#nodejs] ![toolkit-icon](assets/toolkit-icon.png)
-=======
 |25| Commands menu and prompt starters bot  | This sample add a command menu with a dropdown list of commands for your bot. Users can select a command from the list, which will insert the command title into the compose box. Then, they can select Send to execute the command. |[View][CommandsMenu#csharp]|[View][CommandsMenu#nodejs] ![toolkit-icon](assets/toolkit-icon.png) | | |
 |26| Bot All Cards | Sample which demonstrates sending different types cards supported in teams using bot. |[View][TypesCards#csharp]|[View][TypesCards#nodejs] ![toolkit-icon](assets/toolkit-icon.png)  | | |[View](/samples/bot-all-cards/csharp/demo-manifest/bot-all-cards.zip)
 |27| Apps in Federated | This sample app allows users to easily view a list of group members. When a new member is added, their details are promptly displayed. ||[View][bot-feed-members#js] ![toolkit-icon](assets/toolkit-icon.png)
 |28| Requirement Targeting OneWay Dependency | Microsoft M365 RT sample app in Node.js which specify one-way-dependency relationships between app capabilities (using elementRelationshipSet) and functionality using hostMustSupportFunctionalities. ||[View][RequirementTargetingOneWayDependency#nodejs] ![toolkit-icon](assets/toolkit-icon.png)
 |29| Requirement Targeting Mutual Dependency | Microsoft M365 RT sample app in Node.js which specify mutual-dependency relationships between app capabilities using elementRelationshipSet. ||[View][RequirementTargetingMutualDependency#nodejs] ![toolkit-icon](assets/toolkit-icon.png)
->>>>>>> dc616ea2
 
 #### Additional samples
 
