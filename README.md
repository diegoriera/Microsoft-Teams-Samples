# Microsoft Teams Samples
[![Sample code build status](https://github.com/OfficeDev/Microsoft-Teams-Samples/actions/workflows/build-complete-samples.yml/badge.svg)](https://github.com/OfficeDev/Microsoft-Teams-Samples/actions/workflows/build-complete-samples.yml)
##### [Click here to find out what's new with Microsoft Teams Platform](https://docs.microsoft.com/microsoftteams/platform/whats-new)

>NOTE: These samples are designed to help understand Microsoft Teams platform capabilities and scenarios. If you are looking for production ready apps then please visit [App Templates for Microsoft Teams](https://docs.microsoft.com/microsoftteams/platform/samples/app-templates)

# Sample lists

1. [Ready to try sample app manifests](#try-it-yourself---experience-the-apps-in-your-microsoft-teams-client)
1. [Teams Toolkit samples](#samples-built-using-new-generation-of-teams-development-tool---teams-toolkit)
1. [Getting Started Samples and Tutorials](#getting-started---samples-and-tutorials)
1. [Tabs samples](#Tabs-samples)
1. [Bots samples (using the v4 SDK)](#Bots-samples-using-the-v4-SDK)
1. [Messaging Extensions samples (using the v4 SDK)](#Messaging-Extensions-samples-using-the-v4-SDK)
1. [Webhooks and Connectors samples](#Webhooks-and-Connectors-samples)
1. [Graph APIs](#Graph-APIs)
1. [Calls and online meetings bots](#Calls-and-online-meetings-bots)
1. [Scenario specific samples](#Scenario-specific-samples)

## [Samples built using new generation of Teams development tool - Teams Toolkit](https://github.com/OfficeDev/TeamsFx-Samples)

The [Teams Toolkit](https://marketplace.visualstudio.com/items?itemName=TeamsDevApp.ms-teams-vscode-extension) is an extension on Visual Studio Code and Visual Studio. It enable Teams developers to create and deploy Teams apps with integrated identity, access to cloud storage, data from Microsoft Graph, and other services in Azure and M365 with a "zero-configuration" approach to the developer experience. And [Sample Apps](https://github.com/OfficeDev/TeamsFx-Samples) are provided in Teams Toolkit. Download and try it by today! [Learn more about Teams Toolkit](https://docs.microsoft.com/microsoftteams/platform/toolkit/visual-studio-code-overview).


## [Getting Started - Samples and Tutorials](https://docs.microsoft.com/microsoftteams/platform/tutorials/get-started-dotnet-app-studio)

|    | Sample Name        | Description                                                                                                                | C#    | TypeScript | App Manifest  
|:--:|:-------------------|:---------------------------------------------------------------------------------------------------------------------------|:--------|:-------------|:-------------|
|1|Hello World            | Microsoft Teams hello world sample app.                                           |[View][app-hello-world#cs]     |[View][app-hello-world#ts] ![toolkit-icon](assets/toolkit-icon.png) |[View](/samples/app-hello-world/csharp/demo-manifest/app-hello-world.zip)

## [Tabs samples](https://docs.microsoft.com/microsoftteams/platform/tabs/what-are-tabs)
|    | Sample Name        | Description                                                                      | C#    | TypeScript   | JavaScript | App Manifest| 
|:--:|:-------------------|:----------------------------------------------------------------------------------------------|:--------|:-------------|:---------|:--------|
|1|Personal tabs            | Sample app showing custom personal Tab with ASP. NET Core                      |[MVC][personal-tab#cs#mvc], [Razor][personal-tab#cs#razor]     | [Yeoman Generator](https://docs.microsoft.com/en-us/microsoftteams/platform/get-started/get-started-yeoman) | |[View](/samples/tab-personal/mvc-csharp/demo-manifest/tab-personal.zip) |
|2|Personal tab quick-start| Sample personal tab quick-start app.                                            |                               |[View][personal-tab-quickstart#ts] ![toolkit-icon](assets/toolkit-icon.png) |[View][personal-tab-quickstart#js] ![toolkit-icon](assets/toolkit-icon.png) 
|3|Personal tab with SSO quick-start| Sample personal tab with SSO hello world app.                          |[View][personal-tab-sso-quickstart#csharp]|[View][personal-tab-sso-quickstart#ts] ![toolkit-icon](assets/toolkit-icon.png) |[View][personal-tab-sso-quickstart#js] ![toolkit-icon](assets/toolkit-icon.png) 
|4|Channel and group tabs   | Sample app showing custom group and channel Tab with ASP. NET Core                                    |[MVC][group-channel-tab#cs#mvc], [Razor][group-channel-tab#cs#razor]     | [Yeoman Generator](https://docs.microsoft.com/en-us/microsoftteams/platform/get-started/get-started-yeoman) | |[View](/samples/tab-channel-group/mvc-csharp/demo-manifest/tab-channel-group.zip) |
|5|Channel and group tab quick-start| Sample channel and group tab hello world app.                          |                               |[View][group-tab-quickstart#ts] ![toolkit-icon](assets/toolkit-icon.png) |[View][group-tab-quickstart#js] ![toolkit-icon](assets/toolkit-icon.png) |[View](/samples/tab-channel-group-quickstart/js/demo-manifest/tab-channel-group-quickstart.zip) |
|6|Channel and group tab with SSO quick-start| Sample channel and group tab with SSO hello world app.        |[View][group-tab-sso-quickstart#csharp]|[View][group-tab-sso-quickstart#ts] ![toolkit-icon](assets/toolkit-icon.png) |[View][group-tab-sso-quickstart#js] ![toolkit-icon](assets/toolkit-icon.png) 
|7|SPFx Tab | Sample app showing Microsoft Teams tabs using SharePoint Framework                                    |   | [View][group-channel-tab#ts#spfx] |
|8|Tab SSO               | Microsoft Teams sample app for tabs Azure AD SSO                                      |[View][tab-sso#cs] | [View][tab-sso#ts] ![toolkit-icon](assets/toolkit-icon.png) 
|9|Config Tab Authentication               | Microsoft Teams sample app for config tabs Azure AD authentication | [View][tab-channel-group=config-csharp]                      | | |[View](/samples/tab-channel-group-config-page-auth/csharp/demo-manifest/tab-channel-group-config-page-auth.zip)
|10|Deep Link consuming Subentity ID      | Microsoft Teams sample app for demonstrating deeplink from Bot chat to Tab consuming Subentity ID | [View][tab-deeplink#csharp]                       | | [View][tab-deeplink#nodejs] ![toolkit-icon](assets/toolkit-icon.png) |
|11|Integrate graph toolkit component in teams tab      | Microsoft Teams tab sample app for demonstrating graph toolkit component |[View][tab-graph-toolkit#csharp]|[View][tab-graph-toolkit#js]|
|12|Device permissions      | Microsoft Teams tab sample app for demonstrating device permissions |                      | [View][tab-device-permissions#js] ![toolkit-icon](assets/toolkit-icon.png) ||[View](/samples/tab-device-permissions/nodejs/demo-manifest/tab-device-permissions.zip)|
|13|Build tabs with Adaptive Cards | Microsoft Teams tab sample code which demonstrates how to [Build tabs with Adaptive Cards](https://docs.microsoft.com/microsoftteams/platform/tabs/how-to/build-adaptive-card-tabs) | [View][tab-adaptive-cards#csharp]|| [View][tab-adaptive-cards#js] ![toolkit-icon](assets/toolkit-icon.png) |[View](/samples/tab-adaptive-cards/csharp/demo-manifest/tab-adaptive-card.zip)|
|14|Tab in stage view   | Microsoft Teams tab sample app for demonstrating tab in stage view |[View][tab-stage-view#csharp] |          | [View][tab-stage-view#js] ![toolkit-icon](assets/toolkit-icon.png) |[View](/samples/tab-stage-view/csharp/demo-manifest/tab-stage-view.zip)|
|15|Create Conversational tab     | Microsoft Teams tab sample app for demonstrating create conversation tab | [View][tab-conversation#csharp]          |           |[View][tab-conversation#nodejs] ![toolkit-icon](assets/toolkit-icon.png) |[View](/samples/tab-conversations/csharp/demo-manifest/tab-conversations.zip)
|16| Product inspection | Demonstrating a feature where user can scan a product and mark it as approved/rejected. |[View][tab-product-inspection#csharp]| |[View][productinspection#nodejs] ![toolkit-icon](assets/toolkit-icon.png) |[View](/samples/tab-product-inspection/csharp/demo-manifest/Tab-Product-Inspection.zip)
|17| Staggered Permission | This sample demos to get staggered graph api permissions. |[View][tab-staggered-permission#csharp]||[View][tab-staggered-permission#nodejs] ![toolkit-icon](assets/toolkit-icon.png) |[View](/samples/tab-staggered-permission/csharp/demo-manifest/tab-staggered-permission.zip)
|18| Tab people picker | This is an tab app which shows the feature of client sdk people picker. |[View][tab-people-picker#csharp]||[View][tab-people-picker#nodejs] ![toolkit-icon](assets/toolkit-icon.png) |[View](/samples/tab-people-picker/csharp/demo-manifest/Tab-People-Picker.zip)
|19| Tab channel context | This sample shows the contents of tab context object in a private and shared channel. ||[View][tab-channel-context#nodejs] ![toolkit-icon](assets/toolkit-icon.png) |
|20| Tab app monetization | This sample shows how to open purchase dialog and trigger purchase flow using teams-js sdk. ||[View][tab-app-monetization#nodejs] ![toolkit-icon](assets/toolkit-icon.png) |
|21| Personal Tab with Nav-Bar menu | Add multiple actions to the upper right in Nav-Bar and build an overflow menu for extra actions in an app. ||[View][tab-navbar-menu#ts] ![toolkit-icon](assets/toolkit-icon.png) |
|22| App Caching in Meetings | This sample shows how to improve the subsequent loading time of an App. |||[View][app-cache-meetings#nodejs] ![toolkit-icon](assets/toolkit-icon.png) |
|23| Tab Multi Hub | Interact with the user's calendar, mail, profile, geolocation from personal tabs app. ||[View][tab-multi-hub#ts] ![toolkit-icon](assets/toolkit-icon.png) |
<<<<<<< HEAD
|24| tab-ui-templates | This sample app can help you better understand how apps should look and behave in Microsoft Teams. The app includes examples of tested, high-quality UI templates that work across common Teams use cases (such as dashboards or forms). ||[View][tab-ui-templates#ts] ![toolkit-icon](assets/toolkit-icon.png) |
=======
|24| Tab External Auth | This sample illustrates how to implement Google auth using external auth providers. |[View][tab-external-auth#csharp]||

>>>>>>> da56100b

## [Bots samples](https://docs.microsoft.com/microsoftteams/platform/bots/what-are-bots) (using the v4 SDK)
>NOTE:
>Visit the [Bot Framework Samples repository][botframework] to view Microsoft Bot Framework v4 SDK task-focused samples for C#, JavaScript, TypeScript, and Python.

|    | Sample Name | Description | .NET | JavaScript | Python | Java | App Manifest
|:--:|:-------------------|:---------------------------------------------------------------------------------|:--------|:-------------|:-------------|:-------------|:-------------|
|1| Teams Conversation Bot quick-start | Messaging and conversation event handling hello world. | | [View][bot-conversation-quickstart#js] ![toolkit-icon](assets/toolkit-icon.png) | | |
|2| Teams Conversation Bot SSO quick-start | Messaging and conversation event handling hello world with SSO. | [View][bot-conversation-sso-quickstart#csharp_dotnetcore] | [View][bot-conversation-sso-quickstart#js] ![toolkit-icon](assets/toolkit-icon.png) | | |
|3| Teams Conversation Bot | Messaging and conversation event handling also includes read receipt event functionality in personal scope. | [View][bot-conversation#cs]| [View][bot-conversation#js] ![toolkit-icon](assets/toolkit-icon.png) | [View][bot-conversation#python] | [View][bot-conversation#java] |[View](/samples/bot-conversation/csharp/demo-manifest/bot-conversation.zip)
|4| Message Reactions | Demonstrates how to create a simple bot that responds to Message Reactions | [View][bot-message-reaction#cs] |  [View][bot-message-reaction#js] ![toolkit-icon](assets/toolkit-icon.png) | | [View][bot-message-reaction#java]|[View](/samples/bot-message-reaction/csharp/demo-manifest/bot-message-reaction.zip)
|5| Authentication with OAuthPrompt| Authentication and basic messaging in Bot Framework v4. | [View][bot-teams-authentication#cs]| [View][bot-teams-authentication#nodejs] ![toolkit-icon](assets/toolkit-icon.png) | [View][bot-teams-authentication#python] | [View][bot-teams-authentication#java]|[View](/samples/bot-teams-authentication/csharp/demo-manifest/bot-teams-authentication.zip)
|6| Teams File Upload | Exchanging files with a bot in a one-to-one conversation. | [View][bot-file-upload#cs] | [View][bot-file-upload#js] ![toolkit-icon](assets/toolkit-icon.png) | [View][bot-file-upload#python] | [View][bot-file-upload#java]|[View](/samples/bot-file-upload/csharp/demo-manifest/bot-file-upload.zip)
|7| Task Module | Demonstrating how to retrieve a Task Module and values from cards in it, for a Messaging Extension. | [View][bot-task-module#cs] | [View][bot-task-module#js] ![toolkit-icon](assets/toolkit-icon.png) | [View][bot-task-module#python] | [View][bot-task-module#java]|[View](/samples/bot-task-module/csharp/demo-manifest/bot-task-module.zip)
|8| Start new thread in a channel | Demonstrating how to create a new thread in a channel. | [View][bot-initiate-thread-in-channel#cs] | [View][bot-initiate-thread-in-channel#js] ![toolkit-icon](assets/toolkit-icon.png) | [View][bot-initiate-thread-in-channel#python] | [View][bot-initiate-thread-in-channel#java] |[View](/samples/bot-initiate-thread-in-channel/csharp/demo-manifest/bot-initiate-thread-in-channel.zip)
|9| Universal bots  | Teams catering bot demonstrating how to use Universal bots in Teams | [View](samples/bot-teams-catering/csharp) |  | | |
|10| Sequential workflow adaptive cards | Demonstrating on how to implement sequential flow, user specific view and upto date adaptive cards in bot. | [View][sequential#workflow#csharp] | [View][sequential#workflow#js] ![toolkit-icon](assets/toolkit-icon.png) | | |[View](/samples/bot-sequential-flow-adaptive-cards/csharp/demo-manifest/bot-adaptivecards-user-specific-views.zip)
|11| Channel messages with RSC permissions | Demonstrating on how a bot can receive all channel messages with RSC without @mention. | [View][messageswithrsc#csharp] |[View][messageswithrsc#js] ![toolkit-icon](assets/toolkit-icon.png) | | |[View](/samples/bot-receive-channel-messages-withRSC/csharp/demo-manifest/Bot-RSC.zip)
|12| Bot with SharePoint file to view in Teams file viewer | This sample demos a bot with capability to upload files to SharePoint site and same files can be viewed in Teams file viewer. |[View][botwithsharepointfileviewer#csharp]|[View][botfileviewer#js] ![toolkit-icon](assets/toolkit-icon.png) 
|13| Type ahead search control on Adaptive Cards | This sample shows the feature of type ahead search (static and dynamic) control in Adaptive Cards. |[View][typeaheadsearch#csharp]|[View][typeaheadsearchonadaptivecard#js] ![toolkit-icon](assets/toolkit-icon.png) | | |[View](/samples/bot-type-ahead-search-adaptive-cards/csharp/demo-manifest/Typeahead-search-adaptive-cards.zip)
|14| People picker control in Adaptive Cards | This sample shows the feature of people picker control in Adaptive Cards. |[View][peoplepickeronadaptivecard#csharp]|[View][peoplepickeronadaptivecard#js] ![toolkit-icon](assets/toolkit-icon.png) | | |[View](/samples/bot-people-picker-adaptive-card/csharp/demo-manifest/People-picker-adaptive-card.zip)
|15| Proactive Messaging sample | This sample shows how to save user's conversation reference information to send proactive reminder message using Bots. This uses Teams toolkit for Visual Studio Code to provide scaffolding experience. ||[View][bot-proactive-msg-teamsfx#js] ![toolkit-icon](assets/toolkit-icon.png) 
|16| Proactive Tab Conversations | Using a bot to create and store conversations that can be later used inside a sub-entity, tab conversation. This sample includes the details required to proactively message a channel from a bot, set-up and store details for channel tab conversations, and viewing channel conversations from a personal app. |[View][bot-tab-conversations#csharp]|
|17| Suggested Actions Bot | This sample shows the feature where user can send suggested actions using bot. |[View][suggestedactionsbot#csharp]|[View][suggestedactionsbot#nodejs] ![toolkit-icon](assets/toolkit-icon.png) | | |[View](/samples/bot-suggested-actions/csharp/demo-manifest/bot-suggested-actions.zip)
|18| Adaptive Card Actions Bot | This sample shows the feature where user can send adaptive card with different actions using bot. |[View][AdaptiveCardActions#csharp]|[View][AdaptiveCardActions#nodejs] ![toolkit-icon](assets/toolkit-icon.png) | | |[View](/samples/bot-adaptive-card-actions/csharp/demo-manifest/bot-adaptivecard-actions.zip)
|19| SSO for your Adaptive Cards | This sample code demonstrates how to get enable SSO authentication for your Adaptive Cards Universal Actions in bot. |[View][AdaptiveCardSSO#csharp]|[View][BotSSOAdaptiveCard#nodejs] ![toolkit-icon](assets/toolkit-icon.png) 
|20| Different formatting on cards | This sample feature shows how to use different formatting on cards using bot. |[View][BotFormattingCards#csharp]|[View][BotFormattingCards#nodejs] ![toolkit-icon](assets/toolkit-icon.png) 
|21| Different types of cards using bot | This sample shows the feature where user can interact with different types of cards using bot like Adaptive, hero, list, Office 365 Connector, receipt, sign in, and thumbnail cards and card collections.|[View][TypesCards#csharp] | [View][TypesCards#nodejs] ![toolkit-icon](assets/toolkit-icon.png) 
|22| User specific views in Adaptive cards | This sample shows the different ways developers can consume user specific views in Adaptive cards. |[View][botadaptivecardsuserspecificviews#csharp]| | | |[View](/samples/bot-adaptivecards-user-specific-views/csharp/demo-manifest/bot-adaptivecards-user-specific-views.zip)
|23| Bot configuration app with type ahead search control.|This sample demonstrates the features of bot configuration and reconfiguration for both teams and group chats, including a type-ahead search (static and dynamic) control on Adaptive Cards.||[View][BotConfigurationApp#nodejs]

#### Additional samples

|    | Sample Name | Description | .NET | JavaScript | 
|:--:|:-------------------|:---------------------------------------------------------------------------------|:--------|:-------------|
|1|Proactive Messaging   | Sample to highlight solutions to two challenges with building proactive messaging apps in Microsoft Teams.                                      |[View][bot-proactive-msg#cs]        |
|2| Sharepoint List Bot| This sample app shows the interaction between teams bot and SharePoint List, Bot saves the specified details in SharePoint List as back-end| [View][bot-sharepoint-list#cs] |  |  |
|3|Teams Virtual Assistant| Customized virtual assistant template to support teams capabilities.        |[View][app-virtual-assistant#cs]|

## [Messaging Extensions samples](https://docs.microsoft.com/microsoftteams/platform/messaging-extensions/what-are-messaging-extensions) (using the v4 SDK)
>NOTE:
>Visit the [Bot Framework Samples repository][botframework] to view Microsoft Bot Framework v4 SDK task-focused samples for C#, JavaScript, TypeScript, and Python.

|    | Sample Name | Description | .NET | JavaScript | Python| Java | App Manifest|
|:--:|:-------------------|:---------------------------------------------------------------------------------|:--------|:-------------|:-------------|:-------------|:-------------
|1|Messaging extensions - search quick-start | Hello world Messaging Extension that accepts search requests and returns results. | | [View][msgext-search-quickstart#js] ![toolkit-icon](assets/toolkit-icon.png) | ||[View](/samples/msgext-search-quickstart/js/demo-manifest/msgext-search-quickstart.zip)
|2|Messaging extensions - search | Messaging Extension that accepts search requests and returns results. | [View][msgext-search#cs] | [View][msgext-search#js] ![toolkit-icon](assets/toolkit-icon.png) | [View][msgext-search#python] | [View][msgext-search#java]|[View](/samples/msgext-search/csharp/demo-manifest/msgext-search.zip)
|3|Messaging extensions - action quick-start | Hello world Messaging Extension that accepts parameters and returns a card. Also, how to receive a forwarded message as a parameter in a Messaging Extension. | | [View][msgext-action-quickstart#js] ![toolkit-icon](assets/toolkit-icon.png) | | |[View](/samples/msgext-action-quickstart/js/demo-manifest/msgext-action-quickstart.zip)
|4|Messaging extensions - action | Messaging Extension that accepts parameters and returns a card. Also, how to receive a forwarded message as a parameter in a Messaging Extension. | [View][msgext-action#cs] | [View][msgext-action#js] ![toolkit-icon](assets/toolkit-icon.png) | [View][msgext-action#python] | [View][msgext-action#java]|[View](/samples/msgext-action/csharp/demo-manifest/msgext-action.zip)
|5|Messaging extensions - auth and config | Messaging Extension that has a configuration page, accepts search requests and returns results after the user has signed in. | [View][msgext-search-auth-config#cs] | [View][msgext-search-sso-config#js] ![toolkit-icon](assets/toolkit-icon.png) | [View][msgext-search-auth-config#python]| |[View](/samples/msgext-search-auth-config/csharp/demo-manifest/msgext-search-auth-config.zip)
|6|Messaging extensions - auth and config | Messaging Extension that has a configuration page, accepts search requests and returns results with SSO. |     | [View][msgext-search-sso-config#js] ![toolkit-icon](assets/toolkit-icon.png) |
|7|Messaging extensions - action preview | Demonstrates how to create a Preview and Edit flow for a Messaging Extension. | [View][msgext-action-preview#cs] | [View][msgext-action-preview#js] ![toolkit-icon](assets/toolkit-icon.png) | [View][msgext-action-preview#python] |[View][msgext-action-preview#java]|[View](/samples/msgext-action-preview/csharp/demo-manifest/msgext-action-preview.zip)
|8|Link unfurling | Messaging Extension that performs link unfurling. | [View][msgext-link-unfurling#cs] | [View][msgext-link-unfurling#js] ![toolkit-icon](assets/toolkit-icon.png) | [View][msgext-link-unfurling#python] | [View][msgext-link-unfurling#java]|[View](/samples/msgext-link-unfurling/csharp/demo-manifest/msgext-link-unfurling.zip)
|9|Messaging extension - Adaptive Card based loop components | Demonstrates how to create Messaging extension with adaptive card-based loop components. | [View][msgext-unfurling-ac-loop-components#cs]    | [View][msgext-unfurling-ac-loop-components#nodejs] ![toolkit-icon](assets/toolkit-icon.png) |   |    |[View](/samples/msgext-unfurling-ac-loop-components/csharp/demo-manifest/msgext-unfurling-ac-loop-components.zip)
|10|Messaging Extensions AI - Sentiment Analysis | Messaging Extension with AI capability that performs sentiment analysis (positive/negative/neutral) for messages posted in Microsoft Teams chat | | [View][msgext-ai-sentiment-analysis#js] ![toolkit-icon](assets/toolkit-icon.png) | | |

#### Additional samples

|    | Sample Name | Description | .NET | JavaScript | Python |
|:--:|:-------------------|:---------------------------------------------------------------------------------|:--------|:-------------|:-------------|
|1|Link unfurling demo of Reddit        | Messaging Extension with Link Unfurling Samples for Reddit Links                              |[View][msgext-link-unfurl#cs]        |
|2|Link unfurling - setup a meeting     | This sample illustrates a common scenario where a user shares a link to a resource with a group of users, and they collaborate to review it in a meeting.                              |[View][msgext-link-unfurl-meeting#cs]        |

## [Webhooks and Connectors samples](https://docs.microsoft.com/microsoftteams/platform/webhooks-and-connectors/what-are-webhooks-and-connectors)

|    | Sample Name        | Description                                                                      | C#    | JavaScript   |
|:--:|:-------------------|:-------------------------------------------------------------------------------------------------|:--------|:-------------|
|1|Connectors             | Sample Office 365 Connector generating notifications to teams channel.                              |[View][connector#cs]       |[View][connector#ts]
|2|Generic connectors sample | Sample code for a generic connector that's easy to customize for any system which supports webhooks.   |    |[View][connector-generic#ts]
|3|Outgoing Webhooks      | Samples to create "Custom Bots" to be used in Microsoft Teams.                                        |[View][outgoing-webhook#cs]|[View][outgoing-webhook#ts]
|4|Authentication in todo Connector App      | This is a sample app which shows connector authentication and sends notification on task creation.                                        ||[View][auth-in-connector#nodejs] 
|5|Incoming Webhook      | This is a sample  used to send card using incoming webhook.                                        |[View][incoming-webhook#cs]       |[View][incoming-webhook#nodejs]

## [Graph APIs](https://docs.microsoft.com/graph/teams-concept-overview)

|    | Sample Name        | Description                                                                      | C#    | JavaScript   | App Manifest
|:--:|:-------------------|:-------------------------------------------------------------------------------------------------|:--------|:-------------|:-------------|
|1|Resource Specific Consent (RSC) | This sample illustrates how you can use [Resource Specific Consent (RSC)](https://docs.microsoft.com/en-us/microsoftteams/platform/graph-api/rsc/resource-specific-consent) to call Graph APIs. .                              |[View][graph#rsc#cs]       | [View][graph#rsc#js] ![toolkit-icon](assets/toolkit-icon.png) |[View](/samples/graph-rsc/csharp/demo-manifest/graph-rsc.zip)
|2|Graph API Channel Life Cycle | This sample illustrates how you can use [Graph API Channel Life Cycle](https://docs.microsoft.com/en-us/graph/api/resources/channel?view=graph-rest-beta) to call Graph APIs. .                              |[View][graph#lifecycle#cs]       | [View][graph#lifecycle#js] ![toolkit-icon](assets/toolkit-icon.png) 
|3|Graph API Teams App Installation Life Cycle | This sample illustrates how you can use [Teams App Installation Life Cycle](https://docs.microsoft.com/en-us/graph/api/resources/teamsappinstallation?view=graph-rest-1.0) by calling Microsoft Graph APIs. .                              |[View][graph#instllationlifecycle#cs]       |[View][graph#instllationlifecycle#js] ![toolkit-icon](assets/toolkit-icon.png) |
|4|Graph API Teams App Catalog Life Cycle | This sample illustrates how you programmatically manage lifecycle for your teams App in catalog by calling Microsoft Graph APIs. .                               |[View][graph#appctaloglifecycle#cs]       | [View][graph#appcataloglifecycle#js] ![toolkit-icon](assets/toolkit-icon.png) |[View](/samples/graph-appcatalog-lifecycle/csharp/demo-manifest/graph-appcatalog-lifecycle.zip)
|5|Graph API Chat Life Cycle | This sample illustrates how you can use [Teams App Chat Life Cycle](https://docs.microsoft.com/en-us/graph/api/resources/chat?view=graph-rest-1.0) by calling Microsoft Graph APIs. .                              |[View][graph#chatlifecyle#cs]      |[View][graph#chatlifecycle#js] ![toolkit-icon](assets/toolkit-icon.png) 
|6|Activity Feed Notification  | Microsoft Teams sample app for Sending Activity feed notification using Graph API in a Teams Tab. | [View][graph-activity-feed#cs]                       | [View][graph-activity-feed#js] ![toolkit-icon](assets/toolkit-icon.png) | 
|7|Proactive installation of App and sending proactive notifications | This sample illustrates how you can use [Proactive installation of app for user and send proactive notification](https://docs.microsoft.com/en-us/microsoftteams/platform/graph-api/proactive-bots-and-messages/graph-proactive-bots-and-messages?tabs=csharp) by calling Microsoft Graph APIs.                              |[View][graph#graphproactiveinstallation#cs]       |[View][graph#graphproactiveinstallation#js] ![toolkit-icon](assets/toolkit-icon.png) |[View](/samples/graph-proactive-installation/csharp/demo-manifest/graph-proactive-installation.zip)
|8|Change Notification  | This sample app demonstrates sending change notifications to user presence in Teams based on user presence status. | [View][graph-change-notification#cs]                        |[View][graph-change-notification#js] ![toolkit-icon](assets/toolkit-icon.png) 
|9|Graph Pinned Message  | This is a sample application which demonstrates how to pin messages in chat using Graph api. | [View][graph-pinned-message#cs]|[View][graph-pinned-message#js] ![toolkit-icon](assets/toolkit-icon.png) |
|10|Graph Bulk Meetings  | This is an sample application which shows how to create Teams meetings in bulk using Graph api. | [View][graph-bulk-meetings#cs]|[View][graph-bulk-meetings#js] ![toolkit-icon](assets/toolkit-icon.png)|
|11|Graph Meeting Notification  | This is a sample application which demonstrates the use of online meeting subscription and sends you the notifications in chat using bot. | [View][graph-meeting-notification#cs]|[View][graph-meeting-notification#js] ![toolkit-icon](assets/toolkit-icon.png)|
|12|Change Notifications Team/Channel  | This sample application which demonstrates use of Team/Channel subscription that will post notifications when user create/edit/delete team/channel using Graph api. | [View][change-notifications-team/channel#cs]|[View][change-notifications-team/channel#js] ![toolkit-icon](assets/toolkit-icon.png)|
|13|graph-teams-tag  | This is a sample application which demonstrates how to use CRUD Graph operations within tab related to team tags. | [View][graph-teams-tag#cs]|[View][graph-teams-tag#js] ![toolkit-icon](assets/toolkit-icon.png)|

## [Calls and online meetings bots](https://docs.microsoft.com/microsoftteams/platform/bots/calls-and-meetings/calls-meetings-bots-overview)

|    | Sample Name       | Description                                                                      | C#    |
|:--:|:------------------|:---------------------------------------------------------------------------------------------------|:--------|
|1|Calling and Meeting bot          | This sample app demonstrate how a Bot can create a call, join a meeting and transfer the call |[View][bot-calling-meeting#csharp]     |
|2|Local Media Samples        |Local media samples give the developer direct access to the inbound and outbound media streams.                      |[View](https://github.com/microsoftgraph/microsoft-graph-comms-samples/tree/master/Samples/V1.0Samples/LocalMediaSamples) | 
|3|Remote Media Samples      | The Incident Bot sample is a Remote Media sample demonstrating a simple incident process workflow started by a Calling Bot..                                      |[View](https://github.com/microsoftgraph/microsoft-graph-comms-samples/tree/master/Samples/V1.0Samples/RemoteMediaSamples)       |


## Scenario specific samples

|    | Sample Name    | Description                                                                      | C#    | JavaScript      |App Manifest|
|:--:|:---------------|:---------------------------------------------------------------------------------|:------|:----------------|:-------|
|1|Task Modules          | Sample app showing off the Teams Task Module, a way to invoke custom code from a bot, a tab, or both! |[View][app-task-module#cs]     |[View][app-task-module#ts]|[View](/samples/bot-task-module/csharp/demo-manifest/bot-task-module.zip)
|2|Authentication        | Sample illustrating seamless inline authentication for Microsoft Teams apps.                      | | [View][app-auth#ts]
|3|Complete Samples      | Sample covering multiple scenarios - dialogs, ME, and facebook auth.                                      |[View][app-complete#cs]        |[View][app-complete#ts] ![toolkit-icon](assets/toolkit-icon.png) 
|4|Meetings Extensibility | Microsoft Teams meeting extensibility sample: token passing |[View][meetings-token-app#cs]     |[View][meetings-token-app#js] ![toolkit-icon](assets/toolkit-icon.png) 
|5|Meetings notification | Microsoft Teams meeting extensibility sample for interacting with in-meeting notifications |[View][meetings-notification#cs]    |[View][meetings-notification#js] ![toolkit-icon](assets/toolkit-icon.png) 
|6|Meetings SidePanel | Microsoft Teams meeting extensibility sample for iteracting with Side Panel in-meeting |[View][meetings-sidepanel#cs]     | [View][meetings-sidepanel#js] ![toolkit-icon](assets/toolkit-icon.png) 
|7|Region Selection App | This app contains a bot and Tab which is helpful to set the region |[View][region-selection-app#cs]     ||[View](/samples/app-region-selection/csharp/demo-manifest/app-region-selection.zip)
|8|App Localization | Microsoft Teams app localization using Bot and Tab |[View][app-localization#cs]  |[View][app-localization#js] ![toolkit-icon](assets/toolkit-icon.png) |[View](/samples/app-localization/csharp/demo-manifest/app-localization.zip)
|9|Details Tab in Meetings | Microsoft Teams meeting extensibility sample for iteracting with Details Tab in-meeting |[View][meetings-details-tab#cs]  |[View][meetings-details-tab#js] ![toolkit-icon](assets/toolkit-icon.png) |[View](/samples/meetings-details-tab/csharp/demo-manifest/meetings-details-tab.zip)
|10|App SSO | Microsoft Teams app SSO for Tab, Bot, ME - search, action, linkunfurl |[View][app-sso#cs] |[View][app-sso#js]|[View](/samples/app-sso/csharp/demo-manifest/App-SSO.zip)
|11|Meetings Stage View | Enable and configure your apps for Teams meetings to use in stage view |[View][meetings-stage-view#cs] |[View][meetings-stage-view#js] ![toolkit-icon](assets/toolkit-icon.png) |[View](/samples/meetings-stage-view/csharp/demo-manifest/Meeting-stage-view.zip)
|12|Meeting Events | Get real time meeting events  |[View][meetings-events#cs] | [View][meetings-events#js] ![toolkit-icon](assets/toolkit-icon.png) |[View](/samples/meetings-events/csharp/demo-manifest/Meetings-Events.zip)
|13|Meeting Recruitment App | Sample app showing meeting app experience for interview scenario.|[View][meeting-recruitment-app#cs] |[View][meeting-recruitment-app#js] ![toolkit-icon](assets/toolkit-icon.png)|[View](/samples/meeting-recruitment-app/csharp/demo-manifest/Meeting-Recruitment-App.zip)
|14|Meeting Transcript App | This is a sample application which demonstrates how to get Transcript using Graph API and show it in the task module.|[View][meetings-transcription-app#cs] |[View][meetings-transcription-app#nodejs] ![toolkit-icon](assets/toolkit-icon.png)|
|15| App Installtion  using QR code |This sample demos app installation using QR code of application's app id | [View][qrappinstallation#csharp] | [View][qrappinstallation#nodejs] ![toolkit-icon](assets/toolkit-icon.png) |[View](/samples/app-installation-using-qr-code/csharp/demo-manifest/App-Installation-Using-QR.zip)
|16| Archive groupchat messages | Demonstrating on how a bot can archive groupchat messages and send it to user as a file. | [View][fetchgroupchatmessages#csharp] |[View][fetchgroupchatmessages#nodejs] ![toolkit-icon](assets/toolkit-icon.png) |
|17| App check in location | Demonstrating feature where user can checkin with current location and view all previous checkins. | [View][appcheckinlocation#csharp] |[View][checkinlocation#nodejs] ![toolkit-icon](assets/toolkit-icon.png) |[View](/samples/app-checkin-location/csharp/demo-manifest/App-checkin-location.zip)
|18| Message reminder setup through messaging extension | Demonstrating a feature where user can schedule a task from messaging extension action command and get a reminder card at a scheduled time |[View][memessagereminder#csharp]|[View][msgext-message-reminder#nodejs] ![toolkit-icon](assets/toolkit-icon.png) |[View](/samples/msgext-message-reminder/csharp/demo-manifest/msgext-message-reminder.zip)
|19| Bot daily task reminder | This sample demos a feature where user can schedule a recurring task and get a reminder on the scheduled time |[View][botdailytaskreminder#csharp] |[View][bottaskreminder#nodejs] ![toolkit-icon](assets/toolkit-icon.png) |[View](/samples/bot-daily-task-reminder/csharp/demo-manifest/Bot-Daily-Task-Reminder.zip)
|20| Tab request approval | Demonstrating a feature where user can raise the requests and manager will be notified about the requests and manager will be redirected to approve/reject the request from received notification. |[View][tab-request-approval#csharp]|[View][tab-request-approval#nodejs] ![toolkit-icon](assets/toolkit-icon.png) |[View](/samples/tab-request-approval/csharp/demo-manifest/Tab-Request-Approval.zip)
|21| Bot request approval | Demonstrating a feature where user can send task request to his manager using universal adaptive card and manager can approve/reject the request. |[View][bot-request-approval#csharp]|[View][bot-request-approval#nodejs] ![toolkit-icon](assets/toolkit-icon.png) |[View](/samples/bot-request-approval/csharp/demo-manifest/Bot-Request-Approval.zip)
|22| Join the Team using QR code |This sample demos a feature where user can join a team using QR code containing the team's id. |[View][qrjointeam#csharp]|[View][qrjointeam#nodejs] ![toolkit-icon](assets/toolkit-icon.png) |[View](/samples/bot-join-team-using-qr-code/csharp/demo-manifest/Bot-Join-Team-By-QR.zip)
|23| Activity feed broadcast |Demonstrating a feature to notify any message to all members of the organisation using activity feed notification .|[View][graph-activity-feed-broadcast#csharp]|[View][graph-activity-feed-broadcast#js] ![toolkit-icon](assets/toolkit-icon.png) |
|24|App complete auth|This sample demos authentication feature in bot,tab and messaging extension.|[View][app-complete-auth#cs]|
|25|Meeting signing programmatic share to stage|Demonstrating the programmatic share to stage feature, by means of a document signing in a meeting.|[View][meetings-share-to-stage-signing#csharp]||
|26|Live coding interview using Shared meeting stage |This sample demos a live coding in a teams meeting stage.|[View][meetings-live-code-interview#csharp]|[View][meetings-live-code-interview#nodejs] ![toolkit-icon](assets/toolkit-icon.png)|
|27|Release Management     | This is a sample used to send workitem notification using Azure webhook.                                        |[View][release-management#cs]       |[View][release-management#nodejs]
|28|Meeting Live Caption     | This is a sample meeting side panel application which demonstrates how to enable live caption in the meeting and using the CART link how to send caption in live meeting.                                       |[View][meetings-live-caption#cs]       |[View][meetings-live-caption#nodejs] ![toolkit-icon](assets/toolkit-icon.png) 
|29|Anonymous user support| This sample app shows anonymous users support in teams meeting apps.|[View][app-anonymous-users#cs] |[View][app-anonymous-users#js] ![toolkit-icon](assets/toolkit-icon.png) |      
|30|Link unfurling for 'Share to teams'|This sample demos the feature of link unfurling for Share to teams.||[View][link-unfurling-stt#nodejs] ![toolkit-icon](assets/toolkit-icon.png) |
|31|App Icon Badging In Microsoft Teams Meetings|This sample app shows the feature of sending app icon badging in Teams' meetings.|[View][meetings-app-icon-badging#csharp]|[View][meetings-app-icon-badging#nodejs] ![toolkit-icon](assets/toolkit-icon.png) |
|32|Teams Open AI Embeddings And Redis Search based On Uploaded File Using Bot|This Open AI sample app demonstrates the user search functionality using Open AI embeddings and completion APIs.||[View][bot-ai-enterprise-search#nodejs] ![toolkit-icon](assets/toolkit-icon.png) |
|33|Combined Tab and Office Add-in|Demonstrates using add-in to take action on specific Office documents and using tab to aggregate data about all those specific actions.||[View][tab-add-in-combined#ts] ![toolkit-icon](assets/toolkit-icon.png)|[View][/samples/tab-add-in-combined/nodejs/appPackage/build/appPackage.local.zip]|
|34|Meeting-Tabs|This sample shows app stage view, Mute/Unmute Teams meeting audio call and Side panel.|[View][meetingtabs#csharp]|[View][meetingtabs#nodejs] ![toolkit-icon](assets/toolkit-icon.png)|
|35|meetings-attendance-report|This is a sample application which demonstrates how to get meeting attendance report using Graph API and send it in meeting chat using bot.|[View][meetings-attendance-report#csharp]|[View][meetings-attendance-report#nodejs] ![toolkit-icon](assets/toolkit-icon.png)|
|36|meetings-audio-state|This is an sample tab (side panel) application which shows how to mute/unmute Teams meeting audio using toggle Incoming Client Audio API.||[View][meetings-audio-state#nodejs] ![toolkit-icon](assets/toolkit-icon.png)|
|37|meetings-context-app|This sample shows the contents of meeting tab context object in a meeting tab and using bot's meeting API, meeting participant details and meeting details are sent to user.|[View][meetings-context-app#csharp]|[View][meetings-context-app#nodejs] ![toolkit-icon](assets/toolkit-icon.png)|

## Application templates

|    | App Name       | Description                                                                      | Code   |
|:--:|:------------------|:---------------------------------------------------------------------------------------------------|:--------|
|1|QBot          | QBot is a solution designed for classroom teaching scenarios which allows teachers, tutors, and students to intelligently answer each other's questions within the Microsoft Teams collaboration platform. |[View][msteams-app-qbot]
|2|Resource Hub          | Resource Hub is a solution designed for all the help you need to use Teams, all in one place. |[View][msteams-app-resource-hub]


[app-hello-world#cs]:samples/app-hello-world/csharp
[app-hello-world#ts]:samples/app-hello-world/nodejs
[personal-tab-quickstart#ts]:samples/tab-personal-quickstart/ts
[personal-tab-quickstart#js]:samples/tab-personal-quickstart/js
[personal-tab-sso-quickstart#ts]:samples/tab-personal-sso-quickstart/ts
[personal-tab-sso-quickstart#csharp]:samples/tab-personal-sso-quickstart/csharp_dotnetcore
[personal-tab-sso-quickstart#js]:samples/tab-personal-sso-quickstart/js
[group-tab-quickstart#ts]:samples/tab-channel-group-quickstart/ts
[group-tab-quickstart#js]:samples/tab-channel-group-quickstart/js
[group-tab-sso-quickstart#ts]:samples/tab-channel-group-sso-quickstart/ts
[group-tab-sso-quickstart#js]:samples/tab-channel-group-sso-quickstart/js
[group-tab-sso-quickstart#csharp]:samples/tab-channel-group-sso-quickstart/csharp_dotnetcore

[tab-deeplink#csharp]:samples/tab-deeplink/csharp
[tab-deeplink#nodejs]:samples/tab-deeplink/nodejs
[personal-tab#cs#razor]:samples/tab-personal/razor-csharp
[personal-tab#cs#mvc]:samples/tab-personal/mvc-csharp
[tab-graph-toolkit#js]:samples/tab-graph-toolkit/nodejs
[tab-graph-toolkit#csharp]:samples/tab-graph-toolkit/csharp
[tab-device-permissions#js]:samples/tab-device-permissions/nodejs
[tab-conversation#csharp]:samples/tab-conversations/csharp
[app-complete-auth#cs]:samples/app-complete-auth/csharp
[app-complete-auth#nodejs]:samples/app-complete-auth/nodejs

[tab-conversation#nodejs]:samples/tab-conversations/nodejs
[tab-adaptive-cards#csharp]:samples/tab-adaptive-cards/csharp
[tab-adaptive-cards#js]:samples/tab-adaptive-cards/nodejs
[tab-stage-view#js]:samples/tab-stage-view/nodejs
[tab-stage-view#csharp]:samples/tab-stage-view/csharp
[tab-product-inspection#csharp]:samples/tab-product-inspection/csharp
[tab-staggered-permission#csharp]:samples/tab-staggered-permission/csharp
[tab-people-picker#csharp]:samples/tab-people-picker/csharp
[tab-channel-group=config-csharp]:samples/tab-channel-group-config-page-auth/csharp
[tab-channel-context#nodejs]:samples/tab-channel-context/nodejs
[tab-app-monetization#nodejs]:samples/tab-app-monetization/nodejs
[app-cache-meetings#nodejs]:samples/app-cache-meetings/nodejs
[tab-request-approval#nodejs]:samples/tab-request-approval/nodejs
[bot-request-approval#nodejs]:samples/bot-request-approval/nodejs
[tab-navbar-menu#ts]:samples/tab-navbar-menu/ts
[tab-multi-hub#ts]:samples/tab-multi-hub/ts
<<<<<<< HEAD
[tab-ui-templates#ts]:samples/tab-ui-templates/ts
=======
[tab-external-auth#csharp]:samples/tab-external-auth/csharp
>>>>>>> da56100b

[group-channel-tab#cs#razor]:samples/tab-channel-group/razor-csharp
[group-channel-tab#cs#mvc]:samples/tab-channel-group/mvc-csharp
[group-channel-tab#ts#spfx]:samples/tab-channel-group/spfx

[connector#cs]:samples/connector-todo-notification/csharp
[incoming-webhook#cs]:samples/incoming-webhook/csharp
[release-management#cs]:samples/bot-release-management/csharp
[release-management#nodejs]:samples/bot-release-management/nodejs
[connector#ts]:samples/connector-github-notification/nodejs
[connector-generic#ts]:samples/connector-generic/nodejs
[sequential#workflow#csharp]:samples/bot-sequential-flow-adaptive-cards/csharp
[sequential#workflow#js]:samples/bot-sequential-flow-adaptive-cards/nodejs
[app-auth#ts]:samples/app-auth/nodejs
[auth-in-connector#nodejs]:samples/connector-todo-notification/nodejs
[botwithsharepointfileviewer#csharp]:samples/bot-sharepoint-file-viewer/csharp
[typeaheadsearch#csharp]:samples/bot-type-ahead-search-adaptive-cards/csharp
[graph-activity-feed-broadcast#csharp]:samples/graph-activity-feed-broadcast/csharp


[app-task-module#ts]:samples/app-task-module/nodejs
[app-task-module#cs]:samples/app-task-module/csharp
[app-complete#cs]:samples/app-complete-sample/csharp
[app-complete#ts]:samples/app-complete-sample/nodejs

[outgoing-webhook#cs]:samples/outgoing-webhook/csharp
[outgoing-webhook#ts]:samples/outgoing-webhook/nodejs

[msgext-link-unfurl#cs]:samples/msgext-link-unfurling-reddit/csharp
[msgext-link-unfurl-meeting#cs]:samples/msgext-link-unfurling-meeting/csharp
[msgext-action-quickstart#js]:samples/msgext-action-quickstart/js
[msgext-search-quickstart#js]:samples/msgext-search-quickstart/js
[msgext-search-sso-config#js]:samples/msgext-search-sso-config
[msgext-unfurling-ac-loop-components#nodejs]:samples/msgext-unfurling-ac-loop-components/nodejs
[msgext-unfurling-ac-loop-components#cs]:samples/msgext-unfurling-ac-loop-components/csharp

[tab-sso#ts]:samples/tab-sso/nodejs
[tab-sso#cs]:samples/tab-sso/csharp

[app-virtual-assistant#cs]:samples/app-virtual-assistant/csharp
[identity-linking-with-sso#cs]:samples/app-identity-linking-with-sso/csharp
[bot-proactive-msg#cs]:samples/bot-proactive-messaging/csharp
[bot-proactive-msg-teamsfx#js]:samples/bot-proactive-messaging-teamsfx
[bot-conversation-quickstart#js]:samples/bot-conversation-quickstart/js
[bot-conversation-sso-quickstart#js]:samples/bot-conversation-sso-quickstart/js
[bot-sharepoint-list#cs]:samples/bot-sharepoint-list/csharp
[bot-conversation-sso-quickstart#csharp_dotnetcore]:samples/bot-conversation-sso-quickstart/csharp_dotnetcore
[bot-calling-meeting#csharp]:samples/bot-calling-meeting/csharp
[bot-tab-conversations#csharp]:samples/bot-tab-conversations/csharp
[botfileviewer#js]:samples/bot-sharepoint-file-viewer/nodejs
[meetings-token-app#cs]:samples/meetings-token-app/csharp
[apps-in-meeting#cs]:samples/apps-in-meeting/csharp
[meetings-token-app#js]:samples/meetings-token-app/nodejs
[region-selection-app#cs]: samples/app-region-selection/csharp  
[meetings-notification#cs]:samples/meetings-notification/csharp
[meetings-sidepanel#cs]:samples/meetings-sidepanel/csharp
[meetings-sidepanel#js]:samples/meetings-sidepanel/nodejs
[meetings-notification#js]:samples/meetings-notification/nodejs
[messageswithrsc#csharp]:samples/bot-receive-channel-messages-withRSC/csharp
[messageswithrsc#js]:samples/bot-receive-channel-messages-withRSC/nodejs
[app-in-meeting#cs]:samples/app-in-meeting/csharp
[fetchgroupchatmessages#csharp]:samples/bot-archive-groupchat-messages/csharp
[fetchgroupchatmessages#nodejs]:samples/bot-archive-groupchat-messages/nodejs
[appcheckinlocation#csharp]:samples/app-checkin-location/csharp
[checkinlocation#nodejs]:samples/app-checkin-location/nodejs
[productinspection#nodejs]:samples/tab-product-inspection/nodejs
[msgext-message-reminder#nodejs]:samples/msgext-message-reminder/nodejs
[botdailytaskreminder#csharp]:samples/bot-daily-task-reminder/csharp
[bottaskreminder#nodejs]:samples/bot-daily-task-reminder/nodejs
[memessagereminder#csharp]:samples/msgext-message-reminder/csharp
[tab-request-approval#csharp]:samples/tab-request-approval/csharp
[bot-request-approval#csharp]:samples/bot-request-approval/csharp
[typeaheadsearchonadaptivecard#js]:samples/bot-type-ahead-search-adaptive-cards/nodejs
[meetings-live-code-interview#csharp]:samples/meetings-live-code-interview/csharp
[meetings-live-code-interview#nodejs]:samples/meetings-live-code-interview/nodejs
[suggestedactionsbot#csharp]:samples/bot-suggested-actions/csharp
[suggestedactionsbot#nodejs]:samples/bot-suggested-actions/nodejs
[botadaptivecardsuserspecificviews#csharp]:samples/bot-adaptivecards-user-specific-views/csharp
[AdaptiveCardActions#csharp]:samples/bot-adaptive-card-actions/csharp
[AdaptiveCardActions#nodejs]:samples/bot-adaptive-card-actions/nodejs  
[BotFormattingCards#csharp]:samples/bot-formatting-cards/csharp
[BotFormattingCards#nodejs]:samples/bot-formatting-cards/nodejs  
[BotConfigurationApp#nodejs]:samples/bot-configuration-app/nodejs  
[AdaptiveCardActions#nodejs]:samples/bot-adaptive-card-actions/nodejs
[AdaptiveCardSSO#csharp]:samples/bot-sso-adaptivecard/csharp
[BotSSOAdaptiveCard#nodejs]:samples/bot-sso-adaptivecard/nodejs
[TypesCards#csharp]:samples/bot-all-cards/csharp
[TypesCards#nodejs]:samples/bot-all-cards/nodejs
[app-localization#cs]:samples/app-localization/csharp
[app-localization#js]:samples/app-localization/nodejs
[meetings-details-tab#cs]:samples/meetings-details-tab/csharp
[meetings-details-tab#js]:samples/meetings-details-tab/nodejs
[app-sso#cs]:samples/app-sso/csharp
[app-sso#js]:samples/app-sso/nodejs
[meetings-stage-view#js]:samples/meetings-stage-view/nodejs
[meetings-stage-view#cs]:samples/meetings-stage-view/csharp
[meetings-events#cs]:samples/meetings-events/csharp
[meetings-events#js]:samples/meetings-events/nodejs
[meeting-recruitment-app#cs]:samples/meeting-recruitment-app/csharp
[meeting-recruitment-app#js]:samples/meeting-recruitment-app/nodejs
[meetings-transcription-app#cs]:samples/meetings-transcription/csharp
[meetings-transcription-app#nodejs]:samples/meetings-transcription/nodejs
[meetings-share-to-stage-signing#csharp]:samples/meetings-share-to-stage-signing/csharp
[qrappinstallation#csharp]:samples/app-installation-using-qr-code/csharp
[qrappinstallation#nodejs]:samples/app-installation-using-qr-code/nodejs
[qrjointeam#csharp]:samples/bot-join-team-using-qr-code/csharp
[qrjointeam#nodejs]:samples/bot-join-team-using-qr-code/nodejs
[incoming-webhook#nodejs]:samples/incoming-webhook/nodejs
[meetingtabs#csharp]:samples/meeting-tabs/csharp
[meetingtabs#nodejs]:samples/meeting-tabs/nodejs
[meetings-attendance-report#csharp]:samples/meetings-attendance-report/csharp
[meetings-attendance-report#nodejs]:samples/meetings-attendance-report/nodejs
[meetings-audio-state#nodejs]:samples/meetings-audio-state/nodejs
[meetings-context-app#csharp]:samples/meetings-context-app/csharp
[meetings-context-app#nodejs]:samples/meetings-context-app/nodejs

[graph#rsc#cs]:samples/graph-rsc/csharp
[graph#rsc#js]:samples/graph-rsc/nodeJs
[graph#lifecycle#cs]:samples/graph-channel-lifecycle/csharp
[graph#lifecycle#js]:samples/graph-channel-lifecycle/nodejs
[graph#instllationlifecycle#cs]:samples/graph-app-installation-lifecycle/csharp
[graph#instllationlifecycle#js]:samples/graph-app-installation-lifecycle/nodejs
[graph#graphproactiveinstallation#cs]: samples/graph-proactive-installation/csharp
[graph#chatlifecyle#cs]:samples/graph-chat-lifecycle/csharp
[graph#chatlifecycle#js]:samples/graph-chat-lifecycle/nodejs
[graph#appctaloglifecycle#cs]:samples/graph-appcatalog-lifecycle/csharp
[graph#appcataloglifecycle#js]:samples/graph-appcatalog-lifecycle/nodejs
[graph#graphproactiveinstallation#cs]:samples/graph-proactive-installation/csharp
[graph#graphproactiveinstallation#js]:samples/graph-proactive-installation/nodejs
[graph-activity-feed#cs]:samples/graph-activity-feed/csharp
[graph-activity-feed#js]:samples/graph-activity-feed/nodejs
[graph-change-notification#cs]:samples/graph-change-notification/csharp
[graph-change-notification#js]:samples/graph-change-notification/nodejs
[graph-meeting-notification#cs]:samples/graph-meeting-notification/csharp
[graph-meeting-notification#js]:samples/graph-meeting-notification/nodejs
[peoplepickeronadaptivecard#js]:samples/bot-people-picker-adaptive-card/nodejs
[peoplepickeronadaptivecard#csharp]:samples/bot-people-picker-adaptive-card/csharp
[graph-activity-feed-broadcast#js]:samples/graph-activity-feed-broadcast/nodejs
[graph-pinned-message#cs]:samples/graph-pinned-messages/csharp
[graph-pinned-message#js]:samples/graph-pinned-messages/nodejs
[graph-bulk-meetings#cs]:samples/graph-bulk-meetings/csharp
[graph-bulk-meetings#js]:samples/graph-bulk-meetings/nodejs
[change-notifications-team/channel#cs]:samples/graph-change-notification-team-channel/csharp
[change-notifications-team/channel#js]:samples/graph-change-notification-team-channel/nodejs
[graph-teams-tag#cs]:samples/graph-teams-tag/csharp
[graph-teams-tag#js]:samples/graph-teams-tag/nodejs
[link-unfurling-stt#nodejs]:samples/app-link-unfurling-in-share-to-teams/nodejs
[tab-staggered-permission#nodejs]:samples/tab-staggered-permission/nodejs
[botframework]:https://github.com/microsoft/BotBuilder-Samples#teams-samples
[tab-people-picker#nodejs]:samples/tab-people-picker/nodejs
[meetings-live-caption#cs]:samples/meetings-live-caption/csharp
[meetings-live-caption#nodejs]:samples/meetings-live-caption/nodejs
[app-anonymous-users#cs]:samples/app-anonymous-users/csharp
[app-anonymous-users#js]:samples/app-anonymous-users/nodejs
[bot-ai-enterprise-search#nodejs]:samples/bot-ai-enterprise-search/nodejs
[meetings-app-icon-badging#csharp]:samples/meetings-app-icon-badging/csharp
[meetings-app-icon-badging#nodejs]:samples/meetings-app-icon-badging/nodejs
[tab-add-in-combined#ts]:samples/tab-add-in-combined/nodejs

[msteams-app-qbot]:samples/msteams-application-qbot/
[msteams-app-resource-hub]:samples/msteams-application-resourcehub/

[bot-conversation#python]:samples/bot-conversation/python
[bot-file-upload#python]:samples/bot-file-upload/python
[bot-initiate-thread-in-channel#python]:samples/bot-initiate-thread-in-channel/python
[bot-message-reaction#python]:samples/bot-message-reaction/python
[bot-task-module#python]:samples/bot-task-module/python
[bot-teams-authentication#python]:samples/bot-teams-authentication/python
[msgext-action-preview#python]:samples/msgext-action-preview/python
[msgext-action#python]:samples/msgext-action/python
[msgext-link-unfurling#python]:samples/msgext-link-unfurling/python
[msgext-search-auth-config#python]:samples/msgext-search-auth-config/python
[msgext-search#python]:samples/msgext-search/python

[bot-conversation#js]:samples/bot-conversation/nodejs
[bot-file-upload#js]:samples/bot-file-upload/nodejs
[bot-initiate-thread-in-channel#js]:samples/bot-initiate-thread-in-channel/nodejs
[bot-message-reaction#js]:samples/bot-message-reaction/nodejs
[bot-task-module#js]:samples/bot-task-module/nodejs
[msgext-search#js]:samples/msgext-search/nodejs
[msgext-action-preview#js]:samples/msgext-action-preview/nodejs
[msgext-action#js]:samples/msgext-action/nodejs
[msgext-link-unfurling#js]:samples/msgext-link-unfurling/nodejs
[msgext-ai-sentiment-analysis#js]:samples/msgext-ai-sentiment-analysis/nodejs
[bot-conversation-sso-quickstart#js]:samples/bot-conversation-sso-quickstart/js
[bot-teams-authentication#nodejs]:samples/bot-teams-authentication/nodejs

[bot-conversation#java]:samples/bot-conversation/java
[bot-file-upload#java]:samples/bot-file-upload/java
[bot-initiate-thread-in-channel#java]:samples/bot-initiate-thread-in-channel/java
[bot-message-reaction#java]:samples/bot-message-reaction/java
[bot-task-module#java]:samples/bot-task-module/java
[bot-teams-authentication#java]:samples/bot-teams-authentication/java
[msgext-action-preview#java]:samples/msgext-action-preview/java
[msgext-action#java]:samples/msgext-action/java
[msgext-link-unfurling#java]:samples/msgext-link-unfurling/java
[msgext-search-auth-config#java]:samples/msgext-search-auth-config/java
[msgext-search#java]:samples/msgext-search/java

[bot-conversation#cs]:samples/bot-conversation/csharp
[bot-file-upload#cs]:samples/bot-file-upload/csharp
[bot-initiate-thread-in-channel#cs]:samples/bot-initiate-thread-in-channel/csharp
[bot-message-reaction#cs]:samples/bot-message-reaction/csharp
[bot-task-module#cs]:samples/bot-task-module/csharp
[bot-teams-authentication#cs]:samples/bot-teams-authentication/csharp
[msgext-action-preview#cs]:samples/msgext-action-preview/csharp
[msgext-link-unfurling#cs]:samples/msgext-link-unfurling/csharp
[msgext-search-auth-config#cs]:samples/msgext-search-auth-config/csharp
[msgext-search#cs]:samples/msgext-search/csharp
[msgext-action#cs]:samples/msgext-action/csharp

## Submitting issues

The issue tracker is for **[issues](https://github.com/OfficeDev/Microsoft-Teams-Samples/issues)**, in other words, bugs and suggestions.
If you have a *question*, *feedback* or *suggestions*, please check our [support page](https://docs.microsoft.com/microsoftteams/platform/feedback).


## Contributing

This project welcomes contributions and suggestions.  Most contributions require you to agree to a
Contributor License Agreement (CLA) declaring that you have the right to, and actually do, grant us
the rights to use your contribution. For details, visit https://cla.opensource.microsoft.com.

When you submit a pull request, a CLA bot will automatically determine whether you need to provide
a CLA and decorate the PR appropriately (e.g., status check, comment). Simply follow the instructions
provided by the bot. You will only need to do this once across all repos using our CLA.

This project has adopted the [Microsoft Open Source Code of Conduct](https://opensource.microsoft.com/codeofconduct/).
For more information see the [Code of Conduct FAQ](https://opensource.microsoft.com/codeofconduct/faq/) or
contact [opencode@microsoft.com](mailto:opencode@microsoft.com) with any additional questions or comments.

<img src="https://pnptelemetry.azurewebsites.net/microsoft-teams-samples/samples/landing-page" /><|MERGE_RESOLUTION|>--- conflicted
+++ resolved
@@ -54,12 +54,9 @@
 |21| Personal Tab with Nav-Bar menu | Add multiple actions to the upper right in Nav-Bar and build an overflow menu for extra actions in an app. ||[View][tab-navbar-menu#ts] ![toolkit-icon](assets/toolkit-icon.png) |
 |22| App Caching in Meetings | This sample shows how to improve the subsequent loading time of an App. |||[View][app-cache-meetings#nodejs] ![toolkit-icon](assets/toolkit-icon.png) |
 |23| Tab Multi Hub | Interact with the user's calendar, mail, profile, geolocation from personal tabs app. ||[View][tab-multi-hub#ts] ![toolkit-icon](assets/toolkit-icon.png) |
-<<<<<<< HEAD
 |24| tab-ui-templates | This sample app can help you better understand how apps should look and behave in Microsoft Teams. The app includes examples of tested, high-quality UI templates that work across common Teams use cases (such as dashboards or forms). ||[View][tab-ui-templates#ts] ![toolkit-icon](assets/toolkit-icon.png) |
-=======
-|24| Tab External Auth | This sample illustrates how to implement Google auth using external auth providers. |[View][tab-external-auth#csharp]||
-
->>>>>>> da56100b
+|25| Tab External Auth | This sample illustrates how to implement Google auth using external auth providers. |[View][tab-external-auth#csharp]||
+
 
 ## [Bots samples](https://docs.microsoft.com/microsoftteams/platform/bots/what-are-bots) (using the v4 SDK)
 >NOTE:
@@ -250,11 +247,8 @@
 [bot-request-approval#nodejs]:samples/bot-request-approval/nodejs
 [tab-navbar-menu#ts]:samples/tab-navbar-menu/ts
 [tab-multi-hub#ts]:samples/tab-multi-hub/ts
-<<<<<<< HEAD
 [tab-ui-templates#ts]:samples/tab-ui-templates/ts
-=======
 [tab-external-auth#csharp]:samples/tab-external-auth/csharp
->>>>>>> da56100b
 
 [group-channel-tab#cs#razor]:samples/tab-channel-group/razor-csharp
 [group-channel-tab#cs#mvc]:samples/tab-channel-group/mvc-csharp
