--- conflicted
+++ resolved
@@ -115,12 +115,8 @@
 |23| Bot configuration app with type ahead search control.|This sample demonstrates the features of bot configuration and reconfiguration for both teams and group chats, including a type-ahead search (static and dynamic) control on Adaptive Cards.|[View][BotConfigurationApp#csharp]|[View][BotConfigurationApp#nodejs
 |23| Bot configuration app with auth |This sample demonstrates the features of bot configuration auth and reconfiguration for both teams and group chats.|[View][BotConfigurationAppAuth#csharp]|[View][BotConfigurationAppAuth#nodejs]
 |24| Tag mention bot  | This sample app demonstrates the use of tag mention funtionality in teams scope using Bot Framework. |[View][Tagmention#csharp]|[View][Tagmention#nodejs] ![toolkit-icon](assets/toolkit-icon.png) | | |
-<<<<<<< HEAD
 |25| Bot All Cards | Sample which demonstrates sending different types cards supported in teams using bot. |[View][TypesCards#csharp]|[View][TypesCards#nodejs] ![toolkit-icon](assets/toolkit-icon.png)  | | |[View](/samples/bot-all-cards/csharp/demo-manifest/bot-all-cards.zip)
-=======
-|25| Apps in Federated | This sample app allows users to easily view a list of group members. When a new member is added, their details are promptly displayed. ||[View][bot-feed-members#js] ![toolkit-icon](assets/toolkit-icon.png) 
->>>>>>> e6e99957
-
+|26| Apps in Federated | This sample app allows users to easily view a list of group members. When a new member is added, their details are promptly displayed. ||[View][bot-feed-members#js] ![toolkit-icon](assets/toolkit-icon.png) 
 
 #### Additional samples
 
