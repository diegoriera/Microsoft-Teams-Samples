# Microsoft Teams Samples
[![Sample code build status](https://github.com/OfficeDev/Microsoft-Teams-Samples/actions/workflows/build-complete-samples.yml/badge.svg)](https://github.com/OfficeDev/Microsoft-Teams-Samples/actions/workflows/build-complete-samples.yml)
##### [Click here to find out what's new with Microsoft Teams Platform](https://docs.microsoft.com/microsoftteams/platform/whats-new)

>NOTE: These samples are designed to help understand Microsoft Teams platform capabilities and scenarios. If you are looking for production ready apps then please visit [App Templates for Microsoft Teams](https://docs.microsoft.com/microsoftteams/platform/samples/app-templates)

# Sample lists

1. [Ready to try sample manifests](#try-it-yourself---experience-the-apps-in-your-microsoft-teams-client)
1. [Teams Toolkit samples](#samples-built-using-new-generation-of-teams-development-tool---teams-toolkit)
1. [Getting Started Samples and Tutorials](#getting-started---samples-and-tutorials)
1. [Tabs samples](#Tabs-samples)
1. [Bots samples (using the v4 SDK)](#Bots-samples-using-the-v4-SDK)
1. [Messaging Extensions samples (using the v4 SDK)](#Messaging-Extensions-samples-using-the-v4-SDK)
1. [Webhooks and Connectors samples](#Webhooks-and-Connectors-samples)
1. [Graph APIs](#Graph-APIs)
1. [Calls and online meetings bots](#Calls-and-online-meetings-bots)
1. [Scenario specific samples](#Scenario-specific-samples)

## [Samples built using new generation of Teams development tool - Teams Toolkit](https://github.com/OfficeDev/TeamsFx-Samples)

The [Teams Toolkit](https://marketplace.visualstudio.com/items?itemName=TeamsDevApp.ms-teams-vscode-extension) is an extension on Visual Studio Code and Visual Studio. It enable Teams developers to create and deploy Teams apps with integrated identity, access to cloud storage, data from Microsoft Graph, and other services in Azure and M365 with a "zero-configuration" approach to the developer experience. And [Sample Apps](https://github.com/OfficeDev/TeamsFx-Samples) are provided in Teams Toolkit. Download and try it by today! [Learn more about Teams Toolkit](https://docs.microsoft.com/en-us/microsoftteams/platform/toolkit/visual-studio-code-overview).


## [Getting Started - Samples and Tutorials](https://docs.microsoft.com/microsoftteams/platform/tutorials/get-started-dotnet-app-studio)

|    | Sample Name        | Description                                                                                                                | C#    | TypeScript | Manifest  
|:--:|:-------------------|:---------------------------------------------------------------------------------------------------------------------------|:--------|:-------------|:-------------|
|1|Hello World            | Microsoft Teams hello world sample app.                                           |[View][app-hello-world#cs]     |[View][app-hello-world#ts]|[View](/samples/app-hello-world/csharp/demo-manifest/app-hello-world.zip)

## [Tabs samples](https://docs.microsoft.com/microsoftteams/platform/tabs/what-are-tabs)
|    | Sample Name        | Description                                                                      | C#    | TypeScript   | JavaScript|Manifest| 
|:--:|:-------------------|:----------------------------------------------------------------------------------------------|:--------|:-------------|:---------|:--------|
|1|Personal tabs            | Sample app showing custom personal Tab with ASP. NET Core                      |[MVC][personal-tab#cs#mvc], [Razor][personal-tab#cs#razor]     | [Yeoman Generator](https://docs.microsoft.com/microsoftteams/platform/tabs/quickstarts/create-personal-tab-node-yeoman#generate-your-project) | |[View](/samples/tab-personal/mvc-csharp/demo-manifest/tab-personal.zip) |
|2|Personal tab quick-start| Sample personal tab quick-start app.                                            |                               |[View][personal-tab-quickstart#ts]|[View][personal-tab-quickstart#js]
|3|Personal tab with SSO quick-start| Sample personal tab with SSO hello world app.                          |[View][personal-tab-sso-quickstart#csharp]|[View][personal-tab-sso-quickstart#ts]|[View][personal-tab-sso-quickstart#js]
|4|Channel and group tabs   | Sample app showing custom group and channel Tab with ASP. NET Core                                    |[MVC][group-channel-tab#cs#mvc], [Razor][group-channel-tab#cs#razor]     | [Yeoman Generator](https://docs.microsoft.com/en-us/microsoftteams/platform/get-started/get-started-yeoman) | |[View](/samples/tab-channel-group/mvc-csharp/demo-manifest/tab-channel-group.zip) |
|5|Channel and group tab quick-start| Sample channel and group tab hello world app.                          |                               |[View][group-tab-quickstart#ts]|[View][group-tab-quickstart#js]|[View](/samples/tab-channel-group-quickstart/js/demo-manifest/tab-channel-group-quickstart.zip) |
|6|Channel and group tab with SSO quick-start| Sample channel and group tab with SSO hello world app.        |[View][group-tab-sso-quickstart#csharp]|[View][group-tab-sso-quickstart#ts]|[View][group-tab-sso-quickstart#js]
|7|SPFx Tab | Sample app showing Microsoft Teams tabs using SharePoint Framework                                    |   | [View][group-channel-tab#ts#spfx] |
|8|Tab SSO               | Microsoft Teams sample app for tabs Azure AD SSO                                      | | [View][tab-sso#ts] ,[Teams Toolkit](https://docs.microsoft.com/microsoftteams/platform/toolkit/visual-studio-code-tab-sso)
|9|Config Tab Authentication               | Microsoft Teams sample app for config tabs Azure AD authentication | [View][tab-channel-group=config-csharp]                      | | |[View](/samples/tab-channel-group-config-page-auth/csharp/demo-manifest/tab-channel-group-config-page-auth.zip)
|10|Deep Link consuming Subentity ID      | Microsoft Teams sample app for demonstrating deeplink from Bot chat to Tab consuming Subentity ID | [View][tab-deeplink#csharp]                       | | [View][tab-deeplink#nodejs]|
|11|Integrate graph toolkit component in teams tab      | Microsoft Teams tab sample app for demonstrating graph toolkit component |[View][tab-graph-toolkit#csharp]|[View][tab-graph-toolkit#js]|
|12|Device permissions      | Microsoft Teams tab sample app for demonstrating device permissions |                      | [View][tab-device-permissions#js]||[View](/samples/tab-device-permissions/nodejs/demo-manifest/tab-device-permissions.zip)|
|13|Build tabs with Adaptive Cards | Microsoft Teams tab sample code which demonstrates how to [Build tabs with Adaptive Cards](https://docs.microsoft.com/microsoftteams/platform/tabs/how-to/build-adaptive-card-tabs) | [View][tab-adaptive-cards#csharp]|| [View][tab-adaptive-cards#js]|[View](/samples/tab-adaptive-cards/csharp/demo-manifest/tab-adaptive-card.zip)|
|14|Tab in stage view   | Microsoft Teams tab sample app for demonstrating tab in stage view |[View][tab-stage-view#csharp] |          | [View][tab-stage-view#js] |[View](/samples/tab-stage-view/csharp/demo-manifest/tab-stage-view.zip)|
|15|Create Conversational tab     | Microsoft Teams tab sample app for demonstrating create conversation tab | [View][tab-conversation#csharp]          |           |[View][tab-conversation#nodejs]|[View](/samples/tab-conversations/csharp/demo-manifest/tab-conversations.zip)
|16| Product inspection | Demonstrating a feature where user can scan a product and mark it as approved/rejected. |[View][tab-product-inspection#csharp]| |[View][productinspection#nodejs]|[View](/samples/tab-product-inspection/csharp/demo-manifest/Tab-Product-Inspection.zip)
|17| Staggered Permission | This sample demos to get staggered graph api permissions. |[View][tab-staggered-permission#csharp]||[View][tab-staggered-permission#nodejs]|[View](/samples/tab-staggered-permission/csharp/demo-manifest/tab-staggered-permission.zip)
|18| Tab people picker | This is an tab app which shows the feature of client sdk people picker. |[View][tab-people-picker#csharp]||[View][tab-people-picker#nodejs]|[View](/samples/tab-people-picker/csharp/demo-manifest/Tab-People-Picker.zip)
|19| Tab channel context | This sample shows the contents of tab context object in a private and shared channel. ||[View][tab-channel-context#nodejs]|
|20| Tab app monetization | This sample shows how to open purchase dialog and trigger purchase flow using teams-js sdk. ||[View][tab-app-monetization#nodejs]|
|21| Personal Tab with Nav-Bar menu | Add multiple actions to the upper right in Nav-Bar and build an overflow menu for extra actions in an app. ||[View][tab-navbar-menu#ts]|
|22| App Caching in Meetings | This sample shows how to improve the subsequent loading time of an App. |||[View][app-cache-meetings#nodejs]|
|23| Personal Tab with Nav-Bar menu | Add multiple actions to the upper right in Nav-Bar and build an overflow menu for extra actions in an app. ||[View][tab-navbar-menu#ts]|

## [Bots samples](https://docs.microsoft.com/microsoftteams/platform/bots/what-are-bots) (using the v4 SDK)
>NOTE:
>Visit the [Bot Framework Samples repository][botframework] to view Microsoft Bot Framework v4 SDK task-focused samples for C#, JavaScript, TypeScript, and Python.

|    | Sample Name | Description | .NET | JavaScript | Python | Java | Manifest
|:--:|:-------------------|:---------------------------------------------------------------------------------|:--------|:-------------|:-------------|:-------------|:-------------|
|1| Teams Conversation Bot quick-start | Messaging and conversation event handling hello world. | | [View][bot-conversation-quickstart#js]| | |
|2| Teams Conversation Bot SSO quick-start | Messaging and conversation event handling hello world with SSO. | [View][bot-conversation-sso-quickstart#csharp_dotnetcore] | [View][bot-conversation-sso-quickstart#js]| | |
|3| Teams Conversation Bot | Messaging and conversation event handling. | [View][bot-conversation#cs]| [View][bot-conversation#js]| [View][bot-conversation#python] | [View][bot-conversation#java] |[View](/samples/bot-conversation/csharp/demo-manifest/bot-conversation.zip)
|4| Message Reactions | Demonstrates how to create a simple bot that responds to Message Reactions | [View][bot-message-reaction#cs] |  [View][bot-message-reaction#js] | | [View][bot-message-reaction#java]|[View](/samples/bot-message-reaction/csharp/demo-manifest/bot-message-reaction.zip)
|5| Authentication with OAuthPrompt| Authentication and basic messaging in Bot Framework v4. | [View][bot-teams-authentication#cs]| [View][bot-teams-authentication#nodejs] | [View][bot-teams-authentication#python] | [View][bot-teams-authentication#java]|[View](/samples/bot-teams-authentication/csharp/demo-manifest/bot-teams-authentication.zip)
|6| Teams File Upload | Exchanging files with a bot in a one-to-one conversation. | [View][bot-file-upload#cs] | [View][bot-file-upload#js] | [View][bot-file-upload#python] | [View][bot-file-upload#java]|[View](/samples/bot-file-upload/csharp/demo-manifest/bot-file-upload.zip)
|7| Task Module | Demonstrating how to retrieve a Task Module and values from cards in it, for a Messaging Extension. | [View][bot-task-module#cs] | [View][bot-task-module#js] | [View][bot-task-module#python] | [View][bot-task-module#java]|[View](/samples/bot-task-module/csharp/demo-manifest/bot-task-module.zip)
|8| Start new thread in a channel | Demonstrating how to create a new thread in a channel. | [View][bot-initiate-thread-in-channel#cs] | [View][bot-initiate-thread-in-channel#js] | [View][bot-initiate-thread-in-channel#python] | [View][bot-initiate-thread-in-channel#java] |[View](/samples/bot-initiate-thread-in-channel/csharp/demo-manifest/bot-initiate-thread-in-channel.zip)
|9| Universal bots  | Teams catering bot demonstrating how to use Universal bots in Teams | [View](samples/bot-teams-catering/csharp) |  | | |
|10| Sequential workflow adaptive cards | Demonstrating on how to implement sequential flow, user specific view and upto date adaptive cards in bot. | [View][sequential#workflow#csharp] | [View][sequential#workflow#js]| | |[View](/samples/bot-sequential-flow-adaptive-cards/csharp/demo-manifest/bot-adaptivecards-user-specific-views.zip)
|11| Channel messages with RSC permissions | Demonstrating on how a bot can receive all channel messages with RSC without @mention. | [View][messageswithrsc#csharp] |[View][messageswithrsc#js] | | |[View](/samples/bot-receive-channel-messages-withRSC/csharp/demo-manifest/Bot-RSC.zip)
|12| Bot with SharePoint file to view in Teams file viewer | This sample demos a bot with capability to upload files to SharePoint site and same files can be viewed in Teams file viewer. |[View][botwithsharepointfileviewer#csharp]|[View][botfileviewer#js]
|13|  Type ahead search control on Adaptive Cards | This sample shows the feature of type ahead search (static and dynamic) control in Adaptive Cards. |[View][typeaheadsearch#csharp]|[View][typeaheadsearchonadaptivecard#js]| | |[View](/samples/bot-type-ahead-search-adaptive-cards/csharp/demo-manifest/Typeahead-search-adaptive-cards.zip)
|14|  People picker control in Adaptive Cards | This sample shows the feature of people picker control in Adaptive Cards. |[View][peoplepickeronadaptivecard#csharp]|[View][peoplepickeronadaptivecard#js]| | |[View](/samples/bot-people-picker-adaptive-card/csharp/demo-manifest/People-picker-adaptive-card.zip)
|15|  Proactive Messaging sample | This sample shows how to save user's conversation reference information to send proactive reminder message using Bots. This uses Teams toolkit for Visual Studio Code to provide scaffolding experience. ||[View][bot-proactive-msg-teamsfx#js]
|16|  Proactive Tab Conversations | Using a bot to create and store conversations that can be later used inside a sub-entity, tab conversation. This sample includes the details required to proactively message a channel from a bot, set-up and store details for channel tab conversations, and viewing channel conversations from a personal app. |[View][bot-tab-conversations#csharp]|
|17|  Suggested Actions Bot | This sample shows the feature where user can send suggested actions using bot. |[View][suggestedactionsbot#csharp]|[View][suggestedactionsbot#nodejs]| | |[View](/samples/bot-suggested-actions/csharp/demo-manifest/bot-suggested-actions.zip)
|18| Adaptive Card Actions Bot | This sample shows the feature where user can send adaptive card with different actions using bot. |[View][AdaptiveCardActions#csharp]|[View][AdaptiveCardActions#nodejs]| | |[View](/samples/bot-adaptive-card-actions/csharp/demo-manifest/bot-adaptivecard-actions.zip)
|19| SSO for your Adaptive Cards | This sample code demonstrates how to get enable SSO authentication for your Adaptive Cards Universal Actions in bot. |[View][AdaptiveCardSSO#csharp]|[View][BotSSOAdaptiveCard#nodejs]
|20| Different formatting on cards | This sample feature shows how to use different formatting on cards using bot. |[View][BotFormattingCards#csharp]|[View][BotFormattingCards#nodejs]
|21| Different types of cards | This sample shows the feature where user can interact with different types of cards using bot like Adaptive, hero, list, Office 365 Connector, receipt, sign in, and thumbnail cards and card collections.|[View][TypesCards#csharp]
|22| Different types of cards using bot | This sample shows the feature where user can send different types of cards using bot. ||[View][BotTypesOfCards#nodejs]
|23|  User specific views in Adaptive cards | This sample shows the different ways developers can consume user specific views in Adaptive cards. |[View][botadaptivecardsuserspecificviews#csharp]| | | |[View](/samples/bot-adaptivecards-user-specific-views/csharp/demo-manifest/bot-adaptivecards-user-specific-views.zip)

#### Additional samples

|    | Sample Name | Description | .NET | JavaScript | 
|:--:|:-------------------|:---------------------------------------------------------------------------------|:--------|:-------------|
|1|Proactive Messaging   | Sample to highlight solutions to two challenges with building proactive messaging apps in Microsoft Teams.                                      |[View][bot-proactive-msg#cs]        |
|2| Sharepoint List Bot| This sample app shows the interaction between teams bot and SharePoint List, Bot saves the specified details in SharePoint List as back-end| [View][bot-sharepoint-list#cs] |  |  |
|3|Teams Virtual Assistant| Customized virtual assistant template to support teams capabilities.        |[View][app-virtual-assistant#cs]|

## [Messaging Extensions samples](https://docs.microsoft.com/microsoftteams/platform/messaging-extensions/what-are-messaging-extensions) (using the v4 SDK)
>NOTE:
>Visit the [Bot Framework Samples repository][botframework] to view Microsoft Bot Framework v4 SDK task-focused samples for C#, JavaScript, TypeScript, and Python.

|    | Sample Name | Description | .NET | JavaScript | Python| Java | Manifest|
|:--:|:-------------------|:---------------------------------------------------------------------------------|:--------|:-------------|:-------------|:-------------|:-------------
|1|Messaging extensions - search quick-start | Hello world Messaging Extension that accepts search requests and returns results. | | [View][msgext-search-quickstart#js] | ||[View](/samples/msgext-search-quickstart/js/demo-manifest/msgext-search-quickstart.zip)
|2|Messaging extensions - search | Messaging Extension that accepts search requests and returns results. | [View][msgext-search#cs] | [View][msgext-search#js] | [View][msgext-search#python] | [View][msgext-search#java]|[View](/samples/msgext-search/csharp/demo-manifest/msgext-search.zip)
|3|Messaging extensions - action quick-start | Hello world Messaging Extension that accepts parameters and returns a card. Also, how to receive a forwarded message as a parameter in a Messaging Extension. | | [View][msgext-action-quickstart#js] | | |[View](/samples/msgext-action-quickstart/js/demo-manifest/msgext-action-quickstart.zip)
|4|Messaging extensions - action | Messaging Extension that accepts parameters and returns a card. Also, how to receive a forwarded message as a parameter in a Messaging Extension. | [View][msgext-action#cs] | [View][msgext-action#js] | [View][msgext-action#python] | [View][msgext-action#java]|[View](/samples/msgext-action/csharp/demo-manifest/msgext-action.zip)
|5|Messaging extensions - auth and config | Messaging Extension that has a configuration page, accepts search requests and returns results after the user has signed in. | [View][msgext-search-auth-config#cs] | [View][msgext-search-sso-config#js] | [View][msgext-search-auth-config#python]| |[View](/samples/msgext-search-auth-config/csharp/demo-manifest/msgext-search-auth-config.zip)
|6|Messaging extensions - auth and config | Messaging Extension that has a configuration page, accepts search requests and returns results with SSO. |     | [View][msgext-search-sso-config#js] |
|7|Messaging extensions - action preview | Demonstrates how to create a Preview and Edit flow for a Messaging Extension. | [View][msgext-action-preview#cs] | [View][msgext-action-preview#js] | [View][msgext-action-preview#python] |[View][msgext-action-preview#java]|[View](/samples/msgext-action-preview/csharp/demo-manifest/msgext-action-preview.zip)
|8|Link unfurling | Messaging Extension that performs link unfurling. | [View][msgext-link-unfurling#cs] | [View][msgext-link-unfurling#js] | [View][msgext-link-unfurling#python] | [View][msgext-link-unfurling#java]|[View](/samples/msgext-link-unfurling/csharp/demo-manifest/msgext-link-unfurling.zip)

#### Additional samples

|    | Sample Name | Description | .NET | JavaScript | Python |
|:--:|:-------------------|:---------------------------------------------------------------------------------|:--------|:-------------|:-------------|
|1|Link unfurling demo of Reddit        | Messaging Extension with Link Unfurling Samples for Reddit Links                              |[View][msgext-link-unfurl#cs]        |
|2|Link unfurling - setup a meeting     | This sample illustrates a common scenario where a user shares a link to a resource with a group of users, and they collaborate to review it in a meeting.                              |[View][msgext-link-unfurl-meeting#cs]        |

## [Webhooks and Connectors samples](https://docs.microsoft.com/microsoftteams/platform/webhooks-and-connectors/what-are-webhooks-and-connectors)

|    | Sample Name        | Description                                                                      | C#    | JavaScript   |
|:--:|:-------------------|:-------------------------------------------------------------------------------------------------|:--------|:-------------|
|1|Connectors             | Sample Office 365 Connector generating notifications to teams channel.                              |[View][connector#cs]       |[View][connector#ts]
|2|Generic connectors sample | Sample code for a generic connector that's easy to customize for any system which supports webhooks.   |    |[View][connector-generic#ts]
|3|Outgoing Webhooks      | Samples to create "Custom Bots" to be used in Microsoft Teams.                                        |[View][outgoing-webhook#cs]|[View][outgoing-webhook#ts]
|4|Authentication in todo Connector App      | This is a sample app which shows connector authentication and sends notification on task creation.                                        ||[View][auth-in-connector#nodejs] 
|5|Incoming Webhook      | This is a sample  used to send card using incoming webhook.                                        |[View][incoming-webhook#cs]       |[View][incoming-webhook#nodejs]

## [Graph APIs](https://docs.microsoft.com/graph/teams-concept-overview)

|    | Sample Name        | Description                                                                      | C#    | JavaScript   | Manifest
|:--:|:-------------------|:-------------------------------------------------------------------------------------------------|:--------|:-------------|:-------------|
|1|Resource Specific Consent (RSC) | This sample illustrates how you can use [Resource Specific Consent (RSC)](https://docs.microsoft.com/en-us/microsoftteams/platform/graph-api/rsc/resource-specific-consent) to call Graph APIs. .                              |[View][graph#rsc#cs]       | [View][graph#rsc#js]|[View](/samples/graph-rsc/csharp/demo-manifest/graph-rsc.zip)
|2|Graph API Channel Life Cycle | This sample illustrates how you can use [Graph API Channel Life Cycle](https://docs.microsoft.com/en-us/graph/api/resources/channel?view=graph-rest-beta) to call Graph APIs. .                              |[View][graph#lifecycle#cs]       | [View][graph#lifecycle#js]
|3|Graph API Teams App Installation Life Cycle | This sample illustrates how you can use [Teams App Installation Life Cycle](https://docs.microsoft.com/en-us/graph/api/resources/teamsappinstallation?view=graph-rest-1.0) by calling Microsoft Graph APIs. .                              |[View][graph#instllationlifecycle#cs]       |[View][graph#instllationlifecycle#js] |
|4|Graph API Teams App Catalog Life Cycle | This sample illustrates how you programmatically manage lifecycle for your teams App in catalog by calling Microsoft Graph APIs. .                               |[View][graph#appctaloglifecycle#cs]       | [View][graph#appcataloglifecycle#js]|[View](/samples/graph-appcatalog-lifecycle/csharp/demo-manifest/graph-appcatalog-lifecycle.zip)
|5|Graph API Chat Life Cycle | This sample illustrates how you can use [Teams App Chat Life Cycle](https://docs.microsoft.com/en-us/graph/api/resources/chat?view=graph-rest-1.0) by calling Microsoft Graph APIs. .                              |[View][graph#chatlifecyle#cs]      |[View][graph#chatlifecycle#js]
|6|Activity Feed Notification  | Microsoft Teams sample app for Sending Activity feed notification using Graph API in a Teams Tab. | [View][graph-activity-feed#cs]                       | [View][graph-activity-feed#js]| 
|7|Proactive installation of App and sending proactive notifications | This sample illustrates how you can use [Proactive installation of app for user and send proactive notification](https://docs.microsoft.com/en-us/microsoftteams/platform/graph-api/proactive-bots-and-messages/graph-proactive-bots-and-messages?tabs=csharp) by calling Microsoft Graph APIs.                              |[View][graph#graphproactiveinstallation#cs]       |[View][graph#graphproactiveinstallation#js]|[View](/samples/graph-proactive-installation/csharp/demo-manifest/graph-proactive-installation.zip)
|8|Change Notification  | This sample app demonstrates sending change notifications to user presence in Teams based on user presence status. | [View][graph-change-notification#cs]                        |[View][graph-change-notification#js]
|9|Graph Pinned Message  | This is a sample application which demonstrates how to pin messages in chat using Graph api. | [View][graph-pinned-message#cs]|[View][graph-pinned-message#js]|
|10|Graph Bulk Meetings  | This is an sample application which shows how to create Teams meetings in bulk using Graph api. | [View][graph-bulk-meetings#cs]|[View][graph-bulk-meetings#js]|
|11|Graph Meeting Notification  | This is a sample application which demonstrates the use of online meeting subscription and sends you the notifications in chat using bot. | [View][graph-meeting-notification#cs]|[View][graph-meeting-notification#js]|
|12|Change Notifications Team/Channel  | This sample application which demonstrates use of Team/Channel subscription that will post notifications when user create/edit/delete team/channel using Graph api. | [View][change-notifications-team/channel#cs]|[View][change-notifications-team/channel#js]|



## [Calls and online meetings bots](https://docs.microsoft.com/en-us/microsoftteams/platform/bots/calls-and-meetings/calls-meetings-bots-overview)

|    | Sample Name       | Description                                                                      | C#    |
|:--:|:------------------|:---------------------------------------------------------------------------------------------------|:--------|
|1|Calling and Meeting bot          | This sample app demonstrate how a Bot can create a call, join a meeting and transfer the call |[View][bot-calling-meeting#csharp]     |
|2|Local Media Samples        |Local media samples give the developer direct access to the inbound and outbound media streams.                      |[View](https://github.com/microsoftgraph/microsoft-graph-comms-samples/tree/master/Samples/V1.0Samples/LocalMediaSamples) | 
|3|Remote Media Samples      | The Incident Bot sample is a Remote Media sample demonstrating a simple incident process workflow started by a Calling Bot..                                      |[View](https://github.com/microsoftgraph/microsoft-graph-comms-samples/tree/master/Samples/V1.0Samples/RemoteMediaSamples)       |


## Scenario specific samples

|    | Sample Name       | Description                                                                      | C#    | JavaScript   | Manifest |
|:--:|:------------------|:---------------------------------------------------------------------------------------------------|:-------------|:-------------|:-------------|
|1|Task Modules          | Sample app showing off the Teams Task Module, a way to invoke custom code from a bot, a tab, or both! |[View][bot-task-module#cs]     |[View][app-task-module#ts]|[View](/samples/bot-task-module/csharp/demo-manifest/bot-task-module.zip)
|2|Authentication        | Sample illustrating seamless inline authentication for Microsoft Teams apps.                      | | [View][app-auth#ts]
|3|Complete Samples      | Sample covering multiple scenarios - dialogs, ME, and facebook auth.                                      |[View][app-complete#cs]        |[View][app-complete#ts]
|4|Meetings Extensibility | Microsoft Teams meeting extensibility sample: token passing |[View][meetings-token-app#cs]     |[View][meetings-token-app#js]
|5|Meetings notification | Microsoft Teams meeting extensibility sample for interacting with in-meeting notifications |[View][meetings-notification#cs]    |[View][meetings-notification#js]
|6|Meetings SidePanel | Microsoft Teams meeting extensibility sample for iteracting with Side Panel in-meeting |[View][meetings-sidepanel#cs]     | [View][meetings-sidepanel#js]
|7|Region Selection App | This app contains a bot and Tab which is helpful to set the region |[View][region-selection-app#cs]     ||[View](/samples/app-region-selection/csharp/demo-manifest/app-region-selection.zip)
|8|App Localization | Microsoft Teams app localization using Bot and Tab |[View][app-localization#cs]  | [View][app-localization#js]|[View](/samples/app-localization/csharp/demo-manifest/app-localization.zip)
|9|Details Tab in Meetings | Microsoft Teams meeting extensibility sample for iteracting with Details Tab in-meeting |[View][meetings-details-tab#cs]  |[View][meetings-details-tab#js]|[View](/samples/meetings-details-tab/csharp/demo-manifest/meetings-details-tab.zip)
|10|App SSO | Microsoft Teams app SSO for Tab, Bot, ME - search, action, linkunfurl |[View][app-sso#cs] |[View][app-sso#js]|[View](/samples/app-sso/csharp/demo-manifest/App-SSO.zip)
|11|Meetings Stage View | Enable and configure your apps for Teams meetings to use in stage view |[View][meetings-stage-view#cs] |[View][meetings-stage-view#js]|[View](/samples/meetings-stage-view/csharp/demo-manifest/Meeting-stage-view.zip)
|12|Meeting Events | Get real time meeting events  |[View][meetings-events#cs] | [View][meetings-events#js] |[View](/samples/meetings-events/csharp/demo-manifest/Meetings-Events.zip)
|13|Meeting Recruitment App | Sample app showing meeting app experience for interview scenario.|[View][meeting-recruitment-app#cs] |[View][meeting-recruitment-app#js]|[View](/samples/meeting-recruitment-app/csharp/demo-manifest/Meeting-Recruitment-App.zip)
|14|Meeting Transcript App | This is a sample application which demonstrates how to get Transcript using Graph API and show it in the task module.|[View][meetings-transcription-app#cs] |[View][meetings-transcription-app#nodejs]|
|15| App Installtion  using QR code |This sample demos app installation using QR code of application's app id | [View][qrappinstallation#csharp] | [View][qrappinstallation#nodejs]|[View](/samples/app-installation-using-qr-code/csharp/demo-manifest/App-Installation-Using-QR.zip)
|16| Archive groupchat messages | Demonstrating on how a bot can archive groupchat messages and send it to user as a file. | [View][fetchgroupchatmessages#csharp] |[View][fetchgroupchatmessages#nodejs]|
|17| App check in location | Demonstrating feature where user can checkin with current location and view all previous checkins. | [View][appcheckinlocation#csharp] |[View][checkinlocation#nodejs]|[View](/samples/app-checkin-location/csharp/demo-manifest/App-checkin-location.zip)
|18| Message reminder setup through messaging extension | Demonstrating a feature where user can schedule a task from messaging extension action command and get a reminder card at a scheduled time |[View][memessagereminder#csharp]|[View][msgext-message-reminder#nodejs]|[View](/samples/msgext-message-reminder/csharp/demo-manifest/msgext-message-reminder.zip)
|19| Bot daily task reminder | This sample demos a feature where user can schedule a recurring task and get a reminder on the scheduled time |[View][botdailytaskreminder#csharp] |[View][bottaskreminder#nodejs]|[View](/samples/bot-daily-task-reminder/csharp/demo-manifest/Bot-Daily-Task-Reminder.zip)
|20| Tab request approval | Demonstrating a feature where user can raise the requests and manager will be notified about the requests and manager will be redirected to approve/reject the request from received notification. |[View][tab-request-approval#csharp]|[View][tab-request-approval#nodejs]|[View](/samples/tab-request-approval/csharp/demo-manifest/Tab-Request-Approval.zip)
|21| Bot request approval | Demonstrating a feature where user can send task request to his manager using universal adaptive card and manager can approve/reject the request. |[View][bot-request-approval#csharp]|[View][bot-request-approval#nodejs]|[View](/samples/bot-request-approval/csharp/demo-manifest/Bot-Request-Approval.zip)
|22| Join the Team using QR code |This sample demos a feature where user can join a team using QR code containing the team's id. |[View][qrjointeam#csharp]|[View][qrjointeam#nodejs]|[View](/samples/bot-join-team-using-qr-code/csharp/demo-manifest/Bot-Join-Team-By-QR.zip)
|23| Activity feed broadcast |Demonstrating a feature to notify any message to all members of the organisation using activity feed notification .|[View][graph-activity-feed-broadcast#csharp]|[View][graph-activity-feed-broadcast#js]|
|24|App complete auth|This sample demos authentication feature in bot,tab and messaging extension.|[View][app-complete-auth#cs]|
|25|App identity linking with sso|This sample demos mapping with aad id, facebook, and google account of user in bot, ME and tab.||[View][app-identity-link-with-sso#nodejs]|
|26|Meeting signing programmatic share to stage|Demonstrating the programmatic share to stage feature, by means of a document signing in a meeting.|[View][meetings-share-to-stage-signing#csharp]||
|27|Live coding interview using Shared meeting stage |This sample demos a live coding in a teams meeting stage.|[View][meetings-live-code-interview#csharp]|[View][meetings-live-code-interview#nodejs]|
|28|Release Management     | This is a sample used to send workitem notification using Azure webhook.                                        |[View][release-management#cs]       |[View][release-management#nodejs]
|29|Meeting Live Caption     | This is a sample meeting side panel application which demonstrates how to enable live caption in the meeting and using the CART link how to send caption in live meeting.                                       |[View][meetings-live-caption#cs]       |[View][meetings-live-caption#nodejs]
|30|Anonymous user support| This sample app shows anonymous users support in teams meeting apps.|[View][app-anonymous-users#cs]       
<<<<<<< HEAD
|31|Link unfurling for 'Share to teams'|This sample demos the feature of link unfurling for Share to teams.||[View][link-unfurling-stt#nodejs]|
|32|App Icon Badging In Microsoft Teams Meetings|This sample app shows the feature of sending app icon badging in Teams' meetings.|[View][meetings-app-icon-badging#csharp]|[View][meetings-app-icon-badging#nodejs]|
=======
31|Link unfurling for 'Share to teams'|This sample demos the feature of link unfurling for Share to teams.||[View][link-unfurling-stt#nodejs]|
32|App Icon Badging In Teams Meetings|This sample demos the feature of sending app icon badging in teams meetings||[View][meetings-app-icon-badging#nodejs]|
>>>>>>> db4b5252

## Application templates

|    | App Name       | Description                                                                      | Code   |
|:--:|:------------------|:---------------------------------------------------------------------------------------------------|:--------|
|1|QBot          | QBot is a solution designed for classroom teaching scenarios which allows teachers, tutors, and students to intelligently answer each other's questions within the Microsoft Teams collaboration platform. |[View][msteams-app-qbot]
|2|Resource Hub          | Resource Hub is a solution designed for all the help you need to use Teams, all in one place. |[View][msteams-app-resource-hub]


[app-hello-world#cs]:samples/app-hello-world/csharp
[app-hello-world#ts]:samples/app-hello-world/nodejs
[personal-tab-quickstart#ts]:samples/tab-personal-quickstart/ts
[personal-tab-quickstart#js]:samples/tab-personal-quickstart/js
[personal-tab-sso-quickstart#ts]:samples/tab-personal-sso-quickstart/ts
[personal-tab-sso-quickstart#csharp]:samples/tab-personal-sso-quickstart/csharp_dotnetcore
[personal-tab-sso-quickstart#js]:samples/tab-personal-sso-quickstart/js
[group-tab-quickstart#ts]:samples/tab-channel-group-quickstart/ts
[group-tab-quickstart#js]:samples/tab-channel-group-quickstart/js
[group-tab-sso-quickstart#ts]:samples/tab-channel-group-sso-quickstart/ts
[group-tab-sso-quickstart#js]:samples/tab-channel-group-sso-quickstart/js
[group-tab-sso-quickstart#csharp]:samples/tab-channel-group-sso-quickstart/csharp_dotnetcore

[tab-deeplink#csharp]:samples/tab-deeplink/csharp
[tab-deeplink#nodejs]:samples/tab-deeplink/nodejs
[personal-tab#cs#razor]:samples/tab-personal/razor-csharp
[personal-tab#cs#mvc]:samples/tab-personal/mvc-csharp
[tab-graph-toolkit#js]:samples/tab-graph-toolkit/nodejs
[tab-graph-toolkit#csharp]:samples/tab-graph-toolkit/csharp
[tab-device-permissions#js]:samples/tab-device-permissions/nodejs
[tab-conversation#csharp]:samples/tab-conversations/csharp
[app-complete-auth#cs]:samples/app-complete-auth/csharp
[app-complete-auth#nodejs]:samples/app-complete-auth/nodejs

[tab-conversation#nodejs]:samples/tab-conversations/nodejs
[tab-adaptive-cards#csharp]:samples/tab-adaptive-cards/csharp
[tab-adaptive-cards#js]:samples/tab-adaptive-cards/nodejs
[tab-stage-view#js]:samples/tab-stage-view/nodejs
[tab-stage-view#csharp]:samples/tab-stage-view/csharp
[tab-product-inspection#csharp]:samples/tab-product-inspection/csharp
[tab-staggered-permission#csharp]:samples/tab-staggered-permission/csharp
[tab-people-picker#csharp]:samples/tab-people-picker/csharp
[tab-channel-group=config-csharp]:samples/tab-channel-group-config-page-auth/csharp
[tab-channel-context#nodejs]:samples/tab-channel-context/nodejs
[tab-app-monetization#nodejs]:samples/tab-app-monetization/nodejs
[app-cache-meetings#nodejs]:samples/app-cache-meetings/nodejs
[tab-request-approval#nodejs]:samples/tab-request-approval/nodejs
[bot-request-approval#nodejs]:samples/bot-request-approval/nodejs
[tab-navbar-menu#ts]:samples/tab-navbar-menu/ts

[group-channel-tab#cs#razor]:samples/tab-channel-group/razor-csharp
[group-channel-tab#cs#mvc]:samples/tab-channel-group/mvc-csharp
[group-channel-tab#ts#spfx]:samples/tab-channel-group/spfx

[connector#cs]:samples/connector-todo-notification/csharp
[incoming-webhook#cs]:samples/incoming-webhook/csharp
[release-management#cs]:samples/bot-release-management/csharp
[release-management#nodejs]:samples/bot-release-management/nodejs
[connector#ts]:samples/connector-github-notification/nodejs
[connector-generic#ts]:samples/connector-generic/nodejs
[sequential#workflow#csharp]:samples/bot-sequential-flow-adaptive-cards/csharp
[sequential#workflow#js]:samples/bot-sequential-flow-adaptive-cards/nodejs
[app-auth#ts]:samples/app-auth/nodejs
[auth-in-connector#nodejs]:samples/connector-todo-notification/nodejs
[botwithsharepointfileviewer#csharp]:samples/bot-sharepoint-file-viewer/csharp
[typeaheadsearch#csharp]:samples/bot-type-ahead-search-adaptive-cards/csharp
[graph-activity-feed-broadcast#csharp]:samples/graph-activity-feed-broadcast/csharp


[app-task-module#ts]:samples/app-task-module/nodejs

[app-complete#cs]:samples/app-complete-sample/csharp
[app-complete#ts]:samples/app-complete-sample/nodejs

[outgoing-webhook#cs]:samples/outgoing-webhook/csharp
[outgoing-webhook#ts]:samples/outgoing-webhook/nodejs

[msgext-link-unfurl#cs]:samples/msgext-link-unfurling-reddit/csharp
[msgext-link-unfurl-meeting#cs]:samples/msgext-link-unfurling-meeting/csharp
[msgext-action-quickstart#js]:samples/msgext-action-quickstart/js
[msgext-search-quickstart#js]:samples/msgext-search-quickstart/js
[msgext-search-sso-config#js]:samples/msgext-search-sso-config

[tab-sso#ts]:samples/tabs-sso/nodejs
[tab-sso#cs]:samples/tab-sso/csharp

[app-virtual-assistant#cs]:samples/app-virtual-assistant/csharp
[identity-linking-with-sso#cs]:samples/app-identity-linking-with-sso/csharp
[bot-proactive-msg#cs]:samples/bot-proactive-messaging/csharp
[bot-proactive-msg-teamsfx#js]:samples/bot-proactive-messaging-teamsfx
[bot-conversation-quickstart#js]:samples/bot-conversation-quickstart/js
[bot-conversation-sso-quickstart#js]:samples/bot-conversation-sso-quickstart/js
[bot-sharepoint-list#cs]:samples/bot-sharepoint-list/csharp
[bot-conversation-sso-quickstart#csharp_dotnetcore]:samples/bot-conversation-sso-quickstart/csharp_dotnetcore
[bot-calling-meeting#csharp]:samples/bot-calling-meeting/csharp
[bot-tab-conversations#csharp]:samples/bot-tab-conversations/csharp
[botfileviewer#js]:samples/bot-sharepoint-file-viewer/nodejs
[meetings-token-app#cs]:samples/meetings-token-app/csharp
[apps-in-meeting#cs]:samples/apps-in-meeting/csharp
[meetings-token-app#js]:samples/meetings-token-app/nodejs
[region-selection-app#cs]: samples/app-region-selection/csharp  
[meetings-notification#cs]:samples/meetings-notification/csharp
[meetings-sidepanel#cs]:samples/meetings-sidepanel/csharp
[meetings-sidepanel#js]:samples/meetings-sidepanel/nodejs
[meetings-notification#js]:samples/meetings-notification/nodejs
[messageswithrsc#csharp]:samples/bot-receive-channel-messages-withRSC/csharp
[messageswithrsc#js]:samples/bot-receive-channel-messages-withRSC/nodejs
[app-in-meeting#cs]:samples/app-in-meeting/csharp
[fetchgroupchatmessages#csharp]:samples/bot-archive-groupchat-messages/csharp
[fetchgroupchatmessages#nodejs]:samples/bot-archive-groupchat-messages/nodejs
[appcheckinlocation#csharp]:samples/app-checkin-location/csharp
[checkinlocation#nodejs]:samples/app-checkin-location/nodejs
[productinspection#nodejs]:samples/tab-product-inspection/nodejs
[msgext-message-reminder#nodejs]:samples/msgext-message-reminder/nodejs
[botdailytaskreminder#csharp]:samples/bot-daily-task-reminder/csharp
[bottaskreminder#nodejs]:samples/bot-daily-task-reminder/nodejs
[memessagereminder#csharp]:samples/msgext-message-reminder/csharp
[tab-request-approval#csharp]:samples/tab-request-approval/csharp
[bot-request-approval#csharp]:samples/bot-request-approval/csharp
[typeaheadsearchonadaptivecard#js]:samples/bot-type-ahead-search-adaptive-cards/nodejs
[meetings-live-code-interview#csharp]:samples/meetings-live-code-interview/csharp
[meetings-live-code-interview#nodejs]:samples/meetings-live-code-interview/nodejs
[suggestedactionsbot#csharp]:samples/bot-suggested-actions/csharp
[suggestedactionsbot#nodejs]:samples/bot-suggested-actions/nodejs
[botadaptivecardsuserspecificviews#csharp]:samples/bot-adaptivecards-user-specific-views/csharp
[AdaptiveCardActions#csharp]:samples/bot-adaptive-card-actions/csharp
[AdaptiveCardActions#nodejs]:samples/bot-adaptive-card-actions/nodejs  
[BotFormattingCards#csharp]:samples/bot-formatting-cards/csharp
[BotFormattingCards#nodejs]:samples/bot-formatting-cards/nodejs  
[AdaptiveCardActions#nodejs]:samples/bot-adaptive-card-actions/nodejs
[AdaptiveCardSSO#csharp]:samples/bot-sso-adaptivecard/csharp
[BotSSOAdaptiveCard#nodejs]:samples/bot-sso-adaptivecard/nodejs
[TypesCards#csharp]:samples/bot-all-cards/csharp
[BotTypesOfCards#nodejs]:samples/bot-types-of-cards/nodejs
[app-localization#cs]:samples/app-localization/csharp
[app-localization#js]:samples/app-localization/nodejs
[meetings-details-tab#cs]:samples/meetings-details-tab/csharp
[meetings-details-tab#js]:samples/meetings-details-tab/nodejs
[app-sso#cs]:samples/app-sso/csharp
[app-sso#js]:samples/app-sso/nodejs
[meetings-stage-view#js]:samples/meetings-stage-view/nodejs
[meetings-stage-view#cs]:samples/meetings-stage-view/csharp
[meetings-events#cs]:samples/meetings-events/csharp
[meetings-events#js]:samples/meetings-events/nodejs
[meeting-recruitment-app#cs]:samples/meeting-recruitment-app/csharp
[meeting-recruitment-app#js]:samples/meeting-recruitment-app/nodejs
[meetings-transcription-app#cs]:samples/meetings-transcription/csharp
[meetings-transcription-app#nodejs]:samples/meetings-transcription/nodejs
[meetings-share-to-stage-signing#csharp]:samples/meetings-share-to-stage-signing/csharp
[qrappinstallation#csharp]:samples/app-installation-using-qr-code/csharp
[qrappinstallation#nodejs]:samples/app-installation-using-qr-code/nodejs
[qrjointeam#csharp]:samples/bot-join-team-using-qr-code/csharp
[qrjointeam#nodejs]:samples/bot-join-team-using-qr-code/nodejs
[incoming-webhook#nodejs]:samples/incoming-webhook/nodejs
[meetingtabs#csharp]:samples/meeting-tabs/csharp
[meetingtabs#nodejs]:samples/meeting-tabs/nodejs

[graph#rsc#cs]:samples/graph-rsc/csharp
[graph#rsc#js]:samples/graph-rsc/nodeJs
[graph#lifecycle#cs]:samples/graph-channel-lifecycle/csharp
[graph#lifecycle#js]:samples/graph-channel-lifecycle/nodejs
[graph#instllationlifecycle#cs]:samples/graph-app-installation-lifecycle/csharp
[graph#instllationlifecycle#js]:samples/graph-app-installation-lifecycle/nodejs
[graph#graphproactiveinstallation#cs]: samples/graph-proactive-installation/csharp
[graph#chatlifecyle#cs]:samples/graph-chat-lifecycle/csharp
[graph#chatlifecycle#js]:samples/graph-chat-lifecycle/nodejs
[graph#appctaloglifecycle#cs]:samples/graph-appcatalog-lifecycle/csharp
[graph#appcataloglifecycle#js]:samples/graph-appcatalog-lifecycle/nodejs
[graph#graphproactiveinstallation#cs]:samples/graph-proactive-installation/csharp
[graph#graphproactiveinstallation#js]:samples/graph-proactive-installation/nodejs
[graph-activity-feed#cs]:samples/graph-activity-feed/csharp
[graph-activity-feed#js]:samples/graph-activity-feed/nodejs
[graph-change-notification#cs]:samples/graph-change-notification/csharp
[graph-change-notification#js]:samples/graph-change-notification/nodejs
[graph-meeting-notification#cs]:samples/graph-meeting-notification/csharp
[graph-meeting-notification#js]:samples/graph-meeting-notification/nodejs
[peoplepickeronadaptivecard#js]:samples/bot-people-picker-adaptive-card/nodejs
[peoplepickeronadaptivecard#csharp]:samples/bot-people-picker-adaptive-card/csharp
[graph-activity-feed-broadcast#js]:samples/graph-activity-feed-broadcast/nodejs
[graph-pinned-message#cs]:samples/graph-pinned-messages/csharp
[graph-pinned-message#js]:samples/graph-pinned-messages/nodejs
[graph-bulk-meetings#cs]:samples/graph-bulk-meetings/csharp
[graph-bulk-meetings#js]:samples/graph-bulk-meetings/nodejs
[change-notifications-team/channel#cs]:samples/graph-change-notification-team-channel/csharp
[change-notifications-team/channel#js]:samples/graph-change-notification-team-channel-nodejs/nodejs
[app-identity-link-with-sso#nodejs]:samples/app-identity-link-with-sso/nodejs
[link-unfurling-stt#nodejs]:samples/app-link-unfurling-in-share-to-teams/nodejs
[tab-staggered-permission#nodejs]:samples/tab-staggered-permission/nodejs
[botframework]:https://github.com/microsoft/BotBuilder-Samples#teams-samples
[tab-people-picker#nodejs]:samples/tab-people-picker/nodejs
[meetings-live-caption#cs]:samples/meetings-live-caption/csharp
[meetings-live-caption#nodejs]:samples/meetings-live-caption/nodejs
[app-anonymous-users#cs]:samples/app-anonymous-users/csharp
<<<<<<< HEAD
[meetings-app-icon-badging#csharp]:samples/meetings-app-icon-badging/csharp
=======
[meetings-app-icon-badging#nodejs]:samples/meetings-app-icon-badging/nodejs
>>>>>>> db4b5252


[msteams-app-qbot]:samples/msteams-application-qbot/
[msteams-app-resource-hub]:samples/msteams-application-resourcehub/

[bot-conversation#python]:samples/bot-conversation/python
[bot-file-upload#python]:samples/bot-file-upload/python
[bot-initiate-thread-in-channel#python]:samples/bot-initiate-thread-in-channel/python
[bot-message-reaction#python]:samples/bot-message-reaction/python
[bot-task-module#python]:samples/bot-task-module/python
[bot-teams-authentication#python]:samples/bot-teams-authentication/python
[msgext-action-preview#python]:samples/msgext-action-preview/python
[msgext-action#python]:samples/msgext-action/python
[msgext-link-unfurling#python]:samples/msgext-link-unfurling/python
[msgext-search-auth-config#python]:samples/msgext-search-auth-config/python
[msgext-search#python]:samples/msgext-search/python

[bot-conversation#js]:samples/bot-conversation/nodejs
[bot-file-upload#js]:samples/bot-file-upload/nodejs
[bot-initiate-thread-in-channel#js]:samples/bot-initiate-thread-in-channel/nodejs
[bot-message-reaction#js]:samples/bot-message-reaction/nodejs
[bot-task-module#js]:samples/bot-task-module/nodejs
[msgext-search#js]:samples/msgext-search/nodejs
[msgext-action-preview#js]:samples/msgext-action-preview/nodejs
[msgext-action#js]:samples/msgext-action/nodejs
[msgext-link-unfurling#js]:samples/msgext-link-unfurling/nodejs
[bot-conversation-sso-quickstart#js]:samples/bot-conversation-sso-quickstart/js
[bot-teams-authentication#nodejs]:samples/bot-teams-authentication/nodejs

[bot-conversation#java]:samples/bot-conversation/java
[bot-file-upload#java]:samples/bot-file-upload/java
[bot-initiate-thread-in-channel#java]:samples/bot-initiate-thread-in-channel/java
[bot-message-reaction#java]:samples/bot-message-reaction/java
[bot-task-module#java]:samples/bot-task-module/java
[bot-teams-authentication#java]:samples/bot-teams-authentication/java
[msgext-action-preview#java]:samples/msgext-action-preview/java
[msgext-action#java]:samples/msgext-action/java
[msgext-link-unfurling#java]:samples/msgext-link-unfurling/java
[msgext-search-auth-config#java]:samples/msgext-search-auth-config/java
[msgext-search#java]:samples/msgext-search/java

[bot-conversation#cs]:samples/bot-conversation/csharp
[bot-file-upload#cs]:samples/bot-file-upload/csharp
[bot-initiate-thread-in-channel#cs]:samples/bot-initiate-thread-in-channel/csharp
[bot-message-reaction#cs]:samples/bot-message-reaction/csharp
[bot-task-module#cs]:samples/bot-task-module/csharp
[bot-teams-authentication#cs]:samples/bot-teams-authentication/csharp
[msgext-action-preview#cs]:samples/msgext-action-preview/csharp
[msgext-link-unfurling#cs]:samples/msgext-link-unfurling/csharp
[msgext-search-auth-config#cs]:samples/msgext-search-auth-config/csharp
[msgext-search#cs]:samples/msgext-search/csharp
[msgext-action#cs]:samples/msgext-action/csharp

## Submitting issues

The issue tracker is for **[issues](https://github.com/OfficeDev/Microsoft-Teams-Samples/issues)**, in other words, bugs and suggestions.
If you have a *question*, *feedback* or *suggestions*, please check our [support page](https://docs.microsoft.com/microsoftteams/platform/feedback).


## Contributing

This project welcomes contributions and suggestions.  Most contributions require you to agree to a
Contributor License Agreement (CLA) declaring that you have the right to, and actually do, grant us
the rights to use your contribution. For details, visit https://cla.opensource.microsoft.com.

When you submit a pull request, a CLA bot will automatically determine whether you need to provide
a CLA and decorate the PR appropriately (e.g., status check, comment). Simply follow the instructions
provided by the bot. You will only need to do this once across all repos using our CLA.

This project has adopted the [Microsoft Open Source Code of Conduct](https://opensource.microsoft.com/codeofconduct/).
For more information see the [Code of Conduct FAQ](https://opensource.microsoft.com/codeofconduct/faq/) or
contact [opencode@microsoft.com](mailto:opencode@microsoft.com) with any additional questions or comments.

<img src="https://pnptelemetry.azurewebsites.net/microsoft-teams-samples/samples/landing-page" /><|MERGE_RESOLUTION|>--- conflicted
+++ resolved
@@ -187,13 +187,8 @@
 |28|Release Management     | This is a sample used to send workitem notification using Azure webhook.                                        |[View][release-management#cs]       |[View][release-management#nodejs]
 |29|Meeting Live Caption     | This is a sample meeting side panel application which demonstrates how to enable live caption in the meeting and using the CART link how to send caption in live meeting.                                       |[View][meetings-live-caption#cs]       |[View][meetings-live-caption#nodejs]
 |30|Anonymous user support| This sample app shows anonymous users support in teams meeting apps.|[View][app-anonymous-users#cs]       
-<<<<<<< HEAD
 |31|Link unfurling for 'Share to teams'|This sample demos the feature of link unfurling for Share to teams.||[View][link-unfurling-stt#nodejs]|
 |32|App Icon Badging In Microsoft Teams Meetings|This sample app shows the feature of sending app icon badging in Teams' meetings.|[View][meetings-app-icon-badging#csharp]|[View][meetings-app-icon-badging#nodejs]|
-=======
-31|Link unfurling for 'Share to teams'|This sample demos the feature of link unfurling for Share to teams.||[View][link-unfurling-stt#nodejs]|
-32|App Icon Badging In Teams Meetings|This sample demos the feature of sending app icon badging in teams meetings||[View][meetings-app-icon-badging#nodejs]|
->>>>>>> db4b5252
 
 ## Application templates
 
@@ -386,11 +381,6 @@
 [meetings-live-caption#cs]:samples/meetings-live-caption/csharp
 [meetings-live-caption#nodejs]:samples/meetings-live-caption/nodejs
 [app-anonymous-users#cs]:samples/app-anonymous-users/csharp
-<<<<<<< HEAD
-[meetings-app-icon-badging#csharp]:samples/meetings-app-icon-badging/csharp
-=======
-[meetings-app-icon-badging#nodejs]:samples/meetings-app-icon-badging/nodejs
->>>>>>> db4b5252
 
 
 [msteams-app-qbot]:samples/msteams-application-qbot/
