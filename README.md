--- conflicted
+++ resolved
@@ -118,11 +118,7 @@
 |2|Generic connectors sample | Sample code for a generic connector that's easy to customize for any system which supports webhooks.   |    |[View][connector-generic#ts]
 |3|Outgoing Webhooks      | Samples to create "Custom Bots" to be used in Microsoft Teams.                                        |[View][outgoing-webhook#cs]|[View][outgoing-webhook#ts]
 |4|Authentication in todo Connector App      | This is a sample app which shows connector authentication and sends notification on task creation.                                        ||[View][auth-in-connector#nodejs] 
-<<<<<<< HEAD
-|5|Incoming Webhook      | This is a sample  used to send card using incoming webhook.                                        |[View][incoming-webhook#cs]       ||
-=======
-|5|Incoming webhook|This sample demos UI to type in Incoming Webhook URL and message card payload which sends the card in the team also demonstrates the HttpPOST action in the card. ||[View][incoming-webhook#nodejs]
->>>>>>> 988607f7
+|5|Incoming Webhook      | This is a sample  used to send card using incoming webhook.                                        |[View][incoming-webhook#cs]       |[View][incoming-webhook#nodejs]
 
 ## [Graph APIs](https://docs.microsoft.com/graph/teams-concept-overview)
 
