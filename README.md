--- conflicted
+++ resolved
@@ -42,21 +42,6 @@
 |9|Config Tab Authentication               | Microsoft Teams sample app for config tabs Azure AD authentication | [View][tab-channel-group=config-csharp]                      | | |[View](/samples/tab-channel-group-config-page-auth/csharp/demo-manifest/tab-channel-group-config-page-auth.zip)
 |10|Deep Link consuming Subentity ID      | Microsoft Teams sample app for demonstrating deeplink from Bot chat to Tab consuming Subentity ID | [View][tab-deeplink#csharp]                       | | [View][tab-deeplink#nodejs] ![toolkit-icon](assets/toolkit-icon.png) |
 |11|Integrate graph toolkit component in teams tab      | Microsoft Teams tab sample app for demonstrating graph toolkit component |[View][tab-graph-toolkit#csharp]|[View][tab-graph-toolkit#js]|
-<<<<<<< HEAD
-|12|Device permissions      | Microsoft Teams tab sample app for demonstrating device permissions |                      | [View][tab-device-permissions#js]||[View](/samples/tab-device-permissions/nodejs/demo-manifest/tab-device-permissions.zip)|
-|13|Build tabs with Adaptive Cards | Microsoft Teams tab sample code which demonstrates how to [Build tabs with Adaptive Cards](https://docs.microsoft.com/microsoftteams/platform/tabs/how-to/build-adaptive-card-tabs) | [View][tab-adaptive-cards#csharp]|| [View][tab-adaptive-cards#js]|[View](/samples/tab-adaptive-cards/csharp/demo-manifest/tab-adaptive-card.zip)|
-|14|Tab in stage view   | Microsoft Teams tab sample app for demonstrating tab in stage view |[View][tab-stage-view#csharp] |          | [View][tab-stage-view#js] |[View](/samples/tab-stage-view/csharp/demo-manifest/tab-stage-view.zip)|
-|15|Create Conversational tab     | Microsoft Teams tab sample app for demonstrating create conversation tab | [View][tab-conversation#csharp]          |           |[View][tab-conversation#nodejs]|[View](/samples/tab-conversations/csharp/demo-manifest/tab-conversations.zip)
-|16| Product inspection | Demonstrating a feature where user can scan a product and mark it as approved/rejected. |[View][tab-product-inspection#csharp]| |[View][productinspection#nodejs]|[View](/samples/tab-product-inspection/csharp/demo-manifest/Tab-Product-Inspection.zip)
-|17| Staggered Permission | This sample demos to get staggered graph api permissions. |[View][tab-staggered-permission#csharp]||[View][tab-staggered-permission#nodejs]|[View](/samples/tab-staggered-permission/csharp/demo-manifest/tab-staggered-permission.zip)
-|18| Tab people picker | This is an tab app which shows the feature of client sdk people picker. |[View][tab-people-picker#csharp]||[View][tab-people-picker#nodejs]|[View](/samples/tab-people-picker/csharp/demo-manifest/Tab-People-Picker.zip)
-|19| Tab channel context | This sample shows the contents of tab context object in a private and shared channel. ||[View][tab-channel-context#nodejs]|
-|20| Tab app monetization | This sample shows how to open purchase dialog and trigger purchase flow using teams-js sdk. ||[View][tab-app-monetization#nodejs]|
-|21| Personal Tab with Nav-Bar menu | Add multiple actions to the upper right in Nav-Bar and build an overflow menu for extra actions in an app. ||[View][tab-navbar-menu#ts]|
-|22| App Caching in Meetings | This sample shows how to improve the subsequent loading time of an App. |||[View][app-cache-meetings#nodejs]|
-|23| Tab Multi Hub | Interact with the user's calendar, mail, profile, geolocation from personal tabs app. ||[View][tab-multi-hub#ts]|
-|24| Tab External Auth | This sample illustrates how to implement Google auth using external auth providers. |[View][tab-external-auth#csharp]||
-=======
 |12|Device permissions      | Microsoft Teams tab sample app for demonstrating device permissions |                      | [View][tab-device-permissions#js] ![toolkit-icon](assets/toolkit-icon.png) ||[View](/samples/tab-device-permissions/nodejs/demo-manifest/tab-device-permissions.zip)|
 |13|Build tabs with Adaptive Cards | Microsoft Teams tab sample code which demonstrates how to [Build tabs with Adaptive Cards](https://docs.microsoft.com/microsoftteams/platform/tabs/how-to/build-adaptive-card-tabs) | [View][tab-adaptive-cards#csharp]|| [View][tab-adaptive-cards#js] ![toolkit-icon](assets/toolkit-icon.png) |[View](/samples/tab-adaptive-cards/csharp/demo-manifest/tab-adaptive-card.zip)|
 |14|Tab in stage view   | Microsoft Teams tab sample app for demonstrating tab in stage view |[View][tab-stage-view#csharp] |          | [View][tab-stage-view#js] ![toolkit-icon](assets/toolkit-icon.png) |[View](/samples/tab-stage-view/csharp/demo-manifest/tab-stage-view.zip)|
@@ -69,7 +54,8 @@
 |21| Personal Tab with Nav-Bar menu | Add multiple actions to the upper right in Nav-Bar and build an overflow menu for extra actions in an app. ||[View][tab-navbar-menu#ts] ![toolkit-icon](assets/toolkit-icon.png) |
 |22| App Caching in Meetings | This sample shows how to improve the subsequent loading time of an App. |||[View][app-cache-meetings#nodejs] ![toolkit-icon](assets/toolkit-icon.png) |
 |23| Tab Multi Hub | Interact with the user's calendar, mail, profile, geolocation from personal tabs app. ||[View][tab-multi-hub#ts] ![toolkit-icon](assets/toolkit-icon.png) |
->>>>>>> e1cf96d0
+|24| Tab External Auth | This sample illustrates how to implement Google auth using external auth providers. |[View][tab-external-auth#csharp]||
+
 
 ## [Bots samples](https://docs.microsoft.com/microsoftteams/platform/bots/what-are-bots) (using the v4 SDK)
 >NOTE:
