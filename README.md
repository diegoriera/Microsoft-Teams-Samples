# Microsoft Teams Samples
##### [Click here to find out what's new with Microsoft Teams Platform](https://docs.microsoft.com/microsoftteams/platform/whats-new)

>NOTE: These samples are designed to help understand Microsoft Teams platform capabilities and scenarios. If you are looking for production ready apps then please visit [App Templates for Microsoft Teams](https://docs.microsoft.com/microsoftteams/platform/samples/app-templates)


## Try it yourself - experience the Apps in your Microsoft Teams client

Here are all the samples which are deployed on Microsoft Azure and you can try it yourself by uploading respective app packages (.zip files links below) to one of your teams and/or as a personal app. (Sideloading must be enabled for your tenant; [see steps here](https://docs.microsoft.com/en-us/microsoftteams/platform/concepts/build-and-test/prepare-your-o365-tenant#enable-custom-teams-apps-and-turn-on-custom-app-uploading).) These apps are running on the free Azure tier, so it may take a while to load (warm up) if you haven't used it recently and it goes back to sleep quickly if it's not being used. Rest assured, once it's loaded it's pretty snappy.


|    | Sample Name        | Description                                                                                                                | Manifest| 
|:--:|:-------------------|:---------------------------------------------------------------------------------------------------------------------------|:--------|
|1|SSO Demo        | Microsoft Teams app SSO for Tab, Bot, ME - search, action, linkunfurl |[View](/demo%20manifest/SSO-Demo.zip)     |
|2|Complete sample Demo       | Complete sample to showcase various capabilities including bots, tabs, messaging extension |[View](/demo%20manifest/Complete-Sample.zip)     |
|3|Task Module Demo       | Sample app showing off the Teams Task Module, a way to invoke custom code from a bot, a tab, or both |[View](/demo%20manifest/Task-Module.zip)     |
|4|Connectors        | Sample Office 365 Connector generating notifications to teams channel. |[View](/demo%20manifest/Connector.zip)     |
|5|Tabs with Adaptive Cards  | Microsoft Teams tab sample code which demonstrates how to Build tabs with Adaptive Cards. |[View](/demo%20manifest/JSON-based-Tabs.zip)     |
|6|Meetings Stage View Demo  | Enable and configure your apps for Teams meetings to use in stage view. |[View](/demo%20manifest/Meetings-StageView.zip)     |
|7|Meeting Events | Microsoft Teams sample app to get real time meeting events. |[View](/demo%20manifest/Meetings-Events.zip)     |
|8|Channel messages with RSC permissions | Demonstrating on how a bot can receive all channel messages with RSC without @mention. |[View](/demo%20manifest/Bot-RSC.zip)     |
|9|Meeting Recruitment App | Sample app showing meeting app experience for interview scenario. |[View](/demo%20manifest/Meeting-Recruitment-App.zip)     |
|10|App installation using QR code | Sample app that generates a QR or installs app using the QR code.|[View](/demo%20manifest/App-Installation-Using-QR.zip)     |
|11|App checkin location | Demonstrating feature where user can checkin with current location and view all previous checkins.|[View](/demo%20manifest/App-checkin-location.zip)     |
|12|Teams tab graph toolkit | This sample demos building teams tab using microsoft graph toolkit|[View](/demo%20manifest/Teams-tab-graph-toolkit.zip)     |
|13| Product inspection | Demonstrating a feature where user can scan a product and mark it as approved/rejected. |[View](/demo%20manifest/Tab-Product-Inspection.zip)     |
|14| Bot with SharePoint file to view in Teams file viewer| This sample demos a bot with capability to upload files to SharePoint site and same files can be viewed in Teams file viewer.|[View](/demo%20manifest/Bot-SharePoint-File-Viewer.zip)     |
<<<<<<< HEAD
|15| Tab request approval|Demonstrating a feature where user can raise the requests and manager will be notified about the requests and manager will be redirected to approve/reject the request from received notification.|[View](/demo%20manifest/Tab-Request-Approval.zip)     |
=======
|15|Bot daily task reminder | This sample demos a feature where user can schedule a recurring task and get a reminder on the scheduled time|[View](/demo%20manifest/Bot-Daily-Task-Reminder.zip)     |
|16| Message reminder setup through messaging extension | This sample demos a feature where user can schedule a task from messaging extension action command and get a reminder card at scheduled date and time.|[View](/demo%20manifest/Message-Reminder-Messaging-extension.zip)     |
>>>>>>> 0b54e56f

## [Getting Started - Samples and Tutorials](https://docs.microsoft.com/microsoftteams/platform/tutorials/get-started-dotnet-app-studio)

|    | Sample Name        | Description                                                                                                                | C#    | TypeScript   
|:--:|:-------------------|:---------------------------------------------------------------------------------------------------------------------------|:--------|:-------------|
|1|Hello World            | Microsoft Teams hello world sample app.                                           |[View][app-hello-world#cs]     |[View][app-hello-world#ts]

## [Tabs samples](https://docs.microsoft.com/microsoftteams/platform/tabs/what-are-tabs)
|    | Sample Name        | Description                                                                      | C#    | TypeScript   | JavaScript
|:--:|:-------------------|:----------------------------------------------------------------------------------------------|:--------|:-------------|:---------
|1|Personal tabs            | Sample app showing custom personal Tab with ASP. NET Core                      |[MVC][personal-tab#cs#mvc], [Razor][personal-tab#cs#razor]     | [Yeoman Generator](https://docs.microsoft.com/microsoftteams/platform/tabs/quickstarts/create-personal-tab-node-yeoman#generate-your-project) |
|2|Personal tab quick-start| Sample personal tab quick-start app.                                            |                               |[View][personal-tab-quickstart#ts]|[View][personal-tab-quickstart#js]
|3|Personal tab with SSO quick-start| Sample personal tab with SSO hello world app.                          |[View][personal-tab-sso-quickstart#csharp]|[View][personal-tab-sso-quickstart#ts]|[View][personal-tab-sso-quickstart#js]
|4|Channel and group tabs   | Sample app showing custom group and channel Tab with ASP. NET Core                                    |[MVC][group-channel-tab#cs#mvc], [Razor][group-channel-tab#cs#razor]     | [Yeoman Generator](https://docs.microsoft.com/en-us/microsoftteams/platform/get-started/get-started-yeoman) |
|5|Channel and group tab quick-start| Sample channel and group tab hello world app.                          |                               |[View][group-tab-quickstart#ts]|[View][group-tab-quickstart#js]
|6|Channel and group tab with SSO quick-start| Sample channel and group tab with SSO hello world app.        |[View][group-tab-sso-quickstart#csharp]|[View][group-tab-sso-quickstart#ts]|[View][group-tab-sso-quickstart#js]
|7|SPFx Tab | Sample app showing Microsoft Teams tabs using SharePoint Framework                                    |   | [View][group-channel-tab#ts#spfx] |
|8|Tab SSO               | Microsoft Teams sample app for tabs Azure AD SSO                                      | | [View][tab-sso#ts] ,[Teams Toolkit](https://docs.microsoft.com/microsoftteams/platform/toolkit/visual-studio-code-tab-sso)
|9|Config Tab Authentication               | Microsoft Teams sample app for config tabs Azure AD authentication | [View]()                       | | 
|10|Deep Link consuming Subentity ID      | Microsoft Teams sample app for demonstrating deeplink from Bot chat to Tab consuming Subentity ID | [View][tab-deeplink#csharp]                       | | [View][tab-deeplink#nodejs]|
|11|Integrate graph toolkit component in teams tab      | Microsoft Teams tab sample app for demonstrating graph toolkit component |[View][tab-graph-toolkit#csharp]|[View][tab-graph-toolkit#js]|
|12|Device permissions      | Microsoft Teams tab sample app for demonstrating device permissions |                      | [View][tab-device-permissions#js]|
|13|Build tabs with Adaptive Cards | Microsoft Teams tab sample code which demonstrates how to [Build tabs with Adaptive Cards](https://docs.microsoft.com/microsoftteams/platform/tabs/how-to/build-adaptive-card-tabs) | [View][tab-adaptive-cards#csharp]|| [View][tab-adaptive-cards#js]|
|14|Tab in stage view   | Microsoft Teams tab sample app for demonstrating tab in stage view |[View][tab-stage-view#csharp] |          | [View][tab-stage-view#js] |
|15|Create Conversational tab     | Microsoft Teams tab sample app for demonstrating create conversation tab | [View][tab-conversation#csharp]          |           |[View][tab-conversation#nodejs]
|16| Product inspection | Demonstrating a feature where user can scan a product and mark it as approved/rejected. |[View][tab-product-inspection#csharp]|[View][productinspection#nodejs]|
|17| Tab request approval | Demonstrating a feature where user can raise the requests and manager will be notified about the requests and manager will be redirected to approve/reject the request from received notification.|[View][tab-request-approval#csharp]||

## [Bots samples](https://docs.microsoft.com/microsoftteams/platform/bots/what-are-bots) (using the v4 SDK)
>NOTE:
>Visit the [Bot Framework Samples repository][botframework] to view Microsoft Bot Framework v4 SDK task-focused samples for C#, JavaScript, TypeScript, and Python.

|    | Sample Name | Description | .NET Core | JavaScript | Python |
|:--:|:-------------------|:---------------------------------------------------------------------------------|:--------|:-------------|:-------------|
|1| Teams Conversation Bot quick-start | Messaging and conversation event handling hello world. | | [View][bot-conversation-quickstart#js]|| 
|2| Teams Conversation Bot SSO quick-start | Messaging and conversation event handling hello world with SSO. | [View][bot-conversation-sso-quickstart#csharp_dotnetcore] | [View][bot-conversation-sso-quickstart#js]|| 
|3| Teams Conversation Bot | Messaging and conversation event handling. | [View](https://github.com/microsoft/BotBuilder-Samples/tree/main/samples/csharp_dotnetcore/57.teams-conversation-bot)| [View](https://github.com/microsoft/BotBuilder-Samples/tree/main/samples/javascript_nodejs/57.teams-conversation-bot)| [View](https://github.com/microsoft/BotBuilder-Samples/tree/main/samples/python/57.teams-conversation-bot) | 
|4| Message Reactions | Demonstrates how to create a simple bot that responds to Message Reactions | [View](https://github.com/microsoft/BotBuilder-Samples/tree/main/samples/csharp_dotnetcore/25.message-reaction)  |  [View](https://github.com/microsoft/BotBuilder-Samples/tree/main/samples/javascript_nodejs/25.message-reaction) |
|5| Authentication with OAuthPrompt| Authentication and basic messaging in Bot Framework v4. | [View](https://github.com/microsoft/BotBuilder-Samples/tree/main/samples/csharp_dotnetcore/46.teams-auth)| [View](https://github.com/microsoft/BotBuilder-Samples/tree/main/samples/javascript_nodejs/46.teams-auth)| [View](https://github.com/microsoft/BotBuilder-Samples/tree/main/samples/python/46.teams-auth) | 
|6| Teams File Upload | Exchanging files with a bot in a one-to-one conversation. | [View](https://github.com/microsoft/BotBuilder-Samples/tree/main/samples/csharp_dotnetcore/56.teams-file-upload) | [View](https://github.com/microsoft/BotBuilder-Samples/tree/main/samples/javascript_nodejs/56.teams-file-upload) | [View](https://github.com/microsoft/BotBuilder-Samples/tree/main/samples/python/56.teams-file-upload) |
|7| Task Module | Demonstrating how to retrieve a Task Module and values from cards in it, for a Messaging Extension. | [View](https://github.com/microsoft/BotBuilder-Samples/tree/main/samples/csharp_dotnetcore/54.teams-task-module) | [View](https://github.com/microsoft/BotBuilder-Samples/tree/main/samples/javascript_nodejs/54.teams-task-module) | [View](https://github.com/microsoft/BotBuilder-Samples/tree/main/samples/python/54.teams-task-module) |
|8| Start new thread in a channel | Demonstrating how to create a new thread in a channel. | [View](https://github.com/microsoft/BotBuilder-Samples/tree/main/samples/csharp_dotnetcore/58.teams-start-new-thread-in-channel) | [View](https://github.com/microsoft/BotBuilder-Samples/tree/main/samples/javascript_nodejs/58.teams-start-new-thread-in-channel) | [View](https://github.com/microsoft/BotBuilder-Samples/tree/main/samples/python/58.teams-start-thread-in-channel) |
|9| Universal bots  | Teams catering bot demonstrating how to use Universal bots in Teams | [View](samples/bot-teams-catering/csharp) |  | |
|10| Sequential workflow adaptive cards | Demonstrating on how to implement sequential flow, user specific view and upto date adaptive cards in bot. | [View][sequential#workflow#csharp] | [View][sequential#workflow#js]
|11| Channel messages with RSC permissions | Demonstrating on how a bot can receive all channel messages with RSC without @mention. | [View][messageswithrsc#csharp] |[View][messageswithrsc#js]
|12| Bot with SharePoint file to view in Teams file viewer | This sample demos a bot with capability to upload files to SharePoint site and same files can be viewed in Teams file viewer. |[View][botwithsharepointfileviewer#csharp]|[View][botfileviewer#js]
#### Additional samples

|    | Sample Name | Description | .NET Core | JavaScript | 
|:--:|:-------------------|:---------------------------------------------------------------------------------|:--------|:-------------|
|1|Proactive Messaging   | Sample to highlight solutions to two challenges with building proactive messaging apps in Microsoft Teams.                                      |[View][bot-proactive-msg#cs]        |
|2| Sharepoint List Bot| This sample app shows the interaction between teams bot and SharePoint List, Bot saves the specified details in SharePoint List as back-end| [View][bot-sharepoint-list#cs] |  |  |
|3|Teams Virtual Assistant| Customized virtual assistant template to support teams capabilities.        |[View][app-virtual-assistant#cs]|

## [Messaging Extensions samples](https://docs.microsoft.com/microsoftteams/platform/messaging-extensions/what-are-messaging-extensions) (using the v4 SDK)
>NOTE:
>Visit the [Bot Framework Samples repository][botframework] to view Microsoft Bot Framework v4 SDK task-focused samples for C#, JavaScript, TypeScript, and Python.

|    | Sample Name | Description | .NET Core | JavaScript | Python|
|:--:|:-------------------|:---------------------------------------------------------------------------------|:--------|:-------------|:-------------|
|1|Messaging extensions - search quick-start | Hello world Messaging Extension that accepts search requests and returns results. | | [View][msgext-search-quickstart#js] | |
|2|Messaging extensions - search | Messaging Extension that accepts search requests and returns results. | [View](https://github.com/microsoft/BotBuilder-Samples/tree/main/samples/csharp_dotnetcore/50.teams-messaging-extensions-search) | [View](https://github.com/microsoft/BotBuilder-Samples/tree/main/samples/javascript_nodejs/50.teams-messaging-extensions-search) | [View](https://github.com/microsoft/BotBuilder-Samples/tree/main/samples/python/50.teams-messaging-extension-search) |
|3|Messaging extensions - action quick-start | Hello world Messaging Extension that accepts parameters and returns a card. Also, how to receive a forwarded message as a parameter in a Messaging Extension. | | [View][msgext-action-quickstart#js] | |
|4|Messaging extensions - action | Messaging Extension that accepts parameters and returns a card. Also, how to receive a forwarded message as a parameter in a Messaging Extension. | [View](https://github.com/microsoft/BotBuilder-Samples/tree/main/samples/csharp_dotnetcore/51.teams-messaging-extensions-action) | [View](https://github.com/microsoft/BotBuilder-Samples/tree/main/samples/javascript_nodejs/51.teams-messaging-extensions-action) | [View](https://github.com/microsoft/BotBuilder-Samples/tree/main/samples/python/51.teams-messaging-extensions-action) |
|5|Messaging extensions - auth and config | Messaging Extension that has a configuration page, accepts search requests and returns results after the user has signed in. | [View](https://github.com/microsoft/BotBuilder-Samples/tree/main/samples/csharp_dotnetcore/52.teams-messaging-extensions-search-auth-config) | [View](https://github.com/microsoft/BotBuilder-Samples/tree/main/samples/javascript_nodejs/52.teams-messaging-extensions-search-auth-config) |
|6|Messaging extensions - auth and config | Messaging Extension that has a configuration page, accepts search requests and returns results with SSO. |     | [View][msgext-search-sso-config#js] |
|7|Messaging extensions - action preview | Demonstrates how to create a Preview and Edit flow for a Messaging Extension. | [View](https://github.com/microsoft/BotBuilder-Samples/tree/main/samples/csharp_dotnetcore/53.teams-messaging-extensions-action-preview) | [View](https://github.com/microsoft/BotBuilder-Samples/tree/main/samples/javascript_nodejs/53.teams-messaging-extensions-action-preview) | [View](https://github.com/microsoft/BotBuilder-Samples/tree/main/samples/python/53.teams-messaging-extensions-action-preview) |
|8|Link unfurling | Messaging Extension that performs link unfurling. | [View](https://github.com/microsoft/BotBuilder-Samples/tree/main/samples/csharp_dotnetcore/55.teams-link-unfurling) | [View](https://github.com/microsoft/BotBuilder-Samples/tree/main/samples/javascript_nodejs/55.teams-link-unfurling) | [View](https://github.com/microsoft/BotBuilder-Samples/tree/main/samples/python/55.teams-link-unfurling) |

#### Additional samples

|    | Sample Name | Description | .NET Core | JavaScript | Python |
|:--:|:-------------------|:---------------------------------------------------------------------------------|:--------|:-------------|:-------------|
|1|Link unfurling demo of Reddit        | Messaging Extension with Link Unfurling Samples for Reddit Links                              |[View][msgext-link-unfurl#cs]        |


## [Webhooks and Connectors samples](https://docs.microsoft.com/microsoftteams/platform/webhooks-and-connectors/what-are-webhooks-and-connectors)

|    | Sample Name        | Description                                                                      | C#    | TypeScript   |
|:--:|:-------------------|:-------------------------------------------------------------------------------------------------|:--------|:-------------|
|1|Connectors             | Sample Office 365 Connector generating notifications to teams channel.                              |[View][connector#cs]       |[View][connector#ts]
|2|Generic connectors sample | Sample code for a generic connector that's easy to customize for any system which supports webhooks.   |    |[View][connector-generic#ts]
|3|Outgoing Webhooks      | Samples to create "Custom Bots" to be used in Microsoft Teams.                                        |[View][outgoing-webhook#cs]|[View][outgoing-webhook#ts]
|4|Authentication in todo Connector App      | This is a sample app which shows connector authentication and sends notification on task creation.                                        ||[View][auth-in-connector#nodejs] 

## [Graph APIs](https://docs.microsoft.com/graph/teams-concept-overview)

|    | Sample Name        | Description                                                                      | C#    | JavaScript   |
|:--:|:-------------------|:-------------------------------------------------------------------------------------------------|:--------|:-------------|
|1|Resource Specific Consent (RSC) | This sample illustrates how you can use [Resource Specific Consent (RSC)](https://docs.microsoft.com/en-us/microsoftteams/platform/graph-api/rsc/resource-specific-consent) to call Graph APIs. .                              |[View][graph#rsc#cs]       | [View][graph#rsc#js]
|2|Graph API Channel Life Cycle | This sample illustrates how you can use [Graph API Channel Life Cycle](https://docs.microsoft.com/en-us/graph/api/resources/channel?view=graph-rest-beta) to call Graph APIs. .                              |[View][graph#lifecycle#cs]       | [View][graph#lifecycle#js]
|3|Graph API Teams App Installation Life Cycle | This sample illustrates how you can use [Teams App Installation Life Cycle](https://docs.microsoft.com/en-us/graph/api/resources/teamsappinstallation?view=graph-rest-1.0) by calling Microsoft Graph APIs. .                              |[View][graph#instllationlifecycle#cs]       |[View][graph#instllationlifecycle#js] |
|4|Graph API Teams App Catalog Life Cycle | This sample illustrates how you programmatically manage lifecycle for your teams App in catalog by calling Microsoft Graph APIs. .                               |[View][graph#appctaloglifecycle#cs]       | [View][graph#appcataloglifecycle#js]
|5|Graph API Chat Life Cycle | This sample illustrates how you can use [Teams App Chat Life Cycle](https://docs.microsoft.com/en-us/graph/api/resources/chat?view=graph-rest-1.0) by calling Microsoft Graph APIs. .                              |[View][graph#chatlifecyle#cs]      |[View][graph#chatlifecycle#js]
|6|Activity Feed Notification  | Microsoft Teams sample app for Sending Activity feed notification using Graph API in a Teams Tab. | [View][graph-activity-feed#cs]                       | [View][graph-activity-feed#js]| 
|7|Proactive installation of App and sending proactive notifications | This sample illustrates how you can use [Proactive installation of app for user and send proactive notification](https://docs.microsoft.com/en-us/microsoftteams/platform/graph-api/proactive-bots-and-messages/graph-proactive-bots-and-messages?tabs=csharp) by calling Microsoft Graph APIs. .                              |[View][graph#graphproactiveinstallation#cs]       |[View][graph#graphproactiveinstallation#js]
|8|Change Notification  | This sample app demonstrates sending change notifications to user presence in Teams based on user presence status. | [View][graph-change-notification#cs]                        |[View][graph-change-notification#js] 



## [Calls and online meetings bots](https://docs.microsoft.com/en-us/microsoftteams/platform/bots/calls-and-meetings/calls-meetings-bots-overview)

|    | Sample Name       | Description                                                                      | C#    |
|:--:|:------------------|:---------------------------------------------------------------------------------------------------|:--------|
|1|Calling and Meeting bot          | This sample app demonstarte how an Bot can create a call, join a meeting and transfer the call |[View][bot-calling-meeting#csharp]     |
|2|Local Media Samples        |Local media samples give the developer direct access to the inbound and outbound media streams.                      |[View](https://github.com/microsoftgraph/microsoft-graph-comms-samples/tree/master/Samples/V1.0Samples/LocalMediaSamples) | 
|3|Remote Media Samples      | The Incident Bot sample is a Remote Media sample demonstrating a simple incident process workflow started by a Calling Bot..                                      |[View](https://github.com/microsoftgraph/microsoft-graph-comms-samples/tree/master/Samples/V1.0Samples/RemoteMediaSamples)       |


## Scenario specific samples

|    | Sample Name       | Description                                                                      | C#    | JavaScript   |
|:--:|:------------------|:---------------------------------------------------------------------------------------------------|:--------|:-------------|
|1|Task Modules          | Sample app showing off the Teams Task Module, a way to invoke custom code from a bot, a tab, or both! |[View][app-task-module#cs]     |[View][app-task-module#ts]
|2|Authentication        | Sample illustrating seamless inline authentication for Microsoft Teams apps.                      | | [View][app-auth#ts]
|3|Complete Samples      | Sample covering multiple scenarios - dialogs, ME, and facebook auth.                                      |[View][app-complete#cs]        |[View][app-complete#ts]
|4|Meetings Extensibility | Microsoft Teams meeting extensibility sample: token passing |[View][meetings-token-app#cs]     |[View][meetings-token-app#js]
|5|Meetings Content Bubble Bot | Microsoft Teams meeting extensibility sample for iteracting with Content Bubble Bot in-meeting |[View][meetings-content-bubble#cs]    |[View][meetings-content-bubble#js]
|6|Meetings SidePanel | Microsoft Teams meeting extensibility sample for iteracting with Side Panel in-meeting |[View][meetings-sidepanel#cs]     | [View][meetings-sidepanel#js]
|7|Region Selection App | This app contains a bot and Tab which is helpful to set the region |[View][region-selection-app#cs]     |
|8|App Localization | Microsoft Teams app localization using Bot and Tab |[View][app-localization#cs]  | [View][app-localization#js]
|9|Details Tab in Meetings | Microsoft Teams meeting extensibility sample for iteracting with Details Tab in-meeting |[View][meetings-details-tab#cs]  |[View][meetings-details-tab#js]
|10|App SSO | Microsoft Teams app SSO for Tab, Bot, ME - search, action, linkunfurl |[View][app-sso#cs] |[View][app-sso#js] 
|11|Meetings Stage View | Enable and configure your apps for Teams meetings to use in stage view |[View][meetings-stage-view#cs] |[View][meetings-stage-view#js]|
|12|Meeting Events | Get real time meeting events  |[View][meetings-events#cs] | [View][meetings-events#js] |
|13|Meeting Recruitment App | Sample app showing meeting app experience for interview scenario.|[View][meeting-recruitment-app#cs] |[View][meeting-recruitment-app#js]|
|14| App Installtion  using QR code |This sample demos app installation using QR code of application's app id | [View][qrappinstallation#csharp] | [View][qrappinstallation#nodejs]
|15| Archive groupchat messages | Demonstrating on how a bot can archive groupchat messages and send it to user as a file. | [View][fetchgroupchatmessages#csharp] |[View][fetchgroupchatmessages#nodejs]|
|16| App check in location | Demonstrating feature where user can checkin with current location and view all previous checkins. | [View][appcheckinlocation#csharp] |[View][checkinlocation#nodejs]|
|17| Message reminder setup through messaging extension | Demonstrating a feature where user can schedule a task from messaging extension action command and get a reminder card at a scheduled time |[View][memessagereminder#csharp]|[View][msgext-message-reminder#nodejs]|
|18| Bot daily task reminder | This sample demos a feature where user can schedule a recurring task and get a reminder on the scheduled time |[View][botdailytaskreminder#csharp] |[View][bottaskreminder#nodejs]|
|19| Tab request approval | Demonstrating a feature where user can raise the requests and manager will be notified about the requests and manager will be redirected to approve/reject the request from received notification. ||[View][tab-request-approval#nodejs]|

[app-hello-world#cs]:samples/app-hello-world/csharp
[app-hello-world#ts]:samples/app-hello-world/nodejs
[personal-tab-quickstart#ts]:samples/tab-personal-quickstart/ts
[personal-tab-quickstart#js]:samples/tab-personal-quickstart/js
[personal-tab-sso-quickstart#ts]:samples/tab-personal-sso-quickstart/ts
[personal-tab-sso-quickstart#csharp]:samples/tab-personal-sso-quickstart/csharp_dotnetcore
[personal-tab-sso-quickstart#js]:samples/tab-personal-sso-quickstart/js
[group-tab-quickstart#ts]:samples/tab-channel-group-quickstart/ts
[group-tab-quickstart#js]:samples/tab-channel-group-quickstart/js
[group-tab-sso-quickstart#ts]:samples/tab-channel-group-sso-quickstart/ts
[group-tab-sso-quickstart#js]:samples/tab-channel-group-sso-quickstart/js
[group-tab-sso-quickstart#csharp]:samples/tab-channel-group-sso-quickstart/csharp_dotnetcore

[tab-deeplink#csharp]:samples/tab-deeplink/csharp
[tab-deeplink#nodejs]:samples/tab-deeplink/nodejs
[personal-tab#cs#razor]:samples/tab-personal/razor-csharp
[personal-tab#cs#mvc]:samples/tab-personal/mvc-csharp
[tab-graph-toolkit#js]:samples/tab-graph-toolkit/nodejs
[tab-graph-toolkit#csharp]:samples/tab-graph-toolkit/csharp
[tab-device-permissions#js]:samples/tab-device-permissions/nodejs
[tab-conversation#csharp]:samples/tab-conversations/csharp

[tab-conversation#nodejs]:samples/tab-conversations/nodejs
[tab-adaptive-cards#csharp]:samples/tab-adaptive-cards/csharp
[tab-adaptive-cards#js]:samples/tab-adaptive-cards/nodejs
[tab-stage-view#js]:samples/tab-stage-view/nodejs
[tab-stage-view#csharp]:samples/tab-stage-view/csharp
[tab-product-inspection#csharp]:samples/tab-product-inspection/csharp
[tab-request-approval#nodejs]:samples/tab-request-approval/nodejs

[group-channel-tab#cs#razor]:samples/tab-channel-group/razor-csharp
[group-channel-tab#cs#mvc]:samples/tab-channel-group/mvc-csharp
[group-channel-tab#ts#spfx]:samples/tab-channel-group/spfx

[connector#cs]:samples/connector-todo-notification/csharp
[connector#ts]:samples/connector-github-notification/nodejs
[connector-generic#ts]:samples/connector-generic/nodejs
[sequential#workflow#csharp]:samples/bot-sequential-flow-adaptive-cards/csharp
[sequential#workflow#js]:samples/bot-sequential-flow-adaptive-cards/nodejs
[app-auth#ts]:samples/app-auth/nodejs
[auth-in-connector#nodejs]:samples/connector-todo-notification/nodejs
[botwithsharepointfileviewer#csharp]:sample/bot-sharepoint-file-viewer/csharp

[app-task-module#cs]:samples/app-task-module/csharp
[app-task-module#ts]:samples/app-task-module/nodejs

[app-complete#cs]:samples/app-complete-sample/csharp
[app-complete#ts]:samples/app-complete-sample/nodejs

[outgoing-webhook#cs]:samples/outgoing-webhook/csharp
[outgoing-webhook#ts]:samples/outgoing-webhook/nodejs

[msgext-link-unfurl#cs]:samples/msgext-link-unfurling-reddit/csharp
[msgext-action-quickstart#js]:samples/msgext-action-quickstart/js
[msgext-search-quickstart#js]:samples/msgext-search-quickstart/js
[msgext-search-sso-config#js]:samples/msgext-search-sso-config

[tab-sso#ts]:samples/tabs-sso/nodejs
[tab-sso#cs]:samples/tab-sso/csharp

[app-virtual-assistant#cs]:samples/app-virtual-assistant/csharp
[bot-proactive-msg#cs]:samples/bot-proactive-messaging/csharp
[bot-conversation-quickstart#js]:samples/bot-conversation-quickstart/js
[bot-conversation-sso-quickstart#js]:samples/bot-conversation-sso-quickstart/js
[bot-sharepoint-list#cs]:samples/bot-sharepoint-list/csharp
[bot-conversation-sso-quickstart#csharp_dotnetcore]:samples/bot-conversation-sso-quickstart/csharp_dotnetcore
[bot-calling-meeting#csharp]:samples/bot-calling-meeting/csharp
[botfileviewer#js]:samples/bot-sharepoint-file-viewer/nodejs
[meetings-token-app#cs]:samples/meetings-token-app/csharp
[apps-in-meeting#cs]:samples/apps-in-meeting/csharp
[meetings-token-app#js]:samples/meetings-token-app/nodejs
[region-selection-app#cs]: samples/app-region-selection/csharp  
[meetings-content-bubble#cs]:samples/meetings-content-bubble/csharp
[meetings-sidepanel#cs]:samples/meetings-sidepanel/csharp
[meetings-sidepanel#js]:samples/meetings-sidepanel/nodejs
[meetings-content-bubble#js]:samples/meetings-content-bubble/nodejs
[messageswithrsc#csharp]:samples/bot-receive-channel-messages-withRSC/csharp
[messageswithrsc#js]:samples/bot-receive-channel-messages-withRSC/nodejs
[app-in-meeting#cs]:samples/app-in-meeting/csharp
[fetchgroupchatmessages#csharp]:samples/bot-archive-groupchat-messages/csharp
[fetchgroupchatmessages#nodejs]:samples/bot-archive-groupchat-messages/nodejs
[appcheckinlocation#csharp]:samples/app-checkin-location/csharp
[checkinlocation#nodejs]:samples/app-checkin-location/nodejs
[productinspection#nodejs]:samples/tab-product-inspection/nodejs
<<<<<<< HEAD
[tab-request-approval#csharp]:samples/tab-request-approval/csharp
=======
[msgext-message-reminder#nodejs]:samples/msgext-message-reminder/nodejs
[botdailytaskreminder#csharp]:samples/bot-daily-task-reminder/csharp
[bottaskreminder#nodejs]:samples/bot-daily-task-reminder/nodejs
[memessagereminder#csharp]:samples/msgext-message-reminder/csharp
>>>>>>> 0b54e56f

[app-localization#cs]:samples/app-localization/csharp
[app-localization#js]:samples/app-localization/nodejs
[meetings-details-tab#cs]:samples/meetings-details-tab/csharp
[meetings-details-tab#js]:samples/meetings-details-tab/nodejs
[app-sso#cs]:samples/app-sso/csharp
[app-sso#js]:samples/app-sso/nodejs
[meetings-stage-view#js]:samples/meetings-stage-view/nodejs
[meetings-stage-view#cs]:samples/meetings-stage-view/csharp
[meetings-events#cs]:samples/meetings-events/csharp
[meetings-events#js]:samples/meetings-events/nodejs
[meeting-recruitment-app#cs]:samples/meeting-recruitment-app/csharp
[meeting-recruitment-app#js]:samples/meeting-recruitment-app/nodejs
[qrappinstallation#csharp]:samples/app-installation-using-qr-code/csharp
[qrappinstallation#nodejs]:samples/app-installation-using-qr-code/nodejs

[graph#rsc#cs]:samples/graph-rsc/csharp
[graph#rsc#js]:samples/graph-rsc/nodeJs
[graph#lifecycle#cs]:samples/graph-channel-lifecycle/csharp
[graph#lifecycle#js]:samples/graph-channel-lifecycle/nodejs
[graph#instllationlifecycle#cs]:samples/graph-app-installation-lifecycle/csharp
[graph#instllationlifecycle#js]:samples/graph-app-installation-lifecycle/nodejs
[graph#graphproactiveinstallation#cs]: samples/graph-proactive-installation/csharp
[graph#chatlifecyle#cs]:samples/graph-chat-lifecycle/csharp
[graph#chatlifecycle#js]:samples/graph-chat-lifecycle/nodejs
[graph#appctaloglifecycle#cs]:samples/graph-appcatalog-lifecycle/csharp
[graph#appcataloglifecycle#js]:samples/graph-appcatalog-lifecycle/nodejs
[graph#graphproactiveinstallation#cs]:samples/graph-proactive-installation/csharp
[graph#graphproactiveinstallation#js]:samples/graph-proactive-installation/nodejs
[graph-activity-feed#cs]:samples/graph-activity-feed/csharp
[graph-activity-feed#js]:samples/graph-activity-feed/nodejs
[graph-change-notification#cs]:samples/graph-change-notification/csharp
[graph-change-notification#js]:samples/graph-change-notification/nodejs

[botframework]:https://github.com/microsoft/BotBuilder-Samples#teams-samples

## Submitting issues

The issue tracker is for **[issues](https://github.com/OfficeDev/Microsoft-Teams-Samples/issues)**, in other words, bugs and suggestions.
If you have a *question*, *feedback* or *suggestions*, please check our [support page](https://docs.microsoft.com/microsoftteams/platform/feedback).


## Contributing

This project welcomes contributions and suggestions.  Most contributions require you to agree to a
Contributor License Agreement (CLA) declaring that you have the right to, and actually do, grant us
the rights to use your contribution. For details, visit https://cla.opensource.microsoft.com.

When you submit a pull request, a CLA bot will automatically determine whether you need to provide
a CLA and decorate the PR appropriately (e.g., status check, comment). Simply follow the instructions
provided by the bot. You will only need to do this once across all repos using our CLA.

This project has adopted the [Microsoft Open Source Code of Conduct](https://opensource.microsoft.com/codeofconduct/).
For more information see the [Code of Conduct FAQ](https://opensource.microsoft.com/codeofconduct/faq/) or
contact [opencode@microsoft.com](mailto:opencode@microsoft.com) with any additional questions or comments.<|MERGE_RESOLUTION|>--- conflicted
+++ resolved
@@ -25,12 +25,9 @@
 |12|Teams tab graph toolkit | This sample demos building teams tab using microsoft graph toolkit|[View](/demo%20manifest/Teams-tab-graph-toolkit.zip)     |
 |13| Product inspection | Demonstrating a feature where user can scan a product and mark it as approved/rejected. |[View](/demo%20manifest/Tab-Product-Inspection.zip)     |
 |14| Bot with SharePoint file to view in Teams file viewer| This sample demos a bot with capability to upload files to SharePoint site and same files can be viewed in Teams file viewer.|[View](/demo%20manifest/Bot-SharePoint-File-Viewer.zip)     |
-<<<<<<< HEAD
-|15| Tab request approval|Demonstrating a feature where user can raise the requests and manager will be notified about the requests and manager will be redirected to approve/reject the request from received notification.|[View](/demo%20manifest/Tab-Request-Approval.zip)     |
-=======
 |15|Bot daily task reminder | This sample demos a feature where user can schedule a recurring task and get a reminder on the scheduled time|[View](/demo%20manifest/Bot-Daily-Task-Reminder.zip)     |
 |16| Message reminder setup through messaging extension | This sample demos a feature where user can schedule a task from messaging extension action command and get a reminder card at scheduled date and time.|[View](/demo%20manifest/Message-Reminder-Messaging-extension.zip)     |
->>>>>>> 0b54e56f
+|15| Tab request approval|Demonstrating a feature where user can raise the requests and manager will be notified about the requests and manager will be redirected to approve/reject the request from received notification.|[View](/demo%20manifest/Tab-Request-Approval.zip)     |
 
 ## [Getting Started - Samples and Tutorials](https://docs.microsoft.com/microsoftteams/platform/tutorials/get-started-dotnet-app-studio)
 
@@ -57,7 +54,6 @@
 |14|Tab in stage view   | Microsoft Teams tab sample app for demonstrating tab in stage view |[View][tab-stage-view#csharp] |          | [View][tab-stage-view#js] |
 |15|Create Conversational tab     | Microsoft Teams tab sample app for demonstrating create conversation tab | [View][tab-conversation#csharp]          |           |[View][tab-conversation#nodejs]
 |16| Product inspection | Demonstrating a feature where user can scan a product and mark it as approved/rejected. |[View][tab-product-inspection#csharp]|[View][productinspection#nodejs]|
-|17| Tab request approval | Demonstrating a feature where user can raise the requests and manager will be notified about the requests and manager will be redirected to approve/reject the request from received notification.|[View][tab-request-approval#csharp]||
 
 ## [Bots samples](https://docs.microsoft.com/microsoftteams/platform/bots/what-are-bots) (using the v4 SDK)
 >NOTE:
@@ -162,7 +158,7 @@
 |16| App check in location | Demonstrating feature where user can checkin with current location and view all previous checkins. | [View][appcheckinlocation#csharp] |[View][checkinlocation#nodejs]|
 |17| Message reminder setup through messaging extension | Demonstrating a feature where user can schedule a task from messaging extension action command and get a reminder card at a scheduled time |[View][memessagereminder#csharp]|[View][msgext-message-reminder#nodejs]|
 |18| Bot daily task reminder | This sample demos a feature where user can schedule a recurring task and get a reminder on the scheduled time |[View][botdailytaskreminder#csharp] |[View][bottaskreminder#nodejs]|
-|19| Tab request approval | Demonstrating a feature where user can raise the requests and manager will be notified about the requests and manager will be redirected to approve/reject the request from received notification. ||[View][tab-request-approval#nodejs]|
+|19| Tab request approval | Demonstrating a feature where user can raise the requests and manager will be notified about the requests and manager will be redirected to approve/reject the request from received notification. |[View][tab-request-approval#csharp]|[View][tab-request-approval#nodejs]|
 
 [app-hello-world#cs]:samples/app-hello-world/csharp
 [app-hello-world#ts]:samples/app-hello-world/nodejs
@@ -248,14 +244,11 @@
 [appcheckinlocation#csharp]:samples/app-checkin-location/csharp
 [checkinlocation#nodejs]:samples/app-checkin-location/nodejs
 [productinspection#nodejs]:samples/tab-product-inspection/nodejs
-<<<<<<< HEAD
-[tab-request-approval#csharp]:samples/tab-request-approval/csharp
-=======
 [msgext-message-reminder#nodejs]:samples/msgext-message-reminder/nodejs
 [botdailytaskreminder#csharp]:samples/bot-daily-task-reminder/csharp
 [bottaskreminder#nodejs]:samples/bot-daily-task-reminder/nodejs
 [memessagereminder#csharp]:samples/msgext-message-reminder/csharp
->>>>>>> 0b54e56f
+[tab-request-approval#csharp]:samples/tab-request-approval/csharp
 
 [app-localization#cs]:samples/app-localization/csharp
 [app-localization#js]:samples/app-localization/nodejs
