# Microsoft Teams Samples
##### [Click here to find out what's new with Microsoft Teams Platform](https://docs.microsoft.com/microsoftteams/platform/whats-new)

>NOTE: These samples are designed to help understand Microsoft Teams platform capabilities and scenarios. If you are looking for production ready apps then please visit [App Templates for Microsoft Teams](https://docs.microsoft.com/microsoftteams/platform/samples/app-templates)


## Try it yourself - experience the Apps in your Microsoft Teams client

Here are all the samples which are deployed on Microsoft Azure and you can try it yourself by uploading respective app packages (.zip files links below) to one of your teams and/or as a personal app. (Sideloading must be enabled for your tenant; [see steps here](https://docs.microsoft.com/en-us/microsoftteams/platform/concepts/build-and-test/prepare-your-o365-tenant#enable-custom-teams-apps-and-turn-on-custom-app-uploading).) These apps are running on the free Azure tier, so it may take a while to load (warm up) if you haven't used it recently and it goes back to sleep quickly if it's not being used. Rest assured, once it's loaded it's pretty snappy.


|    | Sample Name        | Description                                                                                                                | Manifest| 
|:--:|:-------------------|:---------------------------------------------------------------------------------------------------------------------------|:--------|
|1|SSO Demo        | Microsoft Teams app SSO for Tab, Bot, ME - search, action, linkunfurl |[View](/demo%20manifest/SSO-Demo.zip)     |
|2|Complete sample Demo       | Complete sample to showcase various capabilities including bots, tabs, messaging extension |[View](/demo%20manifest/Complete-Sample.zip)     |
|3|Task Module Demo       | Sample app showing off the Teams Task Module, a way to invoke custom code from a bot, a tab, or both |[View](/demo%20manifest/Task-Module.zip)     |
|4|Connectors        | Sample Office 365 Connector generating notifications to teams channel. |[View](/demo%20manifest/Connector.zip)     |
|5|Tabs with Adaptive Cards  | Microsoft Teams tab sample code which demonstrates how to Build tabs with Adaptive Cards. |[View](/demo%20manifest/JSON-based-Tabs.zip)     |
|6|Meetings Stage View Demo  | Enable and configure your apps for Teams meetings to use in stage view. |[View](/demo%20manifest/Meetings-StageView.zip)     |
|7|Meeting Events | Microsoft Teams sample app to get real time meeting events. |[View](/demo%20manifest/Meetings-Events.zip)     |
|8|Channel messages with RSC permissions | Demonstrating on how a bot can receive all channel messages with RSC without @mention. |[View](/demo%20manifest/Bot-RSC.zip)     |



## [Getting Started - Samples and Tutorials](https://docs.microsoft.com/microsoftteams/platform/tutorials/get-started-dotnet-app-studio)

|    | Sample Name        | Description                                                                                                                | C#    | TypeScript   
|:--:|:-------------------|:---------------------------------------------------------------------------------------------------------------------------|:--------|:-------------|
|1|Hello World            | Microsoft Teams hello world sample app.                                           |[View][app-hello-world#cs]     |[View][app-hello-world#ts]
<<<<<<< HEAD
|2|App Complete Sample    | Sample covering multiple scenarios - dialogs, ME, and facebook auth.                                               |[View][app-complete-sample#cs]     |[View][app-complete-sample#js]
=======
>>>>>>> a04438d7

## [Tabs samples](https://docs.microsoft.com/microsoftteams/platform/tabs/what-are-tabs)
|    | Sample Name        | Description                                                                      | C#    | TypeScript   | JavaScript
|:--:|:-------------------|:----------------------------------------------------------------------------------------------|:--------|:-------------|:---------
|1|Personal tabs            | Sample app showing custom personal Tab with ASP. NET Core                      |[MVC][personal-tab#cs#mvc], [Razor][personal-tab#cs#razor]     | [Yeoman Generator](https://docs.microsoft.com/microsoftteams/platform/tabs/quickstarts/create-personal-tab-node-yeoman#generate-your-project) |
|2|Personal tab quick-start| Sample personal tab quick-start app.                                            |                               |[View][personal-tab-quickstart#ts]|[View][personal-tab-quickstart#js]
|3|Personal tab with SSO quick-start| Sample personal tab with SSO hello world app.                          |[View][personal-tab-sso-quickstart#csharp]|[View][personal-tab-sso-quickstart#ts]|[View][personal-tab-sso-quickstart#js]
|4|Channel and group tabs   | Sample app showing custom group and channel Tab with ASP. NET Core                                    |[MVC][group-channel-tab#cs#mvc], [Razor][group-channel-tab#cs#razor]     | [Yeoman Generator](https://docs.microsoft.com/en-us/microsoftteams/platform/get-started/get-started-yeoman) |
|5|Channel and group tab quick-start| Sample channel and group tab hello world app.                          |                               |[View][group-tab-quickstart#ts]|[View][group-tab-quickstart#js]
|6|Channel and group tab with SSO quick-start| Sample channel and group tab with SSO hello world app.        |[View][group-tab-sso-quickstart#csharp]|[View][group-tab-sso-quickstart#ts]|[View][group-tab-sso-quickstart#js]
|7|SPFx Tab | Sample app showing Microsoft Teams tabs using SharePoint Framework                                    |   | [View][group-channel-tab#ts#spfx] |
|8|Tab SSO               | Microsoft Teams sample app for tabs Azure AD SSO                                      | | [View][tab-sso#ts] ,[Teams Toolkit](https://docs.microsoft.com/microsoftteams/platform/toolkit/visual-studio-code-tab-sso)
|9|Config Tab Authentication               | Microsoft Teams sample app for config tabs Azure AD authentication | [View]()                       | | 
|10|Deep Link consuming Subentity ID      | Microsoft Teams sample app for demonstrating deeplink from Bot chat to Tab consuming Subentity ID | [View][tab-deeplink#csharp]                       | | [View][tab-deeplink#nodejs]|
|11|Integrate graph toolkit component in teams tab      | Microsoft Teams tab sample app for demonstrating graph toolkit component |                      | [View][tab-graph-toolkit#js]|
|12|Device permissions      | Microsoft Teams tab sample app for demonstrating device permissions |                      | [View][tab-device-permissions#js]|
|13|Build tabs with Adaptive Cards | Microsoft Teams tab sample code which demonstrates how to [Build tabs with Adaptive Cards](https://docs.microsoft.com/microsoftteams/platform/tabs/how-to/build-adaptive-card-tabs) | [View][tab-adaptive-cards#csharp]               |                | [View][tab-adaptive-cards#js]|
|14|Tab in stage view   | Microsoft Teams tab sample app for demonstrating tab in stage view |[View][tab-stage-view#csharp] |          | [View][tab-stage-view#js] |
|15|Create Conversational tab     | Microsoft Teams tab sample app for demonstrating create conversation tab | [View][tab-conversation#csharp]          |           |[View][tab-conversation#nodejs]

## [Bots samples](https://docs.microsoft.com/microsoftteams/platform/bots/what-are-bots) (using the v4 SDK)
>NOTE:
>Visit the [Bot Framework Samples repository][botframework] to view Microsoft Bot Framework v4 SDK task-focused samples for C#, JavaScript, TypeScript, and Python.

|    | Sample Name | Description | .NET Core | JavaScript | Python |
|:--:|:-------------------|:---------------------------------------------------------------------------------|:--------|:-------------|:-------------|
|1| Teams Conversation Bot quick-start | Messaging and conversation event handling hello world. | | [View][bot-conversation-quickstart#js]|| 
|2| Teams Conversation Bot SSO quick-start | Messaging and conversation event handling hello world with SSO. | [View][bot-conversation-sso-quickstart#csharp_dotnetcore] | [View][bot-conversation-sso-quickstart#js]|| 
|3| Teams Conversation Bot | Messaging and conversation event handling. | [View](https://github.com/microsoft/BotBuilder-Samples/tree/main/samples/csharp_dotnetcore/57.teams-conversation-bot)| [View](https://github.com/microsoft/BotBuilder-Samples/tree/main/samples/javascript_nodejs/57.teams-conversation-bot)| [View](https://github.com/microsoft/BotBuilder-Samples/tree/main/samples/python/57.teams-conversation-bot) | 
|4| Message Reactions | Demonstrates how to create a simple bot that responds to Message Reactions | [View](https://github.com/microsoft/BotBuilder-Samples/tree/main/samples/csharp_dotnetcore/25.message-reaction)  |  [View](https://github.com/microsoft/BotBuilder-Samples/tree/main/samples/javascript_nodejs/25.message-reaction) |
|5| Authentication with OAuthPrompt| Authentication and basic messaging in Bot Framework v4. | [View](https://github.com/microsoft/BotBuilder-Samples/tree/main/samples/csharp_dotnetcore/46.teams-auth)| [View](https://github.com/microsoft/BotBuilder-Samples/tree/main/samples/javascript_nodejs/46.teams-auth)| [View](https://github.com/microsoft/BotBuilder-Samples/tree/main/samples/python/46.teams-auth) | 
|6| Teams File Upload | Exchanging files with a bot in a one-to-one conversation. | [View](https://github.com/microsoft/BotBuilder-Samples/tree/main/samples/csharp_dotnetcore/56.teams-file-upload) | [View](https://github.com/microsoft/BotBuilder-Samples/tree/main/samples/javascript_nodejs/56.teams-file-upload) | [View](https://github.com/microsoft/BotBuilder-Samples/tree/main/samples/python/56.teams-file-upload) |
|7| Task Module | Demonstrating how to retrieve a Task Module and values from cards in it, for a Messaging Extension. | [View](https://github.com/microsoft/BotBuilder-Samples/tree/main/samples/csharp_dotnetcore/54.teams-task-module) | [View](https://github.com/microsoft/BotBuilder-Samples/tree/main/samples/javascript_nodejs/54.teams-task-module) | [View](https://github.com/microsoft/BotBuilder-Samples/tree/main/samples/python/54.teams-task-module) |
|8| Start new thread in a channel | Demonstrating how to create a new thread in a channel. | [View](https://github.com/microsoft/BotBuilder-Samples/tree/main/samples/csharp_dotnetcore/58.teams-start-new-thread-in-channel) | [View](https://github.com/microsoft/BotBuilder-Samples/tree/main/samples/javascript_nodejs/58.teams-start-new-thread-in-channel) | [View](https://github.com/microsoft/BotBuilder-Samples/tree/main/samples/python/58.teams-start-thread-in-channel) |
|9| Universal bots  | Teams catering bot demonstrating how to use Universal bots in Teams | [View](samples/bot-teams-catering/csharp) |  | |
|10| Sequential workflow adaptive cards | Demonstrating on how to implement sequential flow, user specific view and upto date adaptive cards in bot. | [View][sequential#workflow#csharp] | [View][sequential#workflow#js]
|11| Channel messages with RSC permissions | Demonstrating on how a bot can receive all channel messages with RSC without @mention. | [View][messageswithrsc#csharp] |[View][messageswithrsc#js]

#### Additional samples

|    | Sample Name | Description | .NET Core | JavaScript | 
|:--:|:-------------------|:---------------------------------------------------------------------------------|:--------|:-------------|
|1|Proactive Messaging   | Sample to highlight solutions to two challenges with building proactive messaging apps in Microsoft Teams.                                      |[View][bot-proactive-msg#cs]        |
|2| Sharepoint List Bot| This sample app shows the interaction between teams bot and SharePoint List, Bot saves the specified details in SharePoint List as back-end| [View][bot-sharepoint-list#cs] |  |  |
|3|Teams Virtual Assistant| Customized virtual assistant template to support teams capabilities.        |[View][app-virtual-assistant#cs]|

## [Messaging Extensions samples](https://docs.microsoft.com/microsoftteams/platform/messaging-extensions/what-are-messaging-extensions) (using the v4 SDK)
>NOTE:
>Visit the [Bot Framework Samples repository][botframework] to view Microsoft Bot Framework v4 SDK task-focused samples for C#, JavaScript, TypeScript, and Python.

|    | Sample Name | Description | .NET Core | JavaScript | Python|
|:--:|:-------------------|:---------------------------------------------------------------------------------|:--------|:-------------|:-------------|
|1|Messaging extensions - search quick-start | Hello world Messaging Extension that accepts search requests and returns results. | | [View][msgext-search-quickstart#js] | |
|2|Messaging extensions - search | Messaging Extension that accepts search requests and returns results. | [View](https://github.com/microsoft/BotBuilder-Samples/tree/main/samples/csharp_dotnetcore/50.teams-messaging-extensions-search) | [View](https://github.com/microsoft/BotBuilder-Samples/tree/main/samples/javascript_nodejs/50.teams-messaging-extensions-search) | [View](https://github.com/microsoft/BotBuilder-Samples/tree/main/samples/python/50.teams-messaging-extension-search) |
|3|Messaging extensions - action quick-start | Hello world Messaging Extension that accepts parameters and returns a card. Also, how to receive a forwarded message as a parameter in a Messaging Extension. | | [View][msgext-action-quickstart#js] | |
|4|Messaging extensions - action | Messaging Extension that accepts parameters and returns a card. Also, how to receive a forwarded message as a parameter in a Messaging Extension. | [View](https://github.com/microsoft/BotBuilder-Samples/tree/main/samples/csharp_dotnetcore/51.teams-messaging-extensions-action) | [View](https://github.com/microsoft/BotBuilder-Samples/tree/main/samples/javascript_nodejs/51.teams-messaging-extensions-action) | [View](https://github.com/microsoft/BotBuilder-Samples/tree/main/samples/python/51.teams-messaging-extensions-action) |
|5|Messaging extensions - auth and config | Messaging Extension that has a configuration page, accepts search requests and returns results after the user has signed in. | [View](https://github.com/microsoft/BotBuilder-Samples/tree/main/samples/csharp_dotnetcore/52.teams-messaging-extensions-search-auth-config) | [View](https://github.com/microsoft/BotBuilder-Samples/tree/main/samples/javascript_nodejs/52.teams-messaging-extensions-search-auth-config) |
|6|Messaging extensions - auth and config | Messaging Extension that has a configuration page, accepts search requests and returns results with SSO. |     | [View][msgext-search-sso-config#js] |
|7|Messaging extensions - action preview | Demonstrates how to create a Preview and Edit flow for a Messaging Extension. | [View](https://github.com/microsoft/BotBuilder-Samples/tree/main/samples/csharp_dotnetcore/53.teams-messaging-extensions-action-preview) | [View](https://github.com/microsoft/BotBuilder-Samples/tree/main/samples/javascript_nodejs/53.teams-messaging-extensions-action-preview) | [View](https://github.com/microsoft/BotBuilder-Samples/tree/main/samples/python/53.teams-messaging-extensions-action-preview) |
|8|Link unfurling | Messaging Extension that performs link unfurling. | [View](https://github.com/microsoft/BotBuilder-Samples/tree/main/samples/csharp_dotnetcore/55.teams-link-unfurling) | [View](https://github.com/microsoft/BotBuilder-Samples/tree/main/samples/javascript_nodejs/55.teams-link-unfurling) | [View](https://github.com/microsoft/BotBuilder-Samples/tree/main/samples/python/55.teams-link-unfurling) |

#### Additional samples

|    | Sample Name | Description | .NET Core | JavaScript | Python |
|:--:|:-------------------|:---------------------------------------------------------------------------------|:--------|:-------------|:-------------|
|1|Link unfurling demo of Reddit        | Messaging Extension with Link Unfurling Samples for Reddit Links                              |[View][msgext-link-unfurl#cs]        |


## [Webhooks and Connectors samples](https://docs.microsoft.com/microsoftteams/platform/webhooks-and-connectors/what-are-webhooks-and-connectors)

|    | Sample Name        | Description                                                                      | C#    | TypeScript   |
|:--:|:-------------------|:-------------------------------------------------------------------------------------------------|:--------|:-------------|
|1|Connectors             | Sample Office 365 Connector generating notifications to teams channel.                              |[View][connector#cs]       |[View][connector#ts]
|2|Generic connectors sample | Sample code for a generic connector that's easy to customize for any system which supports webhooks.   |    |[View][connector-generic#ts]
|3|Outgoing Webhooks      | Samples to create "Custom Bots" to be used in Microsoft Teams.                                        |[View][outgoing-webhook#cs]|[View][outgoing-webhook#ts]

## [Graph APIs](https://docs.microsoft.com/graph/teams-concept-overview)

|    | Sample Name        | Description                                                                      | C#    | JavaScript   |
|:--:|:-------------------|:-------------------------------------------------------------------------------------------------|:--------|:-------------|
|1|Resource Specific Consent (RSC) | This sample illustrates how you can use [Resource Specific Consent (RSC)](https://docs.microsoft.com/en-us/microsoftteams/platform/graph-api/rsc/resource-specific-consent) to call Graph APIs. .                              |[View][graph#rsc#cs]       | [View][graph#rsc#js]
|2|Graph API Channel Life Cycle | This sample illustrates how you can use [Graph API Channel Life Cycle](https://docs.microsoft.com/en-us/graph/api/resources/channel?view=graph-rest-beta) to call Graph APIs. .                              |[View][graph#lifecycle#cs]       | [View][graph#lifecycle#js]
|3|Graph API Teams App Installation Life Cycle | This sample illustrates how you can use [Teams App Installation Life Cycle](https://docs.microsoft.com/en-us/graph/api/resources/teamsappinstallation?view=graph-rest-1.0) by calling Microsoft Graph APIs. .                              |[View][graph#instllationlifecycle#cs]       |[View][graph#instllationlifecycle#js] |
|4|Graph API Teams App Catalog Life Cycle | This sample illustrates how you programmatically manage lifecycle for your teams App in catalog by calling Microsoft Graph APIs. .                               |[View][graph#appctaloglifecycle#cs]       | [View][graph#appcataloglifecycle#js]
|5|Graph API Chat Life Cycle | This sample illustrates how you can use [Teams App Chat Life Cycle](https://docs.microsoft.com/en-us/graph/api/resources/chat?view=graph-rest-1.0) by calling Microsoft Graph APIs. .                              |[View][graph#chatlifecyle#cs]      |[View][graph#chatlifecycle#js]
|6|Activity Feed Notification  | Microsoft Teams sample app for Sending Activity feed notification using Graph API in a Teams Tab. | [View][graph-activity-feed#cs]                       | [View][graph-activity-feed#js]| 
|7|Proactive installation of App and sending proactive notifications | This sample illustrates how you can use [Proactive installation of app for user and send proactive notification](https://docs.microsoft.com/en-us/microsoftteams/platform/graph-api/proactive-bots-and-messages/graph-proactive-bots-and-messages?tabs=csharp) by calling Microsoft Graph APIs. .                              |[View][graph#graphproactiveinstallation#cs]       |[View][graph#graphproactiveinstallation#js]
|8|Change Notification  | This sample app demonstrates sending change notifications to user presence in Teams based on user presence status. | [View][graph-change-notification#cs]                        |[View][graph-change-notification#js] 



## [Calls and online meetings bots](https://docs.microsoft.com/en-us/microsoftteams/platform/bots/calls-and-meetings/calls-meetings-bots-overview)

|    | Sample Name       | Description                                                                      | C#    |
|:--:|:------------------|:---------------------------------------------------------------------------------------------------|:--------|
|1|Calling and Meeting bot          | This sample app demonstarte how an Bot can create a call, join a meeting and transfer the call |[View][bot-calling-meeting#csharp]     |
|2|Local Media Samples        |Local media samples give the developer direct access to the inbound and outbound media streams.                      |[View](https://github.com/microsoftgraph/microsoft-graph-comms-samples/tree/master/Samples/V1.0Samples/LocalMediaSamples) | 
|3|Remote Media Samples      | The Incident Bot sample is a Remote Media sample demonstrating a simple incident process workflow started by a Calling Bot..                                      |[View](https://github.com/microsoftgraph/microsoft-graph-comms-samples/tree/master/Samples/V1.0Samples/RemoteMediaSamples)       |


## Scenario specific samples

|    | Sample Name       | Description                                                                      | C#    | JavaScript   |
|:--:|:------------------|:---------------------------------------------------------------------------------------------------|:--------|:-------------|
|1|Task Modules          | Sample app showing off the Teams Task Module, a way to invoke custom code from a bot, a tab, or both! |[View][app-task-module#cs]     |[View][app-task-module#ts]
|2|Authentication        | Sample illustrating seamless inline authentication for Microsoft Teams apps.                      | | [View][app-auth#ts]
|3|Complete Samples      | A template for building complex bots (SDK V3) for Microsoft Teams.                                      |[View][app-complete#cs]        |[View][app-complete#ts]
|4|Meetings Extensibility | Microsoft Teams meeting extensibility sample: token passing |[View][meetings-token-app#cs]     |[View][meetings-token-app#js]
|5|Meetings Content Bubble Bot | Microsoft Teams meeting extensibility sample for iteracting with Content Bubble Bot in-meeting |[View][meetings-content-bubble#cs]    |[View][meetings-content-bubble#js]
|6|Meetings SidePanel | Microsoft Teams meeting extensibility sample for iteracting with Side Panel in-meeting |[View][meetings-sidepanel#cs]     | [View][meetings-sidepanel#js]
|7|Region Selection App | This app contains a bot and Tab which is helpful to set the region |[View][region-selection-app#cs]     |
|8|App Localization | Microsoft Teams app localization using Bot and Tab |[View][app-localization#cs]  | [View][app-localization#js]
|9|Details Tab in Meetings | Microsoft Teams meeting extensibility sample for iteracting with Details Tab in-meeting |[View][meetings-details-tab#cs]  |[View][meetings-details-tab#js]
|10|App SSO | Microsoft Teams app SSO for Tab, Bot, ME - search, action, linkunfurl |[View][app-sso#cs] |[View][app-sso#js] 
|11|Meetings Stage View | Enable and configure your apps for Teams meetings to use in stage view |[View][meetings-stage-view#cs] |[View][meetings-stage-view#js]|
|12|Meeting Events | Get real time meeting events  |[View][meetings-events#cs] | [View][meetings-events#js] |

[app-hello-world#cs]:samples/app-hello-world/csharp
[app-complete-sample#cs]:samples/app-complete-sample/csharp
[app-complete-sample#js]:samples/app-complete-sample/nodejs-v4
[app-hello-world#ts]:samples/app-hello-world/nodejs
[personal-tab-quickstart#ts]:samples/tab-personal-quickstart/ts
[personal-tab-quickstart#js]:samples/tab-personal-quickstart/js
[personal-tab-sso-quickstart#ts]:samples/tab-personal-sso-quickstart/ts
[personal-tab-sso-quickstart#csharp]:samples/tab-personal-sso-quickstart/csharp_dotnetcore
[personal-tab-sso-quickstart#js]:samples/tab-personal-sso-quickstart/js
[group-tab-quickstart#ts]:samples/tab-channel-group-quickstart/ts
[group-tab-quickstart#js]:samples/tab-channel-group-quickstart/js
[group-tab-sso-quickstart#ts]:samples/tab-channel-group-sso-quickstart/ts
[group-tab-sso-quickstart#js]:samples/tab-channel-group-sso-quickstart/js
[group-tab-sso-quickstart#csharp]:samples/tab-channel-group-sso-quickstart/csharp_dotnetcore

[tab-deeplink#csharp]:samples/tab-deeplink/csharp
[tab-deeplink#nodejs]:samples/tab-deeplink/nodejs
[personal-tab#cs#razor]:samples/tab-personal/razor-csharp
[personal-tab#cs#mvc]:samples/tab-personal/mvc-csharp
[tab-graph-toolkit#js]:samples/tab-graph-toolkit/nodejs
[tab-device-permissions#js]:samples/tab-device-permissions/nodejs
[tab-conversation#csharp]:samples/tab-conversations/csharp

[tab-conversation#nodejs]:samples/tab-conversations/nodejs
[tab-adaptive-cards#csharp]:samples/tab-adaptive-cards/csharp
[tab-adaptive-cards#js]:samples/tab-adaptive-cards/nodejs
[tab-stage-view#js]:samples/tab-stage-view/nodejs
[tab-stage-view#csharp]:samples/tab-stage-view/csharp

[group-channel-tab#cs#razor]:samples/tab-channel-group/razor-csharp
[group-channel-tab#cs#mvc]:samples/tab-channel-group/mvc-csharp
[group-channel-tab#ts#spfx]:samples/tab-channel-group/spfx

[connector#cs]:samples/connector-todo-notification/csharp
[connector#ts]:samples/connector-github-notification/nodejs
[connector-generic#ts]:samples/connector-generic/nodejs
[sequential#workflow#csharp]:samples/bot-sequential-flow-adaptive-cards/csharp
[sequential#workflow#js]:samples/bot-sequential-flow-adaptive-cards/nodejs
[app-auth#ts]:samples/app-auth/nodejs

[app-task-module#cs]:samples/app-task-module/csharp
[app-task-module#ts]:samples/app-task-module/nodejs

[app-complete#cs]:samples/app-complete-sample/csharp
[app-complete#ts]:samples/app-complete-sample/nodejs

[outgoing-webhook#cs]:samples/outgoing-webhook/csharp
[outgoing-webhook#ts]:samples/outgoing-webhook/nodejs

[msgext-link-unfurl#cs]:samples/msgext-link-unfurling-reddit/csharp
[msgext-action-quickstart#js]:samples/msgext-action-quickstart/js
[msgext-search-quickstart#js]:samples/msgext-search-quickstart/js
[msgext-search-sso-config#js]:samples/msgext-search-sso-config

[tab-sso#ts]:samples/tabs-sso/nodejs
[tab-sso#cs]:samples/tab-sso/csharp

[app-virtual-assistant#cs]:samples/app-virtual-assistant/csharp
[bot-proactive-msg#cs]:samples/bot-proactive-messaging/csharp
[bot-conversation-quickstart#js]:samples/bot-conversation-quickstart/js
[bot-conversation-sso-quickstart#js]:samples/bot-conversation-sso-quickstart/js
[bot-sharepoint-list#cs]:samples/bot-sharepoint-list/csharp
[bot-conversation-sso-quickstart#csharp_dotnetcore]:samples/bot-conversation-sso-quickstart/csharp_dotnetcore
[bot-calling-meeting#csharp]:samples/bot-calling-meeting/csharp
[meetings-token-app#cs]:samples/meetings-token-app/csharp
[apps-in-meeting#cs]:samples/apps-in-meeting/csharp
[meetings-token-app#js]:samples/meetings-token-app/nodejs
[region-selection-app#cs]: samples/app-region-selection/csharp  
[meetings-content-bubble#cs]:samples/meetings-content-bubble/csharp
[meetings-sidepanel#cs]:samples/meetings-sidepanel/csharp
[meetings-sidepanel#js]:samples/meetings-sidepanel/nodejs
[meetings-content-bubble#js]:samples/meetings-content-bubble/nodejs
[messageswithrsc#csharp]:samples/bot-receive-channel-messages-withRSC/csharp
[messageswithrsc#js]:samples/bot-receive-channel-messages-withRSC/nodejs
[app-in-meeting#cs]:samples/app-in-meeting/csharp

[app-localization#cs]:samples/app-localization/csharp
[app-localization#js]:samples/app-localization/nodejs
[meetings-details-tab#cs]:samples/meetings-details-tab/csharp
[meetings-details-tab#js]:samples/meetings-details-tab/nodejs
[app-sso#cs]:samples/app-sso/csharp
[app-sso#js]:samples/app-sso/nodejs
[meetings-stage-view#js]:samples/meetings-stage-view/nodejs
[meetings-stage-view#cs]:samples/meetings-stage-view/csharp
[meetings-events#cs]:samples/meetings-events/csharp
[meetings-events#js]:samples/meetings-events/nodejs

[graph#rsc#cs]:samples/graph-rsc/csharp
[graph#rsc#js]:samples/graph-rsc/nodeJs
[graph#lifecycle#cs]:samples/graph-channel-lifecycle/csharp
[graph#lifecycle#js]:samples/graph-channel-lifecycle/nodejs
[graph#instllationlifecycle#cs]:samples/graph-app-installation-lifecycle/csharp
[graph#instllationlifecycle#js]:samples/graph-app-installation-lifecycle/nodejs
[graph#graphproactiveinstallation#cs]: samples/graph-proactive-installation/csharp
[graph#chatlifecyle#cs]:samples/graph-chat-lifecycle/csharp
[graph#chatlifecycle#js]:samples/graph-chat-lifecycle/nodejs
[graph#appctaloglifecycle#cs]:samples/graph-appcatalog-lifecycle/csharp
[graph#appcataloglifecycle#js]:samples/graph-appcatalog-lifecycle/nodejs
[graph#graphproactiveinstallation#cs]:samples/graph-proactive-installation/csharp
[graph#graphproactiveinstallation#js]:samples/graph-proactive-installation/nodejs
[graph-activity-feed#cs]:samples/graph-activity-feed/csharp
[graph-activity-feed#js]:samples/graph-activity-feed/nodejs
[graph-change-notification#cs]:samples/graph-change-notification/csharp
[graph-change-notification#js]:samples/graph-change-notification/nodejs

[botframework]:https://github.com/microsoft/BotBuilder-Samples#teams-samples

## Submitting issues

The issue tracker is for **[issues](https://github.com/OfficeDev/Microsoft-Teams-Samples/issues)**, in other words, bugs and suggestions.
If you have a *question*, *feedback* or *suggestions*, please check our [support page](https://docs.microsoft.com/microsoftteams/platform/feedback).


## Contributing

This project welcomes contributions and suggestions.  Most contributions require you to agree to a
Contributor License Agreement (CLA) declaring that you have the right to, and actually do, grant us
the rights to use your contribution. For details, visit https://cla.opensource.microsoft.com.

When you submit a pull request, a CLA bot will automatically determine whether you need to provide
a CLA and decorate the PR appropriately (e.g., status check, comment). Simply follow the instructions
provided by the bot. You will only need to do this once across all repos using our CLA.

This project has adopted the [Microsoft Open Source Code of Conduct](https://opensource.microsoft.com/codeofconduct/).
For more information see the [Code of Conduct FAQ](https://opensource.microsoft.com/codeofconduct/faq/) or
contact [opencode@microsoft.com](mailto:opencode@microsoft.com) with any additional questions or comments.<|MERGE_RESOLUTION|>--- conflicted
+++ resolved
@@ -27,10 +27,6 @@
 |    | Sample Name        | Description                                                                                                                | C#    | TypeScript   
 |:--:|:-------------------|:---------------------------------------------------------------------------------------------------------------------------|:--------|:-------------|
 |1|Hello World            | Microsoft Teams hello world sample app.                                           |[View][app-hello-world#cs]     |[View][app-hello-world#ts]
-<<<<<<< HEAD
-|2|App Complete Sample    | Sample covering multiple scenarios - dialogs, ME, and facebook auth.                                               |[View][app-complete-sample#cs]     |[View][app-complete-sample#js]
-=======
->>>>>>> a04438d7
 
 ## [Tabs samples](https://docs.microsoft.com/microsoftteams/platform/tabs/what-are-tabs)
 |    | Sample Name        | Description                                                                      | C#    | TypeScript   | JavaScript
@@ -137,7 +133,7 @@
 |:--:|:------------------|:---------------------------------------------------------------------------------------------------|:--------|:-------------|
 |1|Task Modules          | Sample app showing off the Teams Task Module, a way to invoke custom code from a bot, a tab, or both! |[View][app-task-module#cs]     |[View][app-task-module#ts]
 |2|Authentication        | Sample illustrating seamless inline authentication for Microsoft Teams apps.                      | | [View][app-auth#ts]
-|3|Complete Samples      | A template for building complex bots (SDK V3) for Microsoft Teams.                                      |[View][app-complete#cs]        |[View][app-complete#ts]
+|3|Complete Samples      | Sample covering multiple scenarios - dialogs, ME, and facebook auth.                                      |[View][app-complete#cs]        |[View][app-complete#ts]
 |4|Meetings Extensibility | Microsoft Teams meeting extensibility sample: token passing |[View][meetings-token-app#cs]     |[View][meetings-token-app#js]
 |5|Meetings Content Bubble Bot | Microsoft Teams meeting extensibility sample for iteracting with Content Bubble Bot in-meeting |[View][meetings-content-bubble#cs]    |[View][meetings-content-bubble#js]
 |6|Meetings SidePanel | Microsoft Teams meeting extensibility sample for iteracting with Side Panel in-meeting |[View][meetings-sidepanel#cs]     | [View][meetings-sidepanel#js]
@@ -149,8 +145,6 @@
 |12|Meeting Events | Get real time meeting events  |[View][meetings-events#cs] | [View][meetings-events#js] |
 
 [app-hello-world#cs]:samples/app-hello-world/csharp
-[app-complete-sample#cs]:samples/app-complete-sample/csharp
-[app-complete-sample#js]:samples/app-complete-sample/nodejs-v4
 [app-hello-world#ts]:samples/app-hello-world/nodejs
 [personal-tab-quickstart#ts]:samples/tab-personal-quickstart/ts
 [personal-tab-quickstart#js]:samples/tab-personal-quickstart/js
