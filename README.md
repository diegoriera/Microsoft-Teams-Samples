# Microsoft Teams Samples
[![Sample code build status](https://github.com/OfficeDev/Microsoft-Teams-Samples/actions/workflows/build-complete-samples.yml/badge.svg)](https://github.com/OfficeDev/Microsoft-Teams-Samples/actions/workflows/build-complete-samples.yml)
##### [Click here to find out what's new with Microsoft Teams Platform](https://docs.microsoft.com/microsoftteams/platform/whats-new)

>NOTE: These samples are designed to help understand Microsoft Teams platform capabilities and scenarios. If you are looking for production ready apps then please visit [App Templates for Microsoft Teams](https://docs.microsoft.com/microsoftteams/platform/samples/app-templates)

# Sample lists

1. [Ready to try sample manifests](#try-it-yourself---experience-the-apps-in-your-microsoft-teams-client)
1. [Teams Toolkit samples](#samples-built-using-new-generation-of-teams-development-tool---teams-toolkit)
1. [Getting Started Samples and Tutorials](#getting-started---samples-and-tutorials)
1. [Tabs samples](#Tabs-samples)
1. [Bots samples (using the v4 SDK)](#Bots-samples-using-the-v4-SDK)
1. [Messaging Extensions samples (using the v4 SDK)](#Messaging-Extensions-samples-using-the-v4-SDK)
1. [Webhooks and Connectors samples](#Webhooks-and-Connectors-samples)
1. [Graph APIs](#Graph-APIs)
1. [Calls and online meetings bots](#Calls-and-online-meetings-bots)
1. [Scenario specific samples](#Scenario-specific-samples)

## [Samples built using new generation of Teams development tool - Teams Toolkit](https://github.com/OfficeDev/TeamsFx-Samples)

The [Teams Toolkit](https://marketplace.visualstudio.com/items?itemName=TeamsDevApp.ms-teams-vscode-extension) is an extension on Visual Studio Code and Visual Studio. It enable Teams developers to create and deploy Teams apps with integrated identity, access to cloud storage, data from Microsoft Graph, and other services in Azure and M365 with a "zero-configuration" approach to the developer experience. And [Sample Apps](https://github.com/OfficeDev/TeamsFx-Samples) are provided in Teams Toolkit. Download and try it by today! [Learn more about Teams Toolkit](https://docs.microsoft.com/microsoftteams/platform/toolkit/visual-studio-code-overview).


## [Getting Started - Samples and Tutorials](https://docs.microsoft.com/microsoftteams/platform/tutorials/get-started-dotnet-app-studio)

|    | Sample Name        | Description                                                                                                                | C#    | TypeScript | Manifest  
|:--:|:-------------------|:---------------------------------------------------------------------------------------------------------------------------|:--------|:-------------|:-------------|
|1|Hello World            | Microsoft Teams hello world sample app.                                           |[View][app-hello-world#cs]     |[View][app-hello-world#ts] ![toolkit-icon](assets/toolkit-icon.png) |[View](/samples/app-hello-world/csharp/demo-manifest/app-hello-world.zip)

## [Tabs samples](https://docs.microsoft.com/microsoftteams/platform/tabs/what-are-tabs)
|    | Sample Name        | Description                                                                      | C#    | TypeScript   | JavaScript | Manifest| 
|:--:|:-------------------|:----------------------------------------------------------------------------------------------|:--------|:-------------|:---------|:--------|
|1|Personal tabs            | Sample app showing custom personal Tab with ASP. NET Core                      |[MVC][personal-tab#cs#mvc], [Razor][personal-tab#cs#razor]     | [Yeoman Generator](https://docs.microsoft.com/microsoftteams/platform/tabs/quickstarts/create-personal-tab-node-yeoman#generate-your-project) | |[View](/samples/tab-personal/mvc-csharp/demo-manifest/tab-personal.zip) |
|2|Personal tab quick-start| Sample personal tab quick-start app.                                            |                               |[View][personal-tab-quickstart#ts] ![toolkit-icon](assets/toolkit-icon.png) |[View][personal-tab-quickstart#js] ![toolkit-icon](assets/toolkit-icon.png) 
|3|Personal tab with SSO quick-start| Sample personal tab with SSO hello world app.                          |[View][personal-tab-sso-quickstart#csharp]|[View][personal-tab-sso-quickstart#ts] ![toolkit-icon](assets/toolkit-icon.png) |[View][personal-tab-sso-quickstart#js] ![toolkit-icon](assets/toolkit-icon.png) 
|4|Channel and group tabs   | Sample app showing custom group and channel Tab with ASP. NET Core                                    |[MVC][group-channel-tab#cs#mvc], [Razor][group-channel-tab#cs#razor]     | [Yeoman Generator](https://docs.microsoft.com/en-us/microsoftteams/platform/get-started/get-started-yeoman) | |[View](/samples/tab-channel-group/mvc-csharp/demo-manifest/tab-channel-group.zip) |
|5|Channel and group tab quick-start| Sample channel and group tab hello world app.                          |                               |[View][group-tab-quickstart#ts] ![toolkit-icon](assets/toolkit-icon.png) |[View][group-tab-quickstart#js] ![toolkit-icon](assets/toolkit-icon.png) |[View](/samples/tab-channel-group-quickstart/js/demo-manifest/tab-channel-group-quickstart.zip) |
|6|Channel and group tab with SSO quick-start| Sample channel and group tab with SSO hello world app.        |[View][group-tab-sso-quickstart#csharp]|[View][group-tab-sso-quickstart#ts] ![toolkit-icon](assets/toolkit-icon.png) |[View][group-tab-sso-quickstart#js] ![toolkit-icon](assets/toolkit-icon.png) 
|7|SPFx Tab | Sample app showing Microsoft Teams tabs using SharePoint Framework                                    |   | [View][group-channel-tab#ts#spfx] |
|8|Tab SSO               | Microsoft Teams sample app for tabs Azure AD SSO                                      |[View][tab-sso#cs] | [View][tab-sso#ts] ![toolkit-icon](assets/toolkit-icon.png) 
|9|Config Tab Authentication               | Microsoft Teams sample app for config tabs Azure AD authentication | [View][tab-channel-group=config-csharp]                      | | |[View](/samples/tab-channel-group-config-page-auth/csharp/demo-manifest/tab-channel-group-config-page-auth.zip)
|10|Deep Link consuming Subentity ID      | Microsoft Teams sample app for demonstrating deeplink from Bot chat to Tab consuming Subentity ID | [View][tab-deeplink#csharp]                       | | [View][tab-deeplink#nodejs] ![toolkit-icon](assets/toolkit-icon.png) |
|11|Integrate graph toolkit component in teams tab      | Microsoft Teams tab sample app for demonstrating graph toolkit component |[View][tab-graph-toolkit#csharp]|[View][tab-graph-toolkit#js]|
|12|Device permissions      | Microsoft Teams tab sample app for demonstrating device permissions |                      | [View][tab-device-permissions#js] ![toolkit-icon](assets/toolkit-icon.png) ||[View](/samples/tab-device-permissions/nodejs/demo-manifest/tab-device-permissions.zip)|
|13|Build tabs with Adaptive Cards | Microsoft Teams tab sample code which demonstrates how to [Build tabs with Adaptive Cards](https://docs.microsoft.com/microsoftteams/platform/tabs/how-to/build-adaptive-card-tabs) | [View][tab-adaptive-cards#csharp]|| [View][tab-adaptive-cards#js] ![toolkit-icon](assets/toolkit-icon.png) |[View](/samples/tab-adaptive-cards/csharp/demo-manifest/tab-adaptive-card.zip)|
|14|Tab in stage view   | Microsoft Teams tab sample app for demonstrating tab in stage view |[View][tab-stage-view#csharp] |          | [View][tab-stage-view#js] ![toolkit-icon](assets/toolkit-icon.png) |[View](/samples/tab-stage-view/csharp/demo-manifest/tab-stage-view.zip)|
|15|Create Conversational tab     | Microsoft Teams tab sample app for demonstrating create conversation tab | [View][tab-conversation#csharp]          |           |[View][tab-conversation#nodejs] ![toolkit-icon](assets/toolkit-icon.png) |[View](/samples/tab-conversations/csharp/demo-manifest/tab-conversations.zip)
|16| Product inspection | Demonstrating a feature where user can scan a product and mark it as approved/rejected. |[View][tab-product-inspection#csharp]| |[View][productinspection#nodejs] ![toolkit-icon](assets/toolkit-icon.png) |[View](/samples/tab-product-inspection/csharp/demo-manifest/Tab-Product-Inspection.zip)
|17| Staggered Permission | This sample demos to get staggered graph api permissions. |[View][tab-staggered-permission#csharp]||[View][tab-staggered-permission#nodejs] ![toolkit-icon](assets/toolkit-icon.png) |[View](/samples/tab-staggered-permission/csharp/demo-manifest/tab-staggered-permission.zip)
|18| Tab people picker | This is an tab app which shows the feature of client sdk people picker. |[View][tab-people-picker#csharp]||[View][tab-people-picker#nodejs] ![toolkit-icon](assets/toolkit-icon.png) |[View](/samples/tab-people-picker/csharp/demo-manifest/Tab-People-Picker.zip)
|19| Tab channel context | This sample shows the contents of tab context object in a private and shared channel. ||[View][tab-channel-context#nodejs] ![toolkit-icon](assets/toolkit-icon.png) |
|20| Tab app monetization | This sample shows how to open purchase dialog and trigger purchase flow using teams-js sdk. ||[View][tab-app-monetization#nodejs] ![toolkit-icon](assets/toolkit-icon.png) |
|21| Personal Tab with Nav-Bar menu | Add multiple actions to the upper right in Nav-Bar and build an overflow menu for extra actions in an app. ||[View][tab-navbar-menu#ts] ![toolkit-icon](assets/toolkit-icon.png) |
|22| App Caching in Meetings | This sample shows how to improve the subsequent loading time of an App. |||[View][app-cache-meetings#nodejs] ![toolkit-icon](assets/toolkit-icon.png) |
|23| Tab Multi Hub | Interact with the user's calendar, mail, profile, geolocation from personal tabs app. ||[View][tab-multi-hub#ts] ![toolkit-icon](assets/toolkit-icon.png) |

## [Bots samples](https://docs.microsoft.com/microsoftteams/platform/bots/what-are-bots) (using the v4 SDK)
>NOTE:
>Visit the [Bot Framework Samples repository][botframework] to view Microsoft Bot Framework v4 SDK task-focused samples for C#, JavaScript, TypeScript, and Python.

|    | Sample Name | Description | .NET | JavaScript | Python | Java | Manifest
|:--:|:-------------------|:---------------------------------------------------------------------------------|:--------|:-------------|:-------------|:-------------|:-------------|
|1| Teams Conversation Bot quick-start | Messaging and conversation event handling hello world. | | [View][bot-conversation-quickstart#js] ![toolkit-icon](assets/toolkit-icon.png) | | |
|2| Teams Conversation Bot SSO quick-start | Messaging and conversation event handling hello world with SSO. | [View][bot-conversation-sso-quickstart#csharp_dotnetcore] | [View][bot-conversation-sso-quickstart#js] ![toolkit-icon](assets/toolkit-icon.png) | | |
|3| Teams Conversation Bot | Messaging and conversation event handling. | [View][bot-conversation#cs]| [View][bot-conversation#js] ![toolkit-icon](assets/toolkit-icon.png) | [View][bot-conversation#python] | [View][bot-conversation#java] |[View](/samples/bot-conversation/csharp/demo-manifest/bot-conversation.zip)
|4| Message Reactions | Demonstrates how to create a simple bot that responds to Message Reactions | [View][bot-message-reaction#cs] |  [View][bot-message-reaction#js] ![toolkit-icon](assets/toolkit-icon.png) | | [View][bot-message-reaction#java]|[View](/samples/bot-message-reaction/csharp/demo-manifest/bot-message-reaction.zip)
|5| Authentication with OAuthPrompt| Authentication and basic messaging in Bot Framework v4. | [View][bot-teams-authentication#cs]| [View][bot-teams-authentication#nodejs] ![toolkit-icon](assets/toolkit-icon.png) | [View][bot-teams-authentication#python] | [View][bot-teams-authentication#java]|[View](/samples/bot-teams-authentication/csharp/demo-manifest/bot-teams-authentication.zip)
|6| Teams File Upload | Exchanging files with a bot in a one-to-one conversation. | [View][bot-file-upload#cs] | [View][bot-file-upload#js] ![toolkit-icon](assets/toolkit-icon.png) | [View][bot-file-upload#python] | [View][bot-file-upload#java]|[View](/samples/bot-file-upload/csharp/demo-manifest/bot-file-upload.zip)
|7| Task Module | Demonstrating how to retrieve a Task Module and values from cards in it, for a Messaging Extension. | [View][bot-task-module#cs] | [View][bot-task-module#js] ![toolkit-icon](assets/toolkit-icon.png) | [View][bot-task-module#python] | [View][bot-task-module#java]|[View](/samples/bot-task-module/csharp/demo-manifest/bot-task-module.zip)
|8| Start new thread in a channel | Demonstrating how to create a new thread in a channel. | [View][bot-initiate-thread-in-channel#cs] | [View][bot-initiate-thread-in-channel#js] ![toolkit-icon](assets/toolkit-icon.png) | [View][bot-initiate-thread-in-channel#python] | [View][bot-initiate-thread-in-channel#java] |[View](/samples/bot-initiate-thread-in-channel/csharp/demo-manifest/bot-initiate-thread-in-channel.zip)
|9| Universal bots  | Teams catering bot demonstrating how to use Universal bots in Teams | [View](samples/bot-teams-catering/csharp) |  | | |
|10| Sequential workflow adaptive cards | Demonstrating on how to implement sequential flow, user specific view and upto date adaptive cards in bot. | [View][sequential#workflow#csharp] | [View][sequential#workflow#js] ![toolkit-icon](assets/toolkit-icon.png) | | |[View](/samples/bot-sequential-flow-adaptive-cards/csharp/demo-manifest/bot-adaptivecards-user-specific-views.zip)
|11| Channel messages with RSC permissions | Demonstrating on how a bot can receive all channel messages with RSC without @mention. | [View][messageswithrsc#csharp] |[View][messageswithrsc#js] ![toolkit-icon](assets/toolkit-icon.png) | | |[View](/samples/bot-receive-channel-messages-withRSC/csharp/demo-manifest/Bot-RSC.zip)
|12| Bot with SharePoint file to view in Teams file viewer | This sample demos a bot with capability to upload files to SharePoint site and same files can be viewed in Teams file viewer. |[View][botwithsharepointfileviewer#csharp]|[View][botfileviewer#js] ![toolkit-icon](assets/toolkit-icon.png) 
|13| Type ahead search control on Adaptive Cards | This sample shows the feature of type ahead search (static and dynamic) control in Adaptive Cards. |[View][typeaheadsearch#csharp]|[View][typeaheadsearchonadaptivecard#js] ![toolkit-icon](assets/toolkit-icon.png) | | |[View](/samples/bot-type-ahead-search-adaptive-cards/csharp/demo-manifest/Typeahead-search-adaptive-cards.zip)
|14| People picker control in Adaptive Cards | This sample shows the feature of people picker control in Adaptive Cards. |[View][peoplepickeronadaptivecard#csharp]|[View][peoplepickeronadaptivecard#js] ![toolkit-icon](assets/toolkit-icon.png) | | |[View](/samples/bot-people-picker-adaptive-card/csharp/demo-manifest/People-picker-adaptive-card.zip)
|15| Proactive Messaging sample | This sample shows how to save user's conversation reference information to send proactive reminder message using Bots. This uses Teams toolkit for Visual Studio Code to provide scaffolding experience. ||[View][bot-proactive-msg-teamsfx#js] ![toolkit-icon](assets/toolkit-icon.png) 
|16| Proactive Tab Conversations | Using a bot to create and store conversations that can be later used inside a sub-entity, tab conversation. This sample includes the details required to proactively message a channel from a bot, set-up and store details for channel tab conversations, and viewing channel conversations from a personal app. |[View][bot-tab-conversations#csharp]|
|17| Suggested Actions Bot | This sample shows the feature where user can send suggested actions using bot. |[View][suggestedactionsbot#csharp]|[View][suggestedactionsbot#nodejs] ![toolkit-icon](assets/toolkit-icon.png) | | |[View](/samples/bot-suggested-actions/csharp/demo-manifest/bot-suggested-actions.zip)
|18| Adaptive Card Actions Bot | This sample shows the feature where user can send adaptive card with different actions using bot. |[View][AdaptiveCardActions#csharp]|[View][AdaptiveCardActions#nodejs] ![toolkit-icon](assets/toolkit-icon.png) | | |[View](/samples/bot-adaptive-card-actions/csharp/demo-manifest/bot-adaptivecard-actions.zip)
|19| SSO for your Adaptive Cards | This sample code demonstrates how to get enable SSO authentication for your Adaptive Cards Universal Actions in bot. |[View][AdaptiveCardSSO#csharp]|[View][BotSSOAdaptiveCard#nodejs] ![toolkit-icon](assets/toolkit-icon.png) 
|20| Different formatting on cards | This sample feature shows how to use different formatting on cards using bot. |[View][BotFormattingCards#csharp]|[View][BotFormattingCards#nodejs] ![toolkit-icon](assets/toolkit-icon.png) 
|21| Different types of cards using bot | This sample shows the feature where user can interact with different types of cards using bot like Adaptive, hero, list, Office 365 Connector, receipt, sign in, and thumbnail cards and card collections.|[View][TypesCards#csharp] | [View][TypesCards#nodejs] ![toolkit-icon](assets/toolkit-icon.png) 
|22| User specific views in Adaptive cards | This sample shows the different ways developers can consume user specific views in Adaptive cards. |[View][botadaptivecardsuserspecificviews#csharp]| | | |[View](/samples/bot-adaptivecards-user-specific-views/csharp/demo-manifest/bot-adaptivecards-user-specific-views.zip)

#### Additional samples

|    | Sample Name | Description | .NET | JavaScript | 
|:--:|:-------------------|:---------------------------------------------------------------------------------|:--------|:-------------|
|1|Proactive Messaging   | Sample to highlight solutions to two challenges with building proactive messaging apps in Microsoft Teams.                                      |[View][bot-proactive-msg#cs]        |
|2| Sharepoint List Bot| This sample app shows the interaction between teams bot and SharePoint List, Bot saves the specified details in SharePoint List as back-end| [View][bot-sharepoint-list#cs] |  |  |
|3|Teams Virtual Assistant| Customized virtual assistant template to support teams capabilities.        |[View][app-virtual-assistant#cs]|

## [Messaging Extensions samples](https://docs.microsoft.com/microsoftteams/platform/messaging-extensions/what-are-messaging-extensions) (using the v4 SDK)
>NOTE:
>Visit the [Bot Framework Samples repository][botframework] to view Microsoft Bot Framework v4 SDK task-focused samples for C#, JavaScript, TypeScript, and Python.

|    | Sample Name | Description | .NET | JavaScript | Python| Java | Manifest|
|:--:|:-------------------|:---------------------------------------------------------------------------------|:--------|:-------------|:-------------|:-------------|:-------------
|1|Messaging extensions - search quick-start | Hello world Messaging Extension that accepts search requests and returns results. | | [View][msgext-search-quickstart#js] ![toolkit-icon](assets/toolkit-icon.png) | ||[View](/samples/msgext-search-quickstart/js/demo-manifest/msgext-search-quickstart.zip)
|2|Messaging extensions - search | Messaging Extension that accepts search requests and returns results. | [View][msgext-search#cs] | [View][msgext-search#js] ![toolkit-icon](assets/toolkit-icon.png) | [View][msgext-search#python] | [View][msgext-search#java]|[View](/samples/msgext-search/csharp/demo-manifest/msgext-search.zip)
|3|Messaging extensions - action quick-start | Hello world Messaging Extension that accepts parameters and returns a card. Also, how to receive a forwarded message as a parameter in a Messaging Extension. | | [View][msgext-action-quickstart#js] ![toolkit-icon](assets/toolkit-icon.png) | | |[View](/samples/msgext-action-quickstart/js/demo-manifest/msgext-action-quickstart.zip)
|4|Messaging extensions - action | Messaging Extension that accepts parameters and returns a card. Also, how to receive a forwarded message as a parameter in a Messaging Extension. | [View][msgext-action#cs] | [View][msgext-action#js] ![toolkit-icon](assets/toolkit-icon.png) | [View][msgext-action#python] | [View][msgext-action#java]|[View](/samples/msgext-action/csharp/demo-manifest/msgext-action.zip)
|5|Messaging extensions - auth and config | Messaging Extension that has a configuration page, accepts search requests and returns results after the user has signed in. | [View][msgext-search-auth-config#cs] | [View][msgext-search-sso-config#js] ![toolkit-icon](assets/toolkit-icon.png) | [View][msgext-search-auth-config#python]| |[View](/samples/msgext-search-auth-config/csharp/demo-manifest/msgext-search-auth-config.zip)
|6|Messaging extensions - auth and config | Messaging Extension that has a configuration page, accepts search requests and returns results with SSO. |     | [View][msgext-search-sso-config#js] ![toolkit-icon](assets/toolkit-icon.png) |
|7|Messaging extensions - action preview | Demonstrates how to create a Preview and Edit flow for a Messaging Extension. | [View][msgext-action-preview#cs] | [View][msgext-action-preview#js] ![toolkit-icon](assets/toolkit-icon.png) | [View][msgext-action-preview#python] |[View][msgext-action-preview#java]|[View](/samples/msgext-action-preview/csharp/demo-manifest/msgext-action-preview.zip)
|8|Link unfurling | Messaging Extension that performs link unfurling. | [View][msgext-link-unfurling#cs] | [View][msgext-link-unfurling#js] ![toolkit-icon](assets/toolkit-icon.png) | [View][msgext-link-unfurling#python] | [View][msgext-link-unfurling#java]|[View](/samples/msgext-link-unfurling/csharp/demo-manifest/msgext-link-unfurling.zip)

#### Additional samples

|    | Sample Name | Description | .NET | JavaScript | Python |
|:--:|:-------------------|:---------------------------------------------------------------------------------|:--------|:-------------|:-------------|
|1|Link unfurling demo of Reddit        | Messaging Extension with Link Unfurling Samples for Reddit Links                              |[View][msgext-link-unfurl#cs]        |
|2|Link unfurling - setup a meeting     | This sample illustrates a common scenario where a user shares a link to a resource with a group of users, and they collaborate to review it in a meeting.                              |[View][msgext-link-unfurl-meeting#cs]        |

## [Webhooks and Connectors samples](https://docs.microsoft.com/microsoftteams/platform/webhooks-and-connectors/what-are-webhooks-and-connectors)

|    | Sample Name        | Description                                                                      | C#    | JavaScript   |
|:--:|:-------------------|:-------------------------------------------------------------------------------------------------|:--------|:-------------|
|1|Connectors             | Sample Office 365 Connector generating notifications to teams channel.                              |[View][connector#cs]       |[View][connector#ts]
|2|Generic connectors sample | Sample code for a generic connector that's easy to customize for any system which supports webhooks.   |    |[View][connector-generic#ts]
|3|Outgoing Webhooks      | Samples to create "Custom Bots" to be used in Microsoft Teams.                                        |[View][outgoing-webhook#cs]|[View][outgoing-webhook#ts]
|4|Authentication in todo Connector App      | This is a sample app which shows connector authentication and sends notification on task creation.                                        ||[View][auth-in-connector#nodejs] 
|5|Incoming Webhook      | This is a sample  used to send card using incoming webhook.                                        |[View][incoming-webhook#cs]       |[View][incoming-webhook#nodejs]

## [Graph APIs](https://docs.microsoft.com/graph/teams-concept-overview)

|    | Sample Name        | Description                                                                      | C#    | JavaScript   | Manifest
|:--:|:-------------------|:-------------------------------------------------------------------------------------------------|:--------|:-------------|:-------------|
|1|Resource Specific Consent (RSC) | This sample illustrates how you can use [Resource Specific Consent (RSC)](https://docs.microsoft.com/en-us/microsoftteams/platform/graph-api/rsc/resource-specific-consent) to call Graph APIs. .                              |[View][graph#rsc#cs]       | [View][graph#rsc#js] ![toolkit-icon](assets/toolkit-icon.png) |[View](/samples/graph-rsc/csharp/demo-manifest/graph-rsc.zip)
|2|Graph API Channel Life Cycle | This sample illustrates how you can use [Graph API Channel Life Cycle](https://docs.microsoft.com/en-us/graph/api/resources/channel?view=graph-rest-beta) to call Graph APIs. .                              |[View][graph#lifecycle#cs]       | [View][graph#lifecycle#js] ![toolkit-icon](assets/toolkit-icon.png) 
|3|Graph API Teams App Installation Life Cycle | This sample illustrates how you can use [Teams App Installation Life Cycle](https://docs.microsoft.com/en-us/graph/api/resources/teamsappinstallation?view=graph-rest-1.0) by calling Microsoft Graph APIs. .                              |[View][graph#instllationlifecycle#cs]       |[View][graph#instllationlifecycle#js] ![toolkit-icon](assets/toolkit-icon.png) |
|4|Graph API Teams App Catalog Life Cycle | This sample illustrates how you programmatically manage lifecycle for your teams App in catalog by calling Microsoft Graph APIs. .                               |[View][graph#appctaloglifecycle#cs]       | [View][graph#appcataloglifecycle#js] ![toolkit-icon](assets/toolkit-icon.png) |[View](/samples/graph-appcatalog-lifecycle/csharp/demo-manifest/graph-appcatalog-lifecycle.zip)
|5|Graph API Chat Life Cycle | This sample illustrates how you can use [Teams App Chat Life Cycle](https://docs.microsoft.com/en-us/graph/api/resources/chat?view=graph-rest-1.0) by calling Microsoft Graph APIs. .                              |[View][graph#chatlifecyle#cs]      |[View][graph#chatlifecycle#js] ![toolkit-icon](assets/toolkit-icon.png) 
|6|Activity Feed Notification  | Microsoft Teams sample app for Sending Activity feed notification using Graph API in a Teams Tab. | [View][graph-activity-feed#cs]                       | [View][graph-activity-feed#js] ![toolkit-icon](assets/toolkit-icon.png) | 
|7|Proactive installation of App and sending proactive notifications | This sample illustrates how you can use [Proactive installation of app for user and send proactive notification](https://docs.microsoft.com/en-us/microsoftteams/platform/graph-api/proactive-bots-and-messages/graph-proactive-bots-and-messages?tabs=csharp) by calling Microsoft Graph APIs.                              |[View][graph#graphproactiveinstallation#cs]       |[View][graph#graphproactiveinstallation#js] ![toolkit-icon](assets/toolkit-icon.png) |[View](/samples/graph-proactive-installation/csharp/demo-manifest/graph-proactive-installation.zip)
|8|Change Notification  | This sample app demonstrates sending change notifications to user presence in Teams based on user presence status. | [View][graph-change-notification#cs]                        |[View][graph-change-notification#js] ![toolkit-icon](assets/toolkit-icon.png) 
|9|Graph Pinned Message  | This is a sample application which demonstrates how to pin messages in chat using Graph api. | [View][graph-pinned-message#cs]|[View][graph-pinned-message#js] ![toolkit-icon](assets/toolkit-icon.png) |
|10|Graph Bulk Meetings  | This is an sample application which shows how to create Teams meetings in bulk using Graph api. | [View][graph-bulk-meetings#cs]|[View][graph-bulk-meetings#js]|
|11|Graph Meeting Notification  | This is a sample application which demonstrates the use of online meeting subscription and sends you the notifications in chat using bot. | [View][graph-meeting-notification#cs]|[View][graph-meeting-notification#js]|
|12|Change Notifications Team/Channel  | This sample application which demonstrates use of Team/Channel subscription that will post notifications when user create/edit/delete team/channel using Graph api. | [View][change-notifications-team/channel#cs]|[View][change-notifications-team/channel#js]|



## [Calls and online meetings bots](https://docs.microsoft.com/microsoftteams/platform/bots/calls-and-meetings/calls-meetings-bots-overview)

|    | Sample Name       | Description                                                                      | C#    |
|:--:|:------------------|:---------------------------------------------------------------------------------------------------|:--------|
|1|Calling and Meeting bot          | This sample app demonstrate how a Bot can create a call, join a meeting and transfer the call |[View][bot-calling-meeting#csharp]     |
|2|Local Media Samples        |Local media samples give the developer direct access to the inbound and outbound media streams.                      |[View](https://github.com/microsoftgraph/microsoft-graph-comms-samples/tree/master/Samples/V1.0Samples/LocalMediaSamples) | 
|3|Remote Media Samples      | The Incident Bot sample is a Remote Media sample demonstrating a simple incident process workflow started by a Calling Bot..                                      |[View](https://github.com/microsoftgraph/microsoft-graph-comms-samples/tree/master/Samples/V1.0Samples/RemoteMediaSamples)       |


## Scenario specific samples

|    | Sample Name    | Description                                                                      | C#    | JavaScript      |Manifest|
|:--:|:---------------|:---------------------------------------------------------------------------------|:------|:----------------|:-------|
|1|Task Modules          | Sample app showing off the Teams Task Module, a way to invoke custom code from a bot, a tab, or both! |[View][bot-task-module#cs]     |[View][app-task-module#ts]|[View](/samples/bot-task-module/csharp/demo-manifest/bot-task-module.zip)
|2|Authentication        | Sample illustrating seamless inline authentication for Microsoft Teams apps.                      | | [View][app-auth#ts]
|3|Complete Samples      | Sample covering multiple scenarios - dialogs, ME, and facebook auth.                                      |[View][app-complete#cs]        |[View][app-complete#ts] ![toolkit-icon](assets/toolkit-icon.png) 
|4|Meetings Extensibility | Microsoft Teams meeting extensibility sample: token passing |[View][meetings-token-app#cs]     |[View][meetings-token-app#js]
|5|Meetings notification | Microsoft Teams meeting extensibility sample for interacting with in-meeting notifications |[View][meetings-notification#cs]    |[View][meetings-notification#js] ![toolkit-icon](assets/toolkit-icon.png) 
|6|Meetings SidePanel | Microsoft Teams meeting extensibility sample for iteracting with Side Panel in-meeting |[View][meetings-sidepanel#cs]     | [View][meetings-sidepanel#js]
|7|Region Selection App | This app contains a bot and Tab which is helpful to set the region |[View][region-selection-app#cs]     ||[View](/samples/app-region-selection/csharp/demo-manifest/app-region-selection.zip)
|8|App Localization | Microsoft Teams app localization using Bot and Tab |[View][app-localization#cs]  |[View][app-localization#js] ![toolkit-icon](assets/toolkit-icon.png) |[View](/samples/app-localization/csharp/demo-manifest/app-localization.zip)
|9|Details Tab in Meetings | Microsoft Teams meeting extensibility sample for iteracting with Details Tab in-meeting |[View][meetings-details-tab#cs]  |[View][meetings-details-tab#js] ![toolkit-icon](assets/toolkit-icon.png) |[View](/samples/meetings-details-tab/csharp/demo-manifest/meetings-details-tab.zip)
|10|App SSO | Microsoft Teams app SSO for Tab, Bot, ME - search, action, linkunfurl |[View][app-sso#cs] |[View][app-sso#js]|[View](/samples/app-sso/csharp/demo-manifest/App-SSO.zip)
|11|Meetings Stage View | Enable and configure your apps for Teams meetings to use in stage view |[View][meetings-stage-view#cs] |[View][meetings-stage-view#js] ![toolkit-icon](assets/toolkit-icon.png) |[View](/samples/meetings-stage-view/csharp/demo-manifest/Meeting-stage-view.zip)
|12|Meeting Events | Get real time meeting events  |[View][meetings-events#cs] | [View][meetings-events#js] ![toolkit-icon](assets/toolkit-icon.png) |[View](/samples/meetings-events/csharp/demo-manifest/Meetings-Events.zip)
|13|Meeting Recruitment App | Sample app showing meeting app experience for interview scenario.|[View][meeting-recruitment-app#cs] |[View][meeting-recruitment-app#js]|[View](/samples/meeting-recruitment-app/csharp/demo-manifest/Meeting-Recruitment-App.zip)
|14|Meeting Transcript App | This is a sample application which demonstrates how to get Transcript using Graph API and show it in the task module.|[View][meetings-transcription-app#cs] |[View][meetings-transcription-app#nodejs]|
|15| App Installtion  using QR code |This sample demos app installation using QR code of application's app id | [View][qrappinstallation#csharp] | [View][qrappinstallation#nodejs] ![toolkit-icon](assets/toolkit-icon.png) |[View](/samples/app-installation-using-qr-code/csharp/demo-manifest/App-Installation-Using-QR.zip)
|16| Archive groupchat messages | Demonstrating on how a bot can archive groupchat messages and send it to user as a file. | [View][fetchgroupchatmessages#csharp] |[View][fetchgroupchatmessages#nodejs] ![toolkit-icon](assets/toolkit-icon.png) |
|17| App check in location | Demonstrating feature where user can checkin with current location and view all previous checkins. | [View][appcheckinlocation#csharp] |[View][checkinlocation#nodejs] ![toolkit-icon](assets/toolkit-icon.png) |[View](/samples/app-checkin-location/csharp/demo-manifest/App-checkin-location.zip)
|18| Message reminder setup through messaging extension | Demonstrating a feature where user can schedule a task from messaging extension action command and get a reminder card at a scheduled time |[View][memessagereminder#csharp]|[View][msgext-message-reminder#nodejs] ![toolkit-icon](assets/toolkit-icon.png) |[View](/samples/msgext-message-reminder/csharp/demo-manifest/msgext-message-reminder.zip)
|19| Bot daily task reminder | This sample demos a feature where user can schedule a recurring task and get a reminder on the scheduled time |[View][botdailytaskreminder#csharp] |[View][bottaskreminder#nodejs] ![toolkit-icon](assets/toolkit-icon.png) |[View](/samples/bot-daily-task-reminder/csharp/demo-manifest/Bot-Daily-Task-Reminder.zip)
|20| Tab request approval | Demonstrating a feature where user can raise the requests and manager will be notified about the requests and manager will be redirected to approve/reject the request from received notification. |[View][tab-request-approval#csharp]|[View][tab-request-approval#nodejs] ![toolkit-icon](assets/toolkit-icon.png) |[View](/samples/tab-request-approval/csharp/demo-manifest/Tab-Request-Approval.zip)
|21| Bot request approval | Demonstrating a feature where user can send task request to his manager using universal adaptive card and manager can approve/reject the request. |[View][bot-request-approval#csharp]|[View][bot-request-approval#nodejs] ![toolkit-icon](assets/toolkit-icon.png) |[View](/samples/bot-request-approval/csharp/demo-manifest/Bot-Request-Approval.zip)
|22| Join the Team using QR code |This sample demos a feature where user can join a team using QR code containing the team's id. |[View][qrjointeam#csharp]|[View][qrjointeam#nodejs] ![toolkit-icon](assets/toolkit-icon.png) |[View](/samples/bot-join-team-using-qr-code/csharp/demo-manifest/Bot-Join-Team-By-QR.zip)
|23| Activity feed broadcast |Demonstrating a feature to notify any message to all members of the organisation using activity feed notification .|[View][graph-activity-feed-broadcast#csharp]|[View][graph-activity-feed-broadcast#js] ![toolkit-icon](assets/toolkit-icon.png) |
|24|App complete auth|This sample demos authentication feature in bot,tab and messaging extension.|[View][app-complete-auth#cs]|
|25|App identity linking with sso|This sample demos mapping with aad id, facebook, and google account of user in bot, ME and tab.||[View][app-identity-link-with-sso#nodejs]|
|26|Meeting signing programmatic share to stage|Demonstrating the programmatic share to stage feature, by means of a document signing in a meeting.|[View][meetings-share-to-stage-signing#csharp]||
|27|Live coding interview using Shared meeting stage |This sample demos a live coding in a teams meeting stage.|[View][meetings-live-code-interview#csharp]|[View][meetings-live-code-interview#nodejs]|
|28|Release Management     | This is a sample used to send workitem notification using Azure webhook.                                        |[View][release-management#cs]       |[View][release-management#nodejs]
|29|Meeting Live Caption     | This is a sample meeting side panel application which demonstrates how to enable live caption in the meeting and using the CART link how to send caption in live meeting.                                       |[View][meetings-live-caption#cs]       |[View][meetings-live-caption#nodejs] ![toolkit-icon](assets/toolkit-icon.png) 
|30|Anonymous user support| This sample app shows anonymous users support in teams meeting apps.|[View][app-anonymous-users#cs]       
<<<<<<< HEAD
|31|Link unfurling for 'Share to teams'|This sample demos the feature of link unfurling for Share to teams.||[View][link-unfurling-stt#nodejs]|
|32|App Icon Badging In Microsoft Teams Meetings|This sample app shows the feature of sending app icon badging in Teams' meetings.|[View][meetings-app-icon-badging#csharp]|[View][meetings-app-icon-badging#nodejs]|
|33|Combined Tab and Office Add-in|Demonstrates using add-in to take action on specific Office documents and using tab to aggregate data about all those specific actions.||[View][tab-add-in-combined#ts]|[View][/samples/tab-add-in-combined/nodejs/appPackage/build/appPackage.local.zip]|
=======
|31|Link unfurling for 'Share to teams'|This sample demos the feature of link unfurling for Share to teams.||[View][link-unfurling-stt#nodejs] ![toolkit-icon](assets/toolkit-icon.png) |
|32|App Icon Badging In Microsoft Teams Meetings|This sample app shows the feature of sending app icon badging in Teams' meetings.|[View][meetings-app-icon-badging#csharp]|[View][meetings-app-icon-badging#nodejs] ![toolkit-icon](assets/toolkit-icon.png) |
|33|Teams Open AI Embeddings And Redis Search based On Uploaded File Using Bot|This Open AI sample app demonstrates the user search functionality using Open AI embeddings and completion APIs.|[View][meetings-app-icon-badging#csharp]|[View][meetings-app-icon-badging#nodejs] ![toolkit-icon](assets/toolkit-icon.png) |
>>>>>>> da13af48

## Application templates

|    | App Name       | Description                                                                      | Code   |
|:--:|:------------------|:---------------------------------------------------------------------------------------------------|:--------|
|1|QBot          | QBot is a solution designed for classroom teaching scenarios which allows teachers, tutors, and students to intelligently answer each other's questions within the Microsoft Teams collaboration platform. |[View][msteams-app-qbot]
|2|Resource Hub          | Resource Hub is a solution designed for all the help you need to use Teams, all in one place. |[View][msteams-app-resource-hub]


[app-hello-world#cs]:samples/app-hello-world/csharp
[app-hello-world#ts]:samples/app-hello-world/nodejs
[personal-tab-quickstart#ts]:samples/tab-personal-quickstart/ts
[personal-tab-quickstart#js]:samples/tab-personal-quickstart/js
[personal-tab-sso-quickstart#ts]:samples/tab-personal-sso-quickstart/ts
[personal-tab-sso-quickstart#csharp]:samples/tab-personal-sso-quickstart/csharp_dotnetcore
[personal-tab-sso-quickstart#js]:samples/tab-personal-sso-quickstart/js
[group-tab-quickstart#ts]:samples/tab-channel-group-quickstart/ts
[group-tab-quickstart#js]:samples/tab-channel-group-quickstart/js
[group-tab-sso-quickstart#ts]:samples/tab-channel-group-sso-quickstart/ts
[group-tab-sso-quickstart#js]:samples/tab-channel-group-sso-quickstart/js
[group-tab-sso-quickstart#csharp]:samples/tab-channel-group-sso-quickstart/csharp_dotnetcore

[tab-deeplink#csharp]:samples/tab-deeplink/csharp
[tab-deeplink#nodejs]:samples/tab-deeplink/nodejs
[personal-tab#cs#razor]:samples/tab-personal/razor-csharp
[personal-tab#cs#mvc]:samples/tab-personal/mvc-csharp
[tab-graph-toolkit#js]:samples/tab-graph-toolkit/nodejs
[tab-graph-toolkit#csharp]:samples/tab-graph-toolkit/csharp
[tab-device-permissions#js]:samples/tab-device-permissions/nodejs
[tab-conversation#csharp]:samples/tab-conversations/csharp
[app-complete-auth#cs]:samples/app-complete-auth/csharp
[app-complete-auth#nodejs]:samples/app-complete-auth/nodejs

[tab-conversation#nodejs]:samples/tab-conversations/nodejs
[tab-adaptive-cards#csharp]:samples/tab-adaptive-cards/csharp
[tab-adaptive-cards#js]:samples/tab-adaptive-cards/nodejs
[tab-stage-view#js]:samples/tab-stage-view/nodejs
[tab-stage-view#csharp]:samples/tab-stage-view/csharp
[tab-product-inspection#csharp]:samples/tab-product-inspection/csharp
[tab-staggered-permission#csharp]:samples/tab-staggered-permission/csharp
[tab-people-picker#csharp]:samples/tab-people-picker/csharp
[tab-channel-group=config-csharp]:samples/tab-channel-group-config-page-auth/csharp
[tab-channel-context#nodejs]:samples/tab-channel-context/nodejs
[tab-app-monetization#nodejs]:samples/tab-app-monetization/nodejs
[app-cache-meetings#nodejs]:samples/app-cache-meetings/nodejs
[tab-request-approval#nodejs]:samples/tab-request-approval/nodejs
[bot-request-approval#nodejs]:samples/bot-request-approval/nodejs
[tab-navbar-menu#ts]:samples/tab-navbar-menu/ts
[tab-multi-hub#ts]:samples/tab-multi-hub/ts

[group-channel-tab#cs#razor]:samples/tab-channel-group/razor-csharp
[group-channel-tab#cs#mvc]:samples/tab-channel-group/mvc-csharp
[group-channel-tab#ts#spfx]:samples/tab-channel-group/spfx

[connector#cs]:samples/connector-todo-notification/csharp
[incoming-webhook#cs]:samples/incoming-webhook/csharp
[release-management#cs]:samples/bot-release-management/csharp
[release-management#nodejs]:samples/bot-release-management/nodejs
[connector#ts]:samples/connector-github-notification/nodejs
[connector-generic#ts]:samples/connector-generic/nodejs
[sequential#workflow#csharp]:samples/bot-sequential-flow-adaptive-cards/csharp
[sequential#workflow#js]:samples/bot-sequential-flow-adaptive-cards/nodejs
[app-auth#ts]:samples/app-auth/nodejs
[auth-in-connector#nodejs]:samples/connector-todo-notification/nodejs
[botwithsharepointfileviewer#csharp]:samples/bot-sharepoint-file-viewer/csharp
[typeaheadsearch#csharp]:samples/bot-type-ahead-search-adaptive-cards/csharp
[graph-activity-feed-broadcast#csharp]:samples/graph-activity-feed-broadcast/csharp


[app-task-module#ts]:samples/app-task-module/nodejs

[app-complete#cs]:samples/app-complete-sample/csharp
[app-complete#ts]:samples/app-complete-sample/nodejs

[outgoing-webhook#cs]:samples/outgoing-webhook/csharp
[outgoing-webhook#ts]:samples/outgoing-webhook/nodejs

[msgext-link-unfurl#cs]:samples/msgext-link-unfurling-reddit/csharp
[msgext-link-unfurl-meeting#cs]:samples/msgext-link-unfurling-meeting/csharp
[msgext-action-quickstart#js]:samples/msgext-action-quickstart/js
[msgext-search-quickstart#js]:samples/msgext-search-quickstart/js
[msgext-search-sso-config#js]:samples/msgext-search-sso-config

[tab-sso#ts]:samples/tab-sso/nodejs
[tab-sso#cs]:samples/tab-sso/csharp

[app-virtual-assistant#cs]:samples/app-virtual-assistant/csharp
[identity-linking-with-sso#cs]:samples/app-identity-linking-with-sso/csharp
[bot-proactive-msg#cs]:samples/bot-proactive-messaging/csharp
[bot-proactive-msg-teamsfx#js]:samples/bot-proactive-messaging-teamsfx
[bot-conversation-quickstart#js]:samples/bot-conversation-quickstart/js
[bot-conversation-sso-quickstart#js]:samples/bot-conversation-sso-quickstart/js
[bot-sharepoint-list#cs]:samples/bot-sharepoint-list/csharp
[bot-conversation-sso-quickstart#csharp_dotnetcore]:samples/bot-conversation-sso-quickstart/csharp_dotnetcore
[bot-calling-meeting#csharp]:samples/bot-calling-meeting/csharp
[bot-tab-conversations#csharp]:samples/bot-tab-conversations/csharp
[botfileviewer#js]:samples/bot-sharepoint-file-viewer/nodejs
[meetings-token-app#cs]:samples/meetings-token-app/csharp
[apps-in-meeting#cs]:samples/apps-in-meeting/csharp
[meetings-token-app#js]:samples/meetings-token-app/nodejs
[region-selection-app#cs]: samples/app-region-selection/csharp  
[meetings-notification#cs]:samples/meetings-notification/csharp
[meetings-sidepanel#cs]:samples/meetings-sidepanel/csharp
[meetings-sidepanel#js]:samples/meetings-sidepanel/nodejs
[meetings-notification#js]:samples/meetings-notification/nodejs
[messageswithrsc#csharp]:samples/bot-receive-channel-messages-withRSC/csharp
[messageswithrsc#js]:samples/bot-receive-channel-messages-withRSC/nodejs
[app-in-meeting#cs]:samples/app-in-meeting/csharp
[fetchgroupchatmessages#csharp]:samples/bot-archive-groupchat-messages/csharp
[fetchgroupchatmessages#nodejs]:samples/bot-archive-groupchat-messages/nodejs
[appcheckinlocation#csharp]:samples/app-checkin-location/csharp
[checkinlocation#nodejs]:samples/app-checkin-location/nodejs
[productinspection#nodejs]:samples/tab-product-inspection/nodejs
[msgext-message-reminder#nodejs]:samples/msgext-message-reminder/nodejs
[botdailytaskreminder#csharp]:samples/bot-daily-task-reminder/csharp
[bottaskreminder#nodejs]:samples/bot-daily-task-reminder/nodejs
[memessagereminder#csharp]:samples/msgext-message-reminder/csharp
[tab-request-approval#csharp]:samples/tab-request-approval/csharp
[bot-request-approval#csharp]:samples/bot-request-approval/csharp
[typeaheadsearchonadaptivecard#js]:samples/bot-type-ahead-search-adaptive-cards/nodejs
[meetings-live-code-interview#csharp]:samples/meetings-live-code-interview/csharp
[meetings-live-code-interview#nodejs]:samples/meetings-live-code-interview/nodejs
[suggestedactionsbot#csharp]:samples/bot-suggested-actions/csharp
[suggestedactionsbot#nodejs]:samples/bot-suggested-actions/nodejs
[botadaptivecardsuserspecificviews#csharp]:samples/bot-adaptivecards-user-specific-views/csharp
[AdaptiveCardActions#csharp]:samples/bot-adaptive-card-actions/csharp
[AdaptiveCardActions#nodejs]:samples/bot-adaptive-card-actions/nodejs  
[BotFormattingCards#csharp]:samples/bot-formatting-cards/csharp
[BotFormattingCards#nodejs]:samples/bot-formatting-cards/nodejs  
[AdaptiveCardActions#nodejs]:samples/bot-adaptive-card-actions/nodejs
[AdaptiveCardSSO#csharp]:samples/bot-sso-adaptivecard/csharp
[BotSSOAdaptiveCard#nodejs]:samples/bot-sso-adaptivecard/nodejs
[TypesCards#csharp]:samples/bot-all-cards/csharp
[TypesCards#nodejs]:samples/bot-all-cards/nodejs
[app-localization#cs]:samples/app-localization/csharp
[app-localization#js]:samples/app-localization/nodejs
[meetings-details-tab#cs]:samples/meetings-details-tab/csharp
[meetings-details-tab#js]:samples/meetings-details-tab/nodejs
[app-sso#cs]:samples/app-sso/csharp
[app-sso#js]:samples/app-sso/nodejs
[meetings-stage-view#js]:samples/meetings-stage-view/nodejs
[meetings-stage-view#cs]:samples/meetings-stage-view/csharp
[meetings-events#cs]:samples/meetings-events/csharp
[meetings-events#js]:samples/meetings-events/nodejs
[meeting-recruitment-app#cs]:samples/meeting-recruitment-app/csharp
[meeting-recruitment-app#js]:samples/meeting-recruitment-app/nodejs
[meetings-transcription-app#cs]:samples/meetings-transcription/csharp
[meetings-transcription-app#nodejs]:samples/meetings-transcription/nodejs
[meetings-share-to-stage-signing#csharp]:samples/meetings-share-to-stage-signing/csharp
[qrappinstallation#csharp]:samples/app-installation-using-qr-code/csharp
[qrappinstallation#nodejs]:samples/app-installation-using-qr-code/nodejs
[qrjointeam#csharp]:samples/bot-join-team-using-qr-code/csharp
[qrjointeam#nodejs]:samples/bot-join-team-using-qr-code/nodejs
[incoming-webhook#nodejs]:samples/incoming-webhook/nodejs
[meetingtabs#csharp]:samples/meeting-tabs/csharp
[meetingtabs#nodejs]:samples/meeting-tabs/nodejs

[graph#rsc#cs]:samples/graph-rsc/csharp
[graph#rsc#js]:samples/graph-rsc/nodeJs
[graph#lifecycle#cs]:samples/graph-channel-lifecycle/csharp
[graph#lifecycle#js]:samples/graph-channel-lifecycle/nodejs
[graph#instllationlifecycle#cs]:samples/graph-app-installation-lifecycle/csharp
[graph#instllationlifecycle#js]:samples/graph-app-installation-lifecycle/nodejs
[graph#graphproactiveinstallation#cs]: samples/graph-proactive-installation/csharp
[graph#chatlifecyle#cs]:samples/graph-chat-lifecycle/csharp
[graph#chatlifecycle#js]:samples/graph-chat-lifecycle/nodejs
[graph#appctaloglifecycle#cs]:samples/graph-appcatalog-lifecycle/csharp
[graph#appcataloglifecycle#js]:samples/graph-appcatalog-lifecycle/nodejs
[graph#graphproactiveinstallation#cs]:samples/graph-proactive-installation/csharp
[graph#graphproactiveinstallation#js]:samples/graph-proactive-installation/nodejs
[graph-activity-feed#cs]:samples/graph-activity-feed/csharp
[graph-activity-feed#js]:samples/graph-activity-feed/nodejs
[graph-change-notification#cs]:samples/graph-change-notification/csharp
[graph-change-notification#js]:samples/graph-change-notification/nodejs
[graph-meeting-notification#cs]:samples/graph-meeting-notification/csharp
[graph-meeting-notification#js]:samples/graph-meeting-notification/nodejs
[peoplepickeronadaptivecard#js]:samples/bot-people-picker-adaptive-card/nodejs
[peoplepickeronadaptivecard#csharp]:samples/bot-people-picker-adaptive-card/csharp
[graph-activity-feed-broadcast#js]:samples/graph-activity-feed-broadcast/nodejs
[graph-pinned-message#cs]:samples/graph-pinned-messages/csharp
[graph-pinned-message#js]:samples/graph-pinned-messages/nodejs
[graph-bulk-meetings#cs]:samples/graph-bulk-meetings/csharp
[graph-bulk-meetings#js]:samples/graph-bulk-meetings/nodejs
[change-notifications-team/channel#cs]:samples/graph-change-notification-team-channel/csharp
[change-notifications-team/channel#js]:samples/graph-change-notification-team-channel/nodejs
[link-unfurling-stt#nodejs]:samples/app-link-unfurling-in-share-to-teams/nodejs
[tab-staggered-permission#nodejs]:samples/tab-staggered-permission/nodejs
[botframework]:https://github.com/microsoft/BotBuilder-Samples#teams-samples
[tab-people-picker#nodejs]:samples/tab-people-picker/nodejs
[meetings-live-caption#cs]:samples/meetings-live-caption/csharp
[meetings-live-caption#nodejs]:samples/meetings-live-caption/nodejs
[app-anonymous-users#cs]:samples/app-anonymous-users/csharp
<<<<<<< HEAD
[tab-add-in-combined#ts]:samples/tab-add-in-combined/nodejs
=======
[bot-ai-enterprise-search#nodejs]:samples/bot-ai-enterprise-search/nodejs
[meetings-app-icon-badging#csharp]:samples/meetings-app-icon-badging/csharp
[meetings-app-icon-badging#nodejs]:samples/meetings-app-icon-badging/nodejs
>>>>>>> da13af48

[msteams-app-qbot]:samples/msteams-application-qbot/
[msteams-app-resource-hub]:samples/msteams-application-resourcehub/

[bot-conversation#python]:samples/bot-conversation/python
[bot-file-upload#python]:samples/bot-file-upload/python
[bot-initiate-thread-in-channel#python]:samples/bot-initiate-thread-in-channel/python
[bot-message-reaction#python]:samples/bot-message-reaction/python
[bot-task-module#python]:samples/bot-task-module/python
[bot-teams-authentication#python]:samples/bot-teams-authentication/python
[msgext-action-preview#python]:samples/msgext-action-preview/python
[msgext-action#python]:samples/msgext-action/python
[msgext-link-unfurling#python]:samples/msgext-link-unfurling/python
[msgext-search-auth-config#python]:samples/msgext-search-auth-config/python
[msgext-search#python]:samples/msgext-search/python

[bot-conversation#js]:samples/bot-conversation/nodejs
[bot-file-upload#js]:samples/bot-file-upload/nodejs
[bot-initiate-thread-in-channel#js]:samples/bot-initiate-thread-in-channel/nodejs
[bot-message-reaction#js]:samples/bot-message-reaction/nodejs
[bot-task-module#js]:samples/bot-task-module/nodejs
[msgext-search#js]:samples/msgext-search/nodejs
[msgext-action-preview#js]:samples/msgext-action-preview/nodejs
[msgext-action#js]:samples/msgext-action/nodejs
[msgext-link-unfurling#js]:samples/msgext-link-unfurling/nodejs
[bot-conversation-sso-quickstart#js]:samples/bot-conversation-sso-quickstart/js
[bot-teams-authentication#nodejs]:samples/bot-teams-authentication/nodejs

[bot-conversation#java]:samples/bot-conversation/java
[bot-file-upload#java]:samples/bot-file-upload/java
[bot-initiate-thread-in-channel#java]:samples/bot-initiate-thread-in-channel/java
[bot-message-reaction#java]:samples/bot-message-reaction/java
[bot-task-module#java]:samples/bot-task-module/java
[bot-teams-authentication#java]:samples/bot-teams-authentication/java
[msgext-action-preview#java]:samples/msgext-action-preview/java
[msgext-action#java]:samples/msgext-action/java
[msgext-link-unfurling#java]:samples/msgext-link-unfurling/java
[msgext-search-auth-config#java]:samples/msgext-search-auth-config/java
[msgext-search#java]:samples/msgext-search/java

[bot-conversation#cs]:samples/bot-conversation/csharp
[bot-file-upload#cs]:samples/bot-file-upload/csharp
[bot-initiate-thread-in-channel#cs]:samples/bot-initiate-thread-in-channel/csharp
[bot-message-reaction#cs]:samples/bot-message-reaction/csharp
[bot-task-module#cs]:samples/bot-task-module/csharp
[bot-teams-authentication#cs]:samples/bot-teams-authentication/csharp
[msgext-action-preview#cs]:samples/msgext-action-preview/csharp
[msgext-link-unfurling#cs]:samples/msgext-link-unfurling/csharp
[msgext-search-auth-config#cs]:samples/msgext-search-auth-config/csharp
[msgext-search#cs]:samples/msgext-search/csharp
[msgext-action#cs]:samples/msgext-action/csharp

## Submitting issues

The issue tracker is for **[issues](https://github.com/OfficeDev/Microsoft-Teams-Samples/issues)**, in other words, bugs and suggestions.
If you have a *question*, *feedback* or *suggestions*, please check our [support page](https://docs.microsoft.com/microsoftteams/platform/feedback).


## Contributing

This project welcomes contributions and suggestions.  Most contributions require you to agree to a
Contributor License Agreement (CLA) declaring that you have the right to, and actually do, grant us
the rights to use your contribution. For details, visit https://cla.opensource.microsoft.com.

When you submit a pull request, a CLA bot will automatically determine whether you need to provide
a CLA and decorate the PR appropriately (e.g., status check, comment). Simply follow the instructions
provided by the bot. You will only need to do this once across all repos using our CLA.

This project has adopted the [Microsoft Open Source Code of Conduct](https://opensource.microsoft.com/codeofconduct/).
For more information see the [Code of Conduct FAQ](https://opensource.microsoft.com/codeofconduct/faq/) or
contact [opencode@microsoft.com](mailto:opencode@microsoft.com) with any additional questions or comments.

<img src="https://pnptelemetry.azurewebsites.net/microsoft-teams-samples/samples/landing-page" /><|MERGE_RESOLUTION|>--- conflicted
+++ resolved
@@ -186,15 +186,11 @@
 |28|Release Management     | This is a sample used to send workitem notification using Azure webhook.                                        |[View][release-management#cs]       |[View][release-management#nodejs]
 |29|Meeting Live Caption     | This is a sample meeting side panel application which demonstrates how to enable live caption in the meeting and using the CART link how to send caption in live meeting.                                       |[View][meetings-live-caption#cs]       |[View][meetings-live-caption#nodejs] ![toolkit-icon](assets/toolkit-icon.png) 
 |30|Anonymous user support| This sample app shows anonymous users support in teams meeting apps.|[View][app-anonymous-users#cs]       
-<<<<<<< HEAD
-|31|Link unfurling for 'Share to teams'|This sample demos the feature of link unfurling for Share to teams.||[View][link-unfurling-stt#nodejs]|
-|32|App Icon Badging In Microsoft Teams Meetings|This sample app shows the feature of sending app icon badging in Teams' meetings.|[View][meetings-app-icon-badging#csharp]|[View][meetings-app-icon-badging#nodejs]|
-|33|Combined Tab and Office Add-in|Demonstrates using add-in to take action on specific Office documents and using tab to aggregate data about all those specific actions.||[View][tab-add-in-combined#ts]|[View][/samples/tab-add-in-combined/nodejs/appPackage/build/appPackage.local.zip]|
-=======
 |31|Link unfurling for 'Share to teams'|This sample demos the feature of link unfurling for Share to teams.||[View][link-unfurling-stt#nodejs] ![toolkit-icon](assets/toolkit-icon.png) |
 |32|App Icon Badging In Microsoft Teams Meetings|This sample app shows the feature of sending app icon badging in Teams' meetings.|[View][meetings-app-icon-badging#csharp]|[View][meetings-app-icon-badging#nodejs] ![toolkit-icon](assets/toolkit-icon.png) |
 |33|Teams Open AI Embeddings And Redis Search based On Uploaded File Using Bot|This Open AI sample app demonstrates the user search functionality using Open AI embeddings and completion APIs.|[View][meetings-app-icon-badging#csharp]|[View][meetings-app-icon-badging#nodejs] ![toolkit-icon](assets/toolkit-icon.png) |
->>>>>>> da13af48
+|34|Combined Tab and Office Add-in|Demonstrates using add-in to take action on specific Office documents and using tab to aggregate data about all those specific actions.||[View][tab-add-in-combined#ts]|[View][/samples/tab-add-in-combined/nodejs/appPackage/build/appPackage.local.zip]|
+
 
 ## Application templates
 
@@ -387,13 +383,10 @@
 [meetings-live-caption#cs]:samples/meetings-live-caption/csharp
 [meetings-live-caption#nodejs]:samples/meetings-live-caption/nodejs
 [app-anonymous-users#cs]:samples/app-anonymous-users/csharp
-<<<<<<< HEAD
-[tab-add-in-combined#ts]:samples/tab-add-in-combined/nodejs
-=======
 [bot-ai-enterprise-search#nodejs]:samples/bot-ai-enterprise-search/nodejs
 [meetings-app-icon-badging#csharp]:samples/meetings-app-icon-badging/csharp
 [meetings-app-icon-badging#nodejs]:samples/meetings-app-icon-badging/nodejs
->>>>>>> da13af48
+[tab-add-in-combined#ts]:samples/tab-add-in-combined/nodejs
 
 [msteams-app-qbot]:samples/msteams-application-qbot/
 [msteams-app-resource-hub]:samples/msteams-application-resourcehub/
