--- conflicted
+++ resolved
@@ -176,12 +176,8 @@
 |20| Bot request approval | Demonstrating a feature where user can send task request to his manager using universal adaptive card and manager can approve/reject the request. |[View][bot-request-approval#csharp]|[View][bot-request-approval#nodejs]|
 |21| Join the Team using QR code |This sample demos a feature where user can join a team using QR code containing the team's id. |[View][qrjointeam#csharp]|[View][qrjointeam#nodejs]
 |22| Activity feed broadcast |Demonstrating a feature to notify any message to all members of the organisation using activity feed notification .|[View][graph-activity-feed-broadcast#csharp]|[View][graph-activity-feed-broadcast#js]|
-<<<<<<< HEAD
-|23|App identity linking with sso| This sample demos linking user's AAD id with Facebook and google account of user from bot, ME and tab. |[View][identity-linking-with-sso#cs]|
-=======
 |23|App complete auth|This sample demos authentication feature in bot,tab and messaging extension.|[View][app-complete-auth#cs]|
 |24|App identity linking with sso|This sample demos mapping with aad id, facebook, and google account of user in bot, ME and tab.||[View][app-identity-link-with-sso#nodejs]|
->>>>>>> ff43d7fb
 
 [app-hello-world#cs]:samples/app-hello-world/csharp
 [app-hello-world#ts]:samples/app-hello-world/nodejs
