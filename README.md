--- conflicted
+++ resolved
@@ -25,11 +25,8 @@
 |12|Teams tab graph toolkit | This sample demos building teams tab using microsoft graph toolkit|[View](/demo%20manifest/Teams-tab-graph-toolkit.zip)     |
 |13| Product inspection | Demonstrating a feature where user can scan a product and mark it as approved/rejected. |[View](/demo%20manifest/Tab-Product-Inspection.zip)     |
 |14| Bot with SharePoint file to view in Teams file viewer| This sample demos a bot with capability to upload files to SharePoint site and same files can be viewed in Teams file viewer.|[View](/demo%20manifest/Bot-SharePoint-File-Viewer.zip)     |
-<<<<<<< HEAD
+|15|Bot daily task reminder | This sample demos a feature where user can schedule a recurring task and get a reminder on the scheduled time|[View](/demo%20manifest/Bot-Daily-Task-Reminder.zip)     |
 |14| Message reminder setup through messaging extension | This sample demos a feature where user can schedule a task from messaging extension action command and get a reminder card at scheduled date and time.|[View](/demo%20manifest/Message-Reminder-Messaging-extension.zip)     |
-=======
-|15|Bot daily task reminder | This sample demos a feature where user can schedule a recurring task and get a reminder on the scheduled time|[View](/demo%20manifest/Bot-Daily-Task-Reminder.zip)     |
->>>>>>> 1312469d
 
 ## [Getting Started - Samples and Tutorials](https://docs.microsoft.com/microsoftteams/platform/tutorials/get-started-dotnet-app-studio)
 
@@ -158,13 +155,8 @@
 |14| App Installtion  using QR code |This sample demos app installation using QR code of application's app id | [View][qrappinstallation#csharp] | [View][qrappinstallation#nodejs]
 |15| Archive groupchat messages | Demonstrating on how a bot can archive groupchat messages and send it to user as a file. | [View][fetchgroupchatmessages#csharp] |[View][fetchgroupchatmessages#nodejs]|
 |16| App check in location | Demonstrating feature where user can checkin with current location and view all previous checkins. | [View][appcheckinlocation#csharp] |[View][checkinlocation#nodejs]|
-<<<<<<< HEAD
-|17| Message reminder setup through messaging extension | Demonstrating a feature where user can schedule a task from messaging extension action and get a reminder card at a scheduled time | [View][memessagereminder#csharp] ||
-=======
-|17| Message reminder setup through messaging extension | Demonstrating a feature where user can schedule a task from messaging extension action command and get a reminder card at a scheduled time ||[View][msgext-message-reminder#nodejs]|
-|18| Bot daily task reminder | This sample demos a feature where user can schedule a recurring task and get a reminder on the scheduled time | |[View][bottaskreminder#nodejs]|
-|19| Bot daily task reminder | Demonstrating feature where user can schedule a recurring task and get a reminder on the scheduled time. | [View][botdailytaskreminder#csharp] ||
->>>>>>> 1312469d
+|17| Message reminder setup through messaging extension | Demonstrating a feature where user can schedule a task from messaging extension action command and get a reminder card at a scheduled time |[View][memessagereminder#csharp]|[View][msgext-message-reminder#nodejs]|
+|18| Bot daily task reminder | This sample demos a feature where user can schedule a recurring task and get a reminder on the scheduled time |[View][botdailytaskreminder#csharp |[View][bottaskreminder#nodejs]|
 
 [app-hello-world#cs]:samples/app-hello-world/csharp
 [app-hello-world#ts]:samples/app-hello-world/nodejs
@@ -249,13 +241,10 @@
 [appcheckinlocation#csharp]:samples/app-checkin-location/csharp
 [checkinlocation#nodejs]:samples/app-checkin-location/nodejs
 [productinspection#nodejs]:samples/tab-product-inspection/nodejs
-<<<<<<< HEAD
+[msgext-message-reminder#nodejs]:samples/msgext-message-reminder/nodejs
+[botdailytaskreminder#csharp]:samples/bot-daily-task-reminder/csharp
+[bottaskreminder#nodejs]:samples/bot-daily-task-reminder/nodejs
 [memessagereminder#csharp]:samples/msgext-message-reminder/csharp
-=======
-[msgext-message-reminder#nodejs]:samples/bot-message-reminder/nodejs
-[botdailytaskreminder#csharp]:samples/bot-daily-task-reminder/csharp
-[bottaskreminder#nodejs]:samples/bot-task-reminder/nodejs
->>>>>>> 1312469d
 
 [app-localization#cs]:samples/app-localization/csharp
 [app-localization#js]:samples/app-localization/nodejs
