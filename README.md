--- conflicted
+++ resolved
@@ -48,11 +48,7 @@
 |13|Build tabs with Adaptive Cards | Microsoft Teams tab sample code which demonstrates how to [Build tabs with Adaptive Cards](https://docs.microsoft.com/microsoftteams/platform/tabs/how-to/build-adaptive-card-tabs) | [View][tab-adaptive-cards#csharp]               |                | [View][tab-adaptive-cards#js]|
 |14|Tab in stage view   | Microsoft Teams tab sample app for demonstrating tab in stage view |[View][tab-stage-view#csharp] |          | [View][tab-stage-view#js] |
 |15|Create Conversational tab     | Microsoft Teams tab sample app for demonstrating create conversation tab | [View][tab-conversation#csharp]          |           |[View][tab-conversation#nodejs]
-<<<<<<< HEAD
-|16| Product inspection | Demonstrating a feature where user can scan a product and mark it as approved/rejected. |[View][tab-product-inspection#csharp]|
-=======
-|16| Tab product inspection | Demonstrating a feature where user can scan a product, capture a image and mark it as approved/rejected. | |[View][productinspection#nodejs]|
->>>>>>> 68a20f6c
+|16| Product inspection | Demonstrating a feature where user can scan a product and mark it as approved/rejected. |[View][tab-product-inspection#csharp]|[View][productinspection#nodejs]|
 
 ## [Bots samples](https://docs.microsoft.com/microsoftteams/platform/bots/what-are-bots) (using the v4 SDK)
 >NOTE:
