--- conflicted
+++ resolved
@@ -148,11 +148,7 @@
 | 9  | Messaging Extensions AI - Sentiment Analysis | Messaging Extension with AI capability that performs sentiment analysis (positive/negative/neutral) for messages posted in Microsoft Teams chat               | Advanced    | [View][msgext-ai-sentiment-analysis#cs]                             | [View][msgext-ai-sentiment-analysis#js] ![toolkit-icon](assets/toolkit-icon.png) |        |      |                                                             |
 | 10 | Messaging extension - Adaptive Card based loop components | Demonstrates a Messaging Extension for Microsoft Teams that utilizes adaptive card-based loop components, enabling link unfurling and dynamic interactions within the compose area. | Advanced    | [View][msgext-unfurling-ac-loop-components#cs]                     | [View][msgext-unfurling-ac-loop-components#nodejs] ![toolkit-icon](assets/toolkit-icon.png) |        |      | [View](/samples/msgext-unfurling-ac-loop-components/csharp/demo-manifest/msgext-unfurling-ac-loop-components.zip) |
 | 11 | Copilot Handoff                            | This sample implements a Teams message extension that can be used as a plugin for Microsoft Copilot for Microsoft 365. The message extension showcases copilot handoff along with allowing users to query the Northwind Database | Advanced    | | [View][msgext-copilot-handoff#js] ![toolkit-icon](assets/toolkit-icon.png) |        |      |                                                             |
-<<<<<<< HEAD
-| 12 | Third-Party Cloud Storage | This app enables seamless integration with third-party cloud storage providers for files dragged and dropped in Teams chats or channels. It uses the Microsoft Teams JavaScript SDK's thirdPartyCloudStorage module to fetch and upload files efficiently. | Advanced |  | [View][msgext-thirdparty-storage#nodejs] ![toolkit-icon](assets/toolkit-icon.png) | [View][msgext-thirdparty-storage#python]   |    |   |
-=======
-| 12 | Third-Party Cloud Storage | This app enables seamless integration with third-party cloud storage providers for files dragged and dropped in Teams chats or channels. It uses the Microsoft Teams JavaScript SDK's thirdPartyCloudStorage module to fetch and upload files efficiently. | Advanced | [View][msgext-thirdparty-storage#cs]  | [View][msgext-thirdparty-storage#nodejs] ![toolkit-icon](assets/toolkit-icon.png) |    |    |   |
->>>>>>> bfec218a
+| 12 | Third-Party Cloud Storage | This app enables seamless integration with third-party cloud storage providers for files dragged and dropped in Teams chats or channels. It uses the Microsoft Teams JavaScript SDK's thirdPartyCloudStorage module to fetch and upload files efficiently. | Advanced | [View][msgext-thirdparty-storage#cs]  | [View][msgext-thirdparty-storage#nodejs] ![toolkit-icon](assets/toolkit-icon.png) |  [View][msgext-thirdparty-storage#python]  |    |   |
 
 #### Additional samples
 
@@ -348,11 +344,6 @@
 [msgext-search-sso-config#cs]:samples/msgext-search-sso-config/csharp
 [msgext-copilot-handoff#js]:samples/msgext-copilot-handoff/ts
 [msgext-thirdparty-storage#nodejs]:samples/msgext-thirdparty-storage/nodejs
-<<<<<<< HEAD
-[msgext-thirdparty-storage#python]:samples/msgext-thirdparty-storage/python
-=======
-[msgext-thirdparty-storage#cs]:samples/msgext-thirdparty-storage/csharp
->>>>>>> bfec218a
 [msgext-expert-finder#nodejs]:samples/msgext-expert-finder-js
 
 [tab-sso#ts]:samples/tab-sso/nodejs
