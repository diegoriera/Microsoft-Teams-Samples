# Microsoft Teams Samples
##### [Click here to find out what's new with Microsoft Teams Platform](https://docs.microsoft.com/microsoftteams/platform/whats-new)

>NOTE: These samples are designed to help understand Microsoft Teams platform capabilities and scenarios. If you are looking for production ready apps then please visit [App Templates for Microsoft Teams](https://docs.microsoft.com/microsoftteams/platform/samples/app-templates)


## Try it yourself - experience the Apps in your Microsoft Teams client

Here are all the samples which are deployed on Microsoft Azure and you can try it yourself by uploading respective app packages (.zip files links below) to one of your teams and/or as a personal app. (Sideloading must be enabled for your tenant; [see steps here](https://docs.microsoft.com/en-us/microsoftteams/platform/concepts/build-and-test/prepare-your-o365-tenant#enable-custom-teams-apps-and-turn-on-custom-app-uploading).) These apps are running on the free Azure tier, so it may take a while to load (warm up) if you haven't used it recently and it goes back to sleep quickly if it's not being used. Rest assured, once it's loaded it's pretty snappy.


|    | Sample Name        | Description                                                                                                                | Manifest| 
|:--:|:-------------------|:---------------------------------------------------------------------------------------------------------------------------|:--------|
|1|SSO Demo        | Microsoft Teams app SSO for Tab, Bot, ME - search, action, linkunfurl |[View](/demo%20manifest/SSO-Demo.zip)     |
|2|Complete sample Demo       | Complete sample to showcase various capabilities including bots, tabs, messaging extension |[View](/demo%20manifest/Complete-Sample.zip)     |
|3|Task Module Demo       | Sample app showing off the Teams Task Module, a way to invoke custom code from a bot, a tab, or both |[View](/demo%20manifest/Task-Module.zip)     |
|4|Connectors        | Sample Office 365 Connector generating notifications to teams channel. |[View](/demo%20manifest/Connector.zip)     |
|5|Tabs with Adaptive Cards  | Microsoft Teams tab sample code which demonstrates how to Build tabs with Adaptive Cards. |[View](/demo%20manifest/JSON-based-Tabs.zip)     |
|6|Meetings Stage View Demo  | Enable and configure your apps for Teams meetings to use in stage view. |[View](/demo%20manifest/Meetings-StageView.zip)     |
|7|Meeting Events | Microsoft Teams sample app to get real time meeting events. |[View](/demo%20manifest/Meetings-Events.zip)     |
|8|Channel messages with RSC permissions | Demonstrating on how a bot can receive all channel messages with RSC without @mention. |[View](/demo%20manifest/Bot-RSC.zip)     |
<<<<<<< HEAD
|9|App installation using QR code | Sample app that generates a QR or installs app using the QR code.|[View](/demo%20manifest/QR-App-Installation.zip)     |

=======
|9|Meeting Recruitment App | Sample app showing meeting app experience for interview scenario. |[View](/demo%20manifest/Meeting-Recruitment-App.zip)     |
>>>>>>> 42ae37b7


## [Getting Started - Samples and Tutorials](https://docs.microsoft.com/microsoftteams/platform/tutorials/get-started-dotnet-app-studio)

|    | Sample Name        | Description                                                                                                                | C#    | TypeScript   
|:--:|:-------------------|:---------------------------------------------------------------------------------------------------------------------------|:--------|:-------------|
|1|Hello World            | Microsoft Teams hello world sample app.                                           |[View][app-hello-world#cs]     |[View][app-hello-world#ts]

## [Tabs samples](https://docs.microsoft.com/microsoftteams/platform/tabs/what-are-tabs)
|    | Sample Name        | Description                                                                      | C#    | TypeScript   | JavaScript
|:--:|:-------------------|:----------------------------------------------------------------------------------------------|:--------|:-------------|:---------
|1|Personal tabs            | Sample app showing custom personal Tab with ASP. NET Core                      |[MVC][personal-tab#cs#mvc], [Razor][personal-tab#cs#razor]     | [Yeoman Generator](https://docs.microsoft.com/microsoftteams/platform/tabs/quickstarts/create-personal-tab-node-yeoman#generate-your-project) |
|2|Personal tab quick-start| Sample personal tab quick-start app.                                            |                               |[View][personal-tab-quickstart#ts]|[View][personal-tab-quickstart#js]
|3|Personal tab with SSO quick-start| Sample personal tab with SSO hello world app.                          |[View][personal-tab-sso-quickstart#csharp]|[View][personal-tab-sso-quickstart#ts]|[View][personal-tab-sso-quickstart#js]
|4|Channel and group tabs   | Sample app showing custom group and channel Tab with ASP. NET Core                                    |[MVC][group-channel-tab#cs#mvc], [Razor][group-channel-tab#cs#razor]     | [Yeoman Generator](https://docs.microsoft.com/en-us/microsoftteams/platform/get-started/get-started-yeoman) |
|5|Channel and group tab quick-start| Sample channel and group tab hello world app.                          |                               |[View][group-tab-quickstart#ts]|[View][group-tab-quickstart#js]
|6|Channel and group tab with SSO quick-start| Sample channel and group tab with SSO hello world app.        |[View][group-tab-sso-quickstart#csharp]|[View][group-tab-sso-quickstart#ts]|[View][group-tab-sso-quickstart#js]
|7|SPFx Tab | Sample app showing Microsoft Teams tabs using SharePoint Framework                                    |   | [View][group-channel-tab#ts#spfx] |
|8|Tab SSO               | Microsoft Teams sample app for tabs Azure AD SSO                                      | | [View][tab-sso#ts] ,[Teams Toolkit](https://docs.microsoft.com/microsoftteams/platform/toolkit/visual-studio-code-tab-sso)
|9|Config Tab Authentication               | Microsoft Teams sample app for config tabs Azure AD authentication | [View]()                       | | 
|10|Deep Link consuming Subentity ID      | Microsoft Teams sample app for demonstrating deeplink from Bot chat to Tab consuming Subentity ID | [View][tab-deeplink#csharp]                       | | [View][tab-deeplink#nodejs]|
|11|Integrate graph toolkit component in teams tab      | Microsoft Teams tab sample app for demonstrating graph toolkit component |                      | [View][tab-graph-toolkit#js]|
|12|Device permissions      | Microsoft Teams tab sample app for demonstrating device permissions |                      | [View][tab-device-permissions#js]|
|13|Build tabs with Adaptive Cards | Microsoft Teams tab sample code which demonstrates how to [Build tabs with Adaptive Cards](https://docs.microsoft.com/microsoftteams/platform/tabs/how-to/build-adaptive-card-tabs) | [View][tab-adaptive-cards#csharp]               |                | [View][tab-adaptive-cards#js]|
|14|Tab in stage view   | Microsoft Teams tab sample app for demonstrating tab in stage view |[View][tab-stage-view#csharp] |          | [View][tab-stage-view#js] |
|15|Create Conversational tab     | Microsoft Teams tab sample app for demonstrating create conversation tab | [View][tab-conversation#csharp]          |           |[View][tab-conversation#nodejs]

## [Bots samples](https://docs.microsoft.com/microsoftteams/platform/bots/what-are-bots) (using the v4 SDK)
>NOTE:
>Visit the [Bot Framework Samples repository][botframework] to view Microsoft Bot Framework v4 SDK task-focused samples for C#, JavaScript, TypeScript, and Python.

|    | Sample Name | Description | .NET Core | JavaScript | Python |
|:--:|:-------------------|:---------------------------------------------------------------------------------|:--------|:-------------|:-------------|
|1| Teams Conversation Bot quick-start | Messaging and conversation event handling hello world. | | [View][bot-conversation-quickstart#js]|| 
|2| Teams Conversation Bot SSO quick-start | Messaging and conversation event handling hello world with SSO. | [View][bot-conversation-sso-quickstart#csharp_dotnetcore] | [View][bot-conversation-sso-quickstart#js]|| 
|3| Teams Conversation Bot | Messaging and conversation event handling. | [View](https://github.com/microsoft/BotBuilder-Samples/tree/main/samples/csharp_dotnetcore/57.teams-conversation-bot)| [View](https://github.com/microsoft/BotBuilder-Samples/tree/main/samples/javascript_nodejs/57.teams-conversation-bot)| [View](https://github.com/microsoft/BotBuilder-Samples/tree/main/samples/python/57.teams-conversation-bot) | 
|4| Message Reactions | Demonstrates how to create a simple bot that responds to Message Reactions | [View](https://github.com/microsoft/BotBuilder-Samples/tree/main/samples/csharp_dotnetcore/25.message-reaction)  |  [View](https://github.com/microsoft/BotBuilder-Samples/tree/main/samples/javascript_nodejs/25.message-reaction) |
|5| Authentication with OAuthPrompt| Authentication and basic messaging in Bot Framework v4. | [View](https://github.com/microsoft/BotBuilder-Samples/tree/main/samples/csharp_dotnetcore/46.teams-auth)| [View](https://github.com/microsoft/BotBuilder-Samples/tree/main/samples/javascript_nodejs/46.teams-auth)| [View](https://github.com/microsoft/BotBuilder-Samples/tree/main/samples/python/46.teams-auth) | 
|6| Teams File Upload | Exchanging files with a bot in a one-to-one conversation. | [View](https://github.com/microsoft/BotBuilder-Samples/tree/main/samples/csharp_dotnetcore/56.teams-file-upload) | [View](https://github.com/microsoft/BotBuilder-Samples/tree/main/samples/javascript_nodejs/56.teams-file-upload) | [View](https://github.com/microsoft/BotBuilder-Samples/tree/main/samples/python/56.teams-file-upload) |
|7| Task Module | Demonstrating how to retrieve a Task Module and values from cards in it, for a Messaging Extension. | [View](https://github.com/microsoft/BotBuilder-Samples/tree/main/samples/csharp_dotnetcore/54.teams-task-module) | [View](https://github.com/microsoft/BotBuilder-Samples/tree/main/samples/javascript_nodejs/54.teams-task-module) | [View](https://github.com/microsoft/BotBuilder-Samples/tree/main/samples/python/54.teams-task-module) |
|8| Start new thread in a channel | Demonstrating how to create a new thread in a channel. | [View](https://github.com/microsoft/BotBuilder-Samples/tree/main/samples/csharp_dotnetcore/58.teams-start-new-thread-in-channel) | [View](https://github.com/microsoft/BotBuilder-Samples/tree/main/samples/javascript_nodejs/58.teams-start-new-thread-in-channel) | [View](https://github.com/microsoft/BotBuilder-Samples/tree/main/samples/python/58.teams-start-thread-in-channel) |
|9| Universal bots  | Teams catering bot demonstrating how to use Universal bots in Teams | [View](samples/bot-teams-catering/csharp) |  | |
|10| Sequential workflow adaptive cards | Demonstrating on how to implement sequential flow, user specific view and upto date adaptive cards in bot. | [View][sequential#workflow#csharp] | [View][sequential#workflow#js]
|11| Channel messages with RSC permissions | Demonstrating on how a bot can receive all channel messages with RSC without @mention. | [View][messageswithrsc#csharp] |[View][messageswithrsc#js]
|13| QR App Installtion | This sample demos app installation using QR code with team id | [View][qrappinstallation#csharp] |

#### Additional samples

|    | Sample Name | Description | .NET Core | JavaScript | 
|:--:|:-------------------|:---------------------------------------------------------------------------------|:--------|:-------------|
|1|Proactive Messaging   | Sample to highlight solutions to two challenges with building proactive messaging apps in Microsoft Teams.                                      |[View][bot-proactive-msg#cs]        |
|2| Sharepoint List Bot| This sample app shows the interaction between teams bot and SharePoint List, Bot saves the specified details in SharePoint List as back-end| [View][bot-sharepoint-list#cs] |  |  |
|3|Teams Virtual Assistant| Customized virtual assistant template to support teams capabilities.        |[View][app-virtual-assistant#cs]|

## [Messaging Extensions samples](https://docs.microsoft.com/microsoftteams/platform/messaging-extensions/what-are-messaging-extensions) (using the v4 SDK)
>NOTE:
>Visit the [Bot Framework Samples repository][botframework] to view Microsoft Bot Framework v4 SDK task-focused samples for C#, JavaScript, TypeScript, and Python.

|    | Sample Name | Description | .NET Core | JavaScript | Python|
|:--:|:-------------------|:---------------------------------------------------------------------------------|:--------|:-------------|:-------------|
|1|Messaging extensions - search quick-start | Hello world Messaging Extension that accepts search requests and returns results. | | [View][msgext-search-quickstart#js] | |
|2|Messaging extensions - search | Messaging Extension that accepts search requests and returns results. | [View](https://github.com/microsoft/BotBuilder-Samples/tree/main/samples/csharp_dotnetcore/50.teams-messaging-extensions-search) | [View](https://github.com/microsoft/BotBuilder-Samples/tree/main/samples/javascript_nodejs/50.teams-messaging-extensions-search) | [View](https://github.com/microsoft/BotBuilder-Samples/tree/main/samples/python/50.teams-messaging-extension-search) |
|3|Messaging extensions - action quick-start | Hello world Messaging Extension that accepts parameters and returns a card. Also, how to receive a forwarded message as a parameter in a Messaging Extension. | | [View][msgext-action-quickstart#js] | |
|4|Messaging extensions - action | Messaging Extension that accepts parameters and returns a card. Also, how to receive a forwarded message as a parameter in a Messaging Extension. | [View](https://github.com/microsoft/BotBuilder-Samples/tree/main/samples/csharp_dotnetcore/51.teams-messaging-extensions-action) | [View](https://github.com/microsoft/BotBuilder-Samples/tree/main/samples/javascript_nodejs/51.teams-messaging-extensions-action) | [View](https://github.com/microsoft/BotBuilder-Samples/tree/main/samples/python/51.teams-messaging-extensions-action) |
|5|Messaging extensions - auth and config | Messaging Extension that has a configuration page, accepts search requests and returns results after the user has signed in. | [View](https://github.com/microsoft/BotBuilder-Samples/tree/main/samples/csharp_dotnetcore/52.teams-messaging-extensions-search-auth-config) | [View](https://github.com/microsoft/BotBuilder-Samples/tree/main/samples/javascript_nodejs/52.teams-messaging-extensions-search-auth-config) |
|6|Messaging extensions - auth and config | Messaging Extension that has a configuration page, accepts search requests and returns results with SSO. |     | [View][msgext-search-sso-config#js] |
|7|Messaging extensions - action preview | Demonstrates how to create a Preview and Edit flow for a Messaging Extension. | [View](https://github.com/microsoft/BotBuilder-Samples/tree/main/samples/csharp_dotnetcore/53.teams-messaging-extensions-action-preview) | [View](https://github.com/microsoft/BotBuilder-Samples/tree/main/samples/javascript_nodejs/53.teams-messaging-extensions-action-preview) | [View](https://github.com/microsoft/BotBuilder-Samples/tree/main/samples/python/53.teams-messaging-extensions-action-preview) |
|8|Link unfurling | Messaging Extension that performs link unfurling. | [View](https://github.com/microsoft/BotBuilder-Samples/tree/main/samples/csharp_dotnetcore/55.teams-link-unfurling) | [View](https://github.com/microsoft/BotBuilder-Samples/tree/main/samples/javascript_nodejs/55.teams-link-unfurling) | [View](https://github.com/microsoft/BotBuilder-Samples/tree/main/samples/python/55.teams-link-unfurling) |

#### Additional samples

|    | Sample Name | Description | .NET Core | JavaScript | Python |
|:--:|:-------------------|:---------------------------------------------------------------------------------|:--------|:-------------|:-------------|
|1|Link unfurling demo of Reddit        | Messaging Extension with Link Unfurling Samples for Reddit Links                              |[View][msgext-link-unfurl#cs]        |


## [Webhooks and Connectors samples](https://docs.microsoft.com/microsoftteams/platform/webhooks-and-connectors/what-are-webhooks-and-connectors)

|    | Sample Name        | Description                                                                      | C#    | TypeScript   |
|:--:|:-------------------|:-------------------------------------------------------------------------------------------------|:--------|:-------------|
|1|Connectors             | Sample Office 365 Connector generating notifications to teams channel.                              |[View][connector#cs]       |[View][connector#ts]
|2|Generic connectors sample | Sample code for a generic connector that's easy to customize for any system which supports webhooks.   |    |[View][connector-generic#ts]
|3|Outgoing Webhooks      | Samples to create "Custom Bots" to be used in Microsoft Teams.                                        |[View][outgoing-webhook#cs]|[View][outgoing-webhook#ts]

## [Graph APIs](https://docs.microsoft.com/graph/teams-concept-overview)

|    | Sample Name        | Description                                                                      | C#    | JavaScript   |
|:--:|:-------------------|:-------------------------------------------------------------------------------------------------|:--------|:-------------|
|1|Resource Specific Consent (RSC) | This sample illustrates how you can use [Resource Specific Consent (RSC)](https://docs.microsoft.com/en-us/microsoftteams/platform/graph-api/rsc/resource-specific-consent) to call Graph APIs. .                              |[View][graph#rsc#cs]       | [View][graph#rsc#js]
|2|Graph API Channel Life Cycle | This sample illustrates how you can use [Graph API Channel Life Cycle](https://docs.microsoft.com/en-us/graph/api/resources/channel?view=graph-rest-beta) to call Graph APIs. .                              |[View][graph#lifecycle#cs]       | [View][graph#lifecycle#js]
|3|Graph API Teams App Installation Life Cycle | This sample illustrates how you can use [Teams App Installation Life Cycle](https://docs.microsoft.com/en-us/graph/api/resources/teamsappinstallation?view=graph-rest-1.0) by calling Microsoft Graph APIs. .                              |[View][graph#instllationlifecycle#cs]       |[View][graph#instllationlifecycle#js] |
|4|Graph API Teams App Catalog Life Cycle | This sample illustrates how you programmatically manage lifecycle for your teams App in catalog by calling Microsoft Graph APIs. .                               |[View][graph#appctaloglifecycle#cs]       | [View][graph#appcataloglifecycle#js]
|5|Graph API Chat Life Cycle | This sample illustrates how you can use [Teams App Chat Life Cycle](https://docs.microsoft.com/en-us/graph/api/resources/chat?view=graph-rest-1.0) by calling Microsoft Graph APIs. .                              |[View][graph#chatlifecyle#cs]      |[View][graph#chatlifecycle#js]
|6|Activity Feed Notification  | Microsoft Teams sample app for Sending Activity feed notification using Graph API in a Teams Tab. | [View][graph-activity-feed#cs]                       | [View][graph-activity-feed#js]| 
|7|Proactive installation of App and sending proactive notifications | This sample illustrates how you can use [Proactive installation of app for user and send proactive notification](https://docs.microsoft.com/en-us/microsoftteams/platform/graph-api/proactive-bots-and-messages/graph-proactive-bots-and-messages?tabs=csharp) by calling Microsoft Graph APIs. .                              |[View][graph#graphproactiveinstallation#cs]       |[View][graph#graphproactiveinstallation#js]
|8|Change Notification  | This sample app demonstrates sending change notifications to user presence in Teams based on user presence status. | [View][graph-change-notification#cs]                        |[View][graph-change-notification#js] 



## [Calls and online meetings bots](https://docs.microsoft.com/en-us/microsoftteams/platform/bots/calls-and-meetings/calls-meetings-bots-overview)

|    | Sample Name       | Description                                                                      | C#    |
|:--:|:------------------|:---------------------------------------------------------------------------------------------------|:--------|
|1|Calling and Meeting bot          | This sample app demonstarte how an Bot can create a call, join a meeting and transfer the call |[View][bot-calling-meeting#csharp]     |
|2|Local Media Samples        |Local media samples give the developer direct access to the inbound and outbound media streams.                      |[View](https://github.com/microsoftgraph/microsoft-graph-comms-samples/tree/master/Samples/V1.0Samples/LocalMediaSamples) | 
|3|Remote Media Samples      | The Incident Bot sample is a Remote Media sample demonstrating a simple incident process workflow started by a Calling Bot..                                      |[View](https://github.com/microsoftgraph/microsoft-graph-comms-samples/tree/master/Samples/V1.0Samples/RemoteMediaSamples)       |


## Scenario specific samples

|    | Sample Name       | Description                                                                      | C#    | JavaScript   |
|:--:|:------------------|:---------------------------------------------------------------------------------------------------|:--------|:-------------|
|1|Task Modules          | Sample app showing off the Teams Task Module, a way to invoke custom code from a bot, a tab, or both! |[View][app-task-module#cs]     |[View][app-task-module#ts]
|2|Authentication        | Sample illustrating seamless inline authentication for Microsoft Teams apps.                      | | [View][app-auth#ts]
|3|Complete Samples      | Sample covering multiple scenarios - dialogs, ME, and facebook auth.                                      |[View][app-complete#cs]        |[View][app-complete#ts]
|4|Meetings Extensibility | Microsoft Teams meeting extensibility sample: token passing |[View][meetings-token-app#cs]     |[View][meetings-token-app#js]
|5|Meetings Content Bubble Bot | Microsoft Teams meeting extensibility sample for iteracting with Content Bubble Bot in-meeting |[View][meetings-content-bubble#cs]    |[View][meetings-content-bubble#js]
|6|Meetings SidePanel | Microsoft Teams meeting extensibility sample for iteracting with Side Panel in-meeting |[View][meetings-sidepanel#cs]     | [View][meetings-sidepanel#js]
|7|Region Selection App | This app contains a bot and Tab which is helpful to set the region |[View][region-selection-app#cs]     |
|8|App Localization | Microsoft Teams app localization using Bot and Tab |[View][app-localization#cs]  | [View][app-localization#js]
|9|Details Tab in Meetings | Microsoft Teams meeting extensibility sample for iteracting with Details Tab in-meeting |[View][meetings-details-tab#cs]  |[View][meetings-details-tab#js]
|10|App SSO | Microsoft Teams app SSO for Tab, Bot, ME - search, action, linkunfurl |[View][app-sso#cs] |[View][app-sso#js] 
|11|Meetings Stage View | Enable and configure your apps for Teams meetings to use in stage view |[View][meetings-stage-view#cs] |[View][meetings-stage-view#js]|
|12|Meeting Events | Get real time meeting events  |[View][meetings-events#cs] | [View][meetings-events#js] |
|13|Meeting Recruitment App | Sample app showing meeting app experience for interview scenario.|[View][meeting-recruitment-app#cs] |[View][meeting-recruitment-app#js]|

[app-hello-world#cs]:samples/app-hello-world/csharp
[app-hello-world#ts]:samples/app-hello-world/nodejs
[personal-tab-quickstart#ts]:samples/tab-personal-quickstart/ts
[personal-tab-quickstart#js]:samples/tab-personal-quickstart/js
[personal-tab-sso-quickstart#ts]:samples/tab-personal-sso-quickstart/ts
[personal-tab-sso-quickstart#csharp]:samples/tab-personal-sso-quickstart/csharp_dotnetcore
[personal-tab-sso-quickstart#js]:samples/tab-personal-sso-quickstart/js
[group-tab-quickstart#ts]:samples/tab-channel-group-quickstart/ts
[group-tab-quickstart#js]:samples/tab-channel-group-quickstart/js
[group-tab-sso-quickstart#ts]:samples/tab-channel-group-sso-quickstart/ts
[group-tab-sso-quickstart#js]:samples/tab-channel-group-sso-quickstart/js
[group-tab-sso-quickstart#csharp]:samples/tab-channel-group-sso-quickstart/csharp_dotnetcore

[tab-deeplink#csharp]:samples/tab-deeplink/csharp
[tab-deeplink#nodejs]:samples/tab-deeplink/nodejs
[personal-tab#cs#razor]:samples/tab-personal/razor-csharp
[personal-tab#cs#mvc]:samples/tab-personal/mvc-csharp
[tab-graph-toolkit#js]:samples/tab-graph-toolkit/nodejs
[tab-device-permissions#js]:samples/tab-device-permissions/nodejs
[tab-conversation#csharp]:samples/tab-conversations/csharp

[tab-conversation#nodejs]:samples/tab-conversations/nodejs
[tab-adaptive-cards#csharp]:samples/tab-adaptive-cards/csharp
[tab-adaptive-cards#js]:samples/tab-adaptive-cards/nodejs
[tab-stage-view#js]:samples/tab-stage-view/nodejs
[tab-stage-view#csharp]:samples/tab-stage-view/csharp

[group-channel-tab#cs#razor]:samples/tab-channel-group/razor-csharp
[group-channel-tab#cs#mvc]:samples/tab-channel-group/mvc-csharp
[group-channel-tab#ts#spfx]:samples/tab-channel-group/spfx

[connector#cs]:samples/connector-todo-notification/csharp
[connector#ts]:samples/connector-github-notification/nodejs
[connector-generic#ts]:samples/connector-generic/nodejs
[sequential#workflow#csharp]:samples/bot-sequential-flow-adaptive-cards/csharp
[sequential#workflow#js]:samples/bot-sequential-flow-adaptive-cards/nodejs
[app-auth#ts]:samples/app-auth/nodejs

[app-task-module#cs]:samples/app-task-module/csharp
[app-task-module#ts]:samples/app-task-module/nodejs

[app-complete#cs]:samples/app-complete-sample/csharp
[app-complete#ts]:samples/app-complete-sample/nodejs

[outgoing-webhook#cs]:samples/outgoing-webhook/csharp
[outgoing-webhook#ts]:samples/outgoing-webhook/nodejs

[msgext-link-unfurl#cs]:samples/msgext-link-unfurling-reddit/csharp
[msgext-action-quickstart#js]:samples/msgext-action-quickstart/js
[msgext-search-quickstart#js]:samples/msgext-search-quickstart/js
[msgext-search-sso-config#js]:samples/msgext-search-sso-config

[tab-sso#ts]:samples/tabs-sso/nodejs
[tab-sso#cs]:samples/tab-sso/csharp

[app-virtual-assistant#cs]:samples/app-virtual-assistant/csharp
[bot-proactive-msg#cs]:samples/bot-proactive-messaging/csharp
[bot-conversation-quickstart#js]:samples/bot-conversation-quickstart/js
[bot-conversation-sso-quickstart#js]:samples/bot-conversation-sso-quickstart/js
[bot-sharepoint-list#cs]:samples/bot-sharepoint-list/csharp
[bot-conversation-sso-quickstart#csharp_dotnetcore]:samples/bot-conversation-sso-quickstart/csharp_dotnetcore
[bot-calling-meeting#csharp]:samples/bot-calling-meeting/csharp
[meetings-token-app#cs]:samples/meetings-token-app/csharp
[apps-in-meeting#cs]:samples/apps-in-meeting/csharp
[meetings-token-app#js]:samples/meetings-token-app/nodejs
[region-selection-app#cs]: samples/app-region-selection/csharp  
[meetings-content-bubble#cs]:samples/meetings-content-bubble/csharp
[meetings-sidepanel#cs]:samples/meetings-sidepanel/csharp
[meetings-sidepanel#js]:samples/meetings-sidepanel/nodejs
[meetings-content-bubble#js]:samples/meetings-content-bubble/nodejs
[messageswithrsc#csharp]:samples/bot-receive-channel-messages-withRSC/csharp
[messageswithrsc#js]:samples/bot-receive-channel-messages-withRSC/nodejs
[app-in-meeting#cs]:samples/app-in-meeting/csharp
[qrappinstallation#csharp]:samples/QR-app-installation/csharp

[app-localization#cs]:samples/app-localization/csharp
[app-localization#js]:samples/app-localization/nodejs
[meetings-details-tab#cs]:samples/meetings-details-tab/csharp
[meetings-details-tab#js]:samples/meetings-details-tab/nodejs
[app-sso#cs]:samples/app-sso/csharp
[app-sso#js]:samples/app-sso/nodejs
[meetings-stage-view#js]:samples/meetings-stage-view/nodejs
[meetings-stage-view#cs]:samples/meetings-stage-view/csharp
[meetings-events#cs]:samples/meetings-events/csharp
[meetings-events#js]:samples/meetings-events/nodejs
[meeting-recruitment-app#cs]:samples/meeting-recruitment-app/csharp
[meeting-recruitment-app#js]:samples/meeting-recruitment-app/nodejs

[graph#rsc#cs]:samples/graph-rsc/csharp
[graph#rsc#js]:samples/graph-rsc/nodeJs
[graph#lifecycle#cs]:samples/graph-channel-lifecycle/csharp
[graph#lifecycle#js]:samples/graph-channel-lifecycle/nodejs
[graph#instllationlifecycle#cs]:samples/graph-app-installation-lifecycle/csharp
[graph#instllationlifecycle#js]:samples/graph-app-installation-lifecycle/nodejs
[graph#graphproactiveinstallation#cs]: samples/graph-proactive-installation/csharp
[graph#chatlifecyle#cs]:samples/graph-chat-lifecycle/csharp
[graph#chatlifecycle#js]:samples/graph-chat-lifecycle/nodejs
[graph#appctaloglifecycle#cs]:samples/graph-appcatalog-lifecycle/csharp
[graph#appcataloglifecycle#js]:samples/graph-appcatalog-lifecycle/nodejs
[graph#graphproactiveinstallation#cs]:samples/graph-proactive-installation/csharp
[graph#graphproactiveinstallation#js]:samples/graph-proactive-installation/nodejs
[graph-activity-feed#cs]:samples/graph-activity-feed/csharp
[graph-activity-feed#js]:samples/graph-activity-feed/nodejs
[graph-change-notification#cs]:samples/graph-change-notification/csharp
[graph-change-notification#js]:samples/graph-change-notification/nodejs

[botframework]:https://github.com/microsoft/BotBuilder-Samples#teams-samples

## Submitting issues

The issue tracker is for **[issues](https://github.com/OfficeDev/Microsoft-Teams-Samples/issues)**, in other words, bugs and suggestions.
If you have a *question*, *feedback* or *suggestions*, please check our [support page](https://docs.microsoft.com/microsoftteams/platform/feedback).


## Contributing

This project welcomes contributions and suggestions.  Most contributions require you to agree to a
Contributor License Agreement (CLA) declaring that you have the right to, and actually do, grant us
the rights to use your contribution. For details, visit https://cla.opensource.microsoft.com.

When you submit a pull request, a CLA bot will automatically determine whether you need to provide
a CLA and decorate the PR appropriately (e.g., status check, comment). Simply follow the instructions
provided by the bot. You will only need to do this once across all repos using our CLA.

This project has adopted the [Microsoft Open Source Code of Conduct](https://opensource.microsoft.com/codeofconduct/).
For more information see the [Code of Conduct FAQ](https://opensource.microsoft.com/codeofconduct/faq/) or
contact [opencode@microsoft.com](mailto:opencode@microsoft.com) with any additional questions or comments.<|MERGE_RESOLUTION|>--- conflicted
+++ resolved
@@ -19,12 +19,8 @@
 |6|Meetings Stage View Demo  | Enable and configure your apps for Teams meetings to use in stage view. |[View](/demo%20manifest/Meetings-StageView.zip)     |
 |7|Meeting Events | Microsoft Teams sample app to get real time meeting events. |[View](/demo%20manifest/Meetings-Events.zip)     |
 |8|Channel messages with RSC permissions | Demonstrating on how a bot can receive all channel messages with RSC without @mention. |[View](/demo%20manifest/Bot-RSC.zip)     |
-<<<<<<< HEAD
-|9|App installation using QR code | Sample app that generates a QR or installs app using the QR code.|[View](/demo%20manifest/QR-App-Installation.zip)     |
-
-=======
 |9|Meeting Recruitment App | Sample app showing meeting app experience for interview scenario. |[View](/demo%20manifest/Meeting-Recruitment-App.zip)     |
->>>>>>> 42ae37b7
+|10|App installation using QR code | Sample app that generates a QR or installs app using the QR code.|[View](/demo%20manifest/QR-App-Installation.zip)     |
 
 
 ## [Getting Started - Samples and Tutorials](https://docs.microsoft.com/microsoftteams/platform/tutorials/get-started-dotnet-app-studio)
@@ -69,7 +65,7 @@
 |9| Universal bots  | Teams catering bot demonstrating how to use Universal bots in Teams | [View](samples/bot-teams-catering/csharp) |  | |
 |10| Sequential workflow adaptive cards | Demonstrating on how to implement sequential flow, user specific view and upto date adaptive cards in bot. | [View][sequential#workflow#csharp] | [View][sequential#workflow#js]
 |11| Channel messages with RSC permissions | Demonstrating on how a bot can receive all channel messages with RSC without @mention. | [View][messageswithrsc#csharp] |[View][messageswithrsc#js]
-|13| QR App Installtion | This sample demos app installation using QR code with team id | [View][qrappinstallation#csharp] |
+|12| QR App Installtion | This sample demos app installation using QR code with team id | [View][qrappinstallation#csharp] |
 
 #### Additional samples
 
