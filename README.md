# Microsoft Teams Samples
##### [Click here to find out what's new with Microsoft Teams Platform](https://docs.microsoft.com/microsoftteams/platform/whats-new)

>NOTE: These samples are designed to help understand Microsoft Teams platform capabilities and scenarios. If you are looking for production ready apps then please visit [App Templates for Microsoft Teams](https://docs.microsoft.com/microsoftteams/platform/samples/app-templates)


## Try it yourself - experience the Apps in your Microsoft Teams client

Here are all the samples which are deployed on Microsoft Azure and you can try it yourself by uploading respective app packages (.zip files links below) to one of your teams and/or as a personal app. (Sideloading must be enabled for your tenant; [see steps here](https://docs.microsoft.com/en-us/microsoftteams/platform/concepts/build-and-test/prepare-your-o365-tenant#enable-custom-teams-apps-and-turn-on-custom-app-uploading).) These apps are running on the free Azure tier, so it may take a while to load (warm up) if you haven't used it recently and it goes back to sleep quickly if it's not being used. Rest assured, once it's loaded it's pretty snappy.


|    | Sample Name        | Description                                                                                                                | Manifest| 
|:--:|:-------------------|:---------------------------------------------------------------------------------------------------------------------------|:--------|
|1|SSO Demo        | Microsoft Teams app SSO for Tab, Bot, ME - search, action, linkunfurl |[View](/demo%20manifest/SSO-Demo.zip)     |
|2|Complete sample Demo       | Complete sample to showcase various capabilities including bots, tabs, messaging extension |[View](/demo%20manifest/Complete-Sample.zip)     |
|3|Task Module Demo       | Sample app showing off the Teams Task Module, a way to invoke custom code from a bot, a tab, or both |[View](/demo%20manifest/Task-Module.zip)     |
|4|Connectors        | Sample Office 365 Connector generating notifications to teams channel. |[View](/demo%20manifest/Connector.zip)     |
|5|Tabs with Adaptive Cards  | Microsoft Teams tab sample code which demonstrates how to Build tabs with Adaptive Cards. |[View](/demo%20manifest/JSON-based-Tabs.zip)     |
|6|Meetings Stage View Demo  | Enable and configure your apps for Teams meetings to use in stage view. |[View](/demo%20manifest/Meetings-StageView.zip)     |
|7|Meeting Events | Microsoft Teams sample app to get real time meeting events. |[View](/demo%20manifest/Meetings-Events.zip)     |
|8|Channel messages with RSC permissions | Demonstrating on how a bot can receive all channel messages with RSC without @mention. |[View](/demo%20manifest/Bot-RSC.zip)     |
|9|Meeting Recruitment App | Sample app showing meeting app experience for interview scenario. |[View](/demo%20manifest/Meeting-Recruitment-App.zip)     |
|10|App installation using QR code | Sample app that generates a QR or installs app using the QR code.|[View](/demo%20manifest/App-Installation-Using-QR.zip)     |
|11|App checkin location | Demonstrating feature where user can checkin with current location and view all previous checkins.|[View](/demo%20manifest/App-checkin-location.zip)     |
|12|Teams tab graph toolkit | This sample demos building teams tab using microsoft graph toolkit|[View](/demo%20manifest/Teams-tab-graph-toolkit.zip)     |
|13| Product inspection | Demonstrating a feature where user can scan a product and mark it as approved/rejected. |[View](/demo%20manifest/Tab-Product-Inspection.zip)     |
|14| Bot with SharePoint file to view in Teams file viewer| This sample demos a bot with capability to upload files to SharePoint site and same files can be viewed in Teams file viewer.|[View](/demo%20manifest/Bot-SharePoint-File-Viewer.zip)     |
|15|Bot daily task reminder | This sample demos a feature where user can schedule a recurring task and get a reminder on the scheduled time|[View](/demo%20manifest/Bot-Daily-Task-Reminder.zip)     |
|16| Message reminder setup through messaging extension | This sample demos a feature where user can schedule a task from messaging extension action command and get a reminder card at scheduled date and time.|[View](/demo%20manifest/Message-Reminder-Messaging-extension.zip)     |

## [Getting Started - Samples and Tutorials](https://docs.microsoft.com/microsoftteams/platform/tutorials/get-started-dotnet-app-studio)

|    | Sample Name        | Description                                                                                                                | C#    | TypeScript   
|:--:|:-------------------|:---------------------------------------------------------------------------------------------------------------------------|:--------|:-------------|
|1|Hello World            | Microsoft Teams hello world sample app.                                           |[View][app-hello-world#cs]     |[View][app-hello-world#ts]

## [Tabs samples](https://docs.microsoft.com/microsoftteams/platform/tabs/what-are-tabs)
|    | Sample Name        | Description                                                                      | C#    | TypeScript   | JavaScript
|:--:|:-------------------|:----------------------------------------------------------------------------------------------|:--------|:-------------|:---------
|1|Personal tabs            | Sample app showing custom personal Tab with ASP. NET Core                      |[MVC][personal-tab#cs#mvc], [Razor][personal-tab#cs#razor]     | [Yeoman Generator](https://docs.microsoft.com/microsoftteams/platform/tabs/quickstarts/create-personal-tab-node-yeoman#generate-your-project) |
|2|Personal tab quick-start| Sample personal tab quick-start app.                                            |                               |[View][personal-tab-quickstart#ts]|[View][personal-tab-quickstart#js]
|3|Personal tab with SSO quick-start| Sample personal tab with SSO hello world app.                          |[View][personal-tab-sso-quickstart#csharp]|[View][personal-tab-sso-quickstart#ts]|[View][personal-tab-sso-quickstart#js]
|4|Channel and group tabs   | Sample app showing custom group and channel Tab with ASP. NET Core                                    |[MVC][group-channel-tab#cs#mvc], [Razor][group-channel-tab#cs#razor]     | [Yeoman Generator](https://docs.microsoft.com/en-us/microsoftteams/platform/get-started/get-started-yeoman) |
|5|Channel and group tab quick-start| Sample channel and group tab hello world app.                          |                               |[View][group-tab-quickstart#ts]|[View][group-tab-quickstart#js]
|6|Channel and group tab with SSO quick-start| Sample channel and group tab with SSO hello world app.        |[View][group-tab-sso-quickstart#csharp]|[View][group-tab-sso-quickstart#ts]|[View][group-tab-sso-quickstart#js]
|7|SPFx Tab | Sample app showing Microsoft Teams tabs using SharePoint Framework                                    |   | [View][group-channel-tab#ts#spfx] |
|8|Tab SSO               | Microsoft Teams sample app for tabs Azure AD SSO                                      | | [View][tab-sso#ts] ,[Teams Toolkit](https://docs.microsoft.com/microsoftteams/platform/toolkit/visual-studio-code-tab-sso)
|9|Config Tab Authentication               | Microsoft Teams sample app for config tabs Azure AD authentication | [View]()                       | | 
|10|Deep Link consuming Subentity ID      | Microsoft Teams sample app for demonstrating deeplink from Bot chat to Tab consuming Subentity ID | [View][tab-deeplink#csharp]                       | | [View][tab-deeplink#nodejs]|
|11|Integrate graph toolkit component in teams tab      | Microsoft Teams tab sample app for demonstrating graph toolkit component |[View][tab-graph-toolkit#csharp]|[View][tab-graph-toolkit#js]|
|12|Device permissions      | Microsoft Teams tab sample app for demonstrating device permissions |                      | [View][tab-device-permissions#js]|
|13|Build tabs with Adaptive Cards | Microsoft Teams tab sample code which demonstrates how to [Build tabs with Adaptive Cards](https://docs.microsoft.com/microsoftteams/platform/tabs/how-to/build-adaptive-card-tabs) | [View][tab-adaptive-cards#csharp]               |                | [View][tab-adaptive-cards#js]|
|14|Tab in stage view   | Microsoft Teams tab sample app for demonstrating tab in stage view |[View][tab-stage-view#csharp] |          | [View][tab-stage-view#js] |
|15|Create Conversational tab     | Microsoft Teams tab sample app for demonstrating create conversation tab | [View][tab-conversation#csharp]          |           |[View][tab-conversation#nodejs]
|16| Product inspection | Demonstrating a feature where user can scan a product and mark it as approved/rejected. |[View][tab-product-inspection#csharp]|[View][productinspection#nodejs]|

## [Bots samples](https://docs.microsoft.com/microsoftteams/platform/bots/what-are-bots) (using the v4 SDK)
>NOTE:
>Visit the [Bot Framework Samples repository][botframework] to view Microsoft Bot Framework v4 SDK task-focused samples for C#, JavaScript, TypeScript, and Python.

|    | Sample Name | Description | .NET Core | JavaScript | Python |
|:--:|:-------------------|:---------------------------------------------------------------------------------|:--------|:-------------|:-------------|
|1| Teams Conversation Bot quick-start | Messaging and conversation event handling hello world. | | [View][bot-conversation-quickstart#js]|| 
|2| Teams Conversation Bot SSO quick-start | Messaging and conversation event handling hello world with SSO. | [View][bot-conversation-sso-quickstart#csharp_dotnetcore] | [View][bot-conversation-sso-quickstart#js]|| 
|3| Teams Conversation Bot | Messaging and conversation event handling. | [View](https://github.com/microsoft/BotBuilder-Samples/tree/main/samples/csharp_dotnetcore/57.teams-conversation-bot)| [View](https://github.com/microsoft/BotBuilder-Samples/tree/main/samples/javascript_nodejs/57.teams-conversation-bot)| [View](https://github.com/microsoft/BotBuilder-Samples/tree/main/samples/python/57.teams-conversation-bot) | 
|4| Message Reactions | Demonstrates how to create a simple bot that responds to Message Reactions | [View](https://github.com/microsoft/BotBuilder-Samples/tree/main/samples/csharp_dotnetcore/25.message-reaction)  |  [View](https://github.com/microsoft/BotBuilder-Samples/tree/main/samples/javascript_nodejs/25.message-reaction) |
|5| Authentication with OAuthPrompt| Authentication and basic messaging in Bot Framework v4. | [View](https://github.com/microsoft/BotBuilder-Samples/tree/main/samples/csharp_dotnetcore/46.teams-auth)| [View](https://github.com/microsoft/BotBuilder-Samples/tree/main/samples/javascript_nodejs/46.teams-auth)| [View](https://github.com/microsoft/BotBuilder-Samples/tree/main/samples/python/46.teams-auth) | 
|6| Teams File Upload | Exchanging files with a bot in a one-to-one conversation. | [View](https://github.com/microsoft/BotBuilder-Samples/tree/main/samples/csharp_dotnetcore/56.teams-file-upload) | [View](https://github.com/microsoft/BotBuilder-Samples/tree/main/samples/javascript_nodejs/56.teams-file-upload) | [View](https://github.com/microsoft/BotBuilder-Samples/tree/main/samples/python/56.teams-file-upload) |
|7| Task Module | Demonstrating how to retrieve a Task Module and values from cards in it, for a Messaging Extension. | [View](https://github.com/microsoft/BotBuilder-Samples/tree/main/samples/csharp_dotnetcore/54.teams-task-module) | [View](https://github.com/microsoft/BotBuilder-Samples/tree/main/samples/javascript_nodejs/54.teams-task-module) | [View](https://github.com/microsoft/BotBuilder-Samples/tree/main/samples/python/54.teams-task-module) |
|8| Start new thread in a channel | Demonstrating how to create a new thread in a channel. | [View](https://github.com/microsoft/BotBuilder-Samples/tree/main/samples/csharp_dotnetcore/58.teams-start-new-thread-in-channel) | [View](https://github.com/microsoft/BotBuilder-Samples/tree/main/samples/javascript_nodejs/58.teams-start-new-thread-in-channel) | [View](https://github.com/microsoft/BotBuilder-Samples/tree/main/samples/python/58.teams-start-thread-in-channel) |
|9| Universal bots  | Teams catering bot demonstrating how to use Universal bots in Teams | [View](samples/bot-teams-catering/csharp) |  | |
|10| Sequential workflow adaptive cards | Demonstrating on how to implement sequential flow, user specific view and upto date adaptive cards in bot. | [View][sequential#workflow#csharp] | [View][sequential#workflow#js]
|11| Channel messages with RSC permissions | Demonstrating on how a bot can receive all channel messages with RSC without @mention. | [View][messageswithrsc#csharp] |[View][messageswithrsc#js]
|12| Bot with SharePoint file to view in Teams file viewer | This sample demos a bot with capability to upload files to SharePoint site and same files can be viewed in Teams file viewer. |[View][botwithsharepointfileviewer#csharp]|[View][botfileviewer#js]
#### Additional samples

|    | Sample Name | Description | .NET Core | JavaScript | 
|:--:|:-------------------|:---------------------------------------------------------------------------------|:--------|:-------------|
|1|Proactive Messaging   | Sample to highlight solutions to two challenges with building proactive messaging apps in Microsoft Teams.                                      |[View][bot-proactive-msg#cs]        |
|2| Sharepoint List Bot| This sample app shows the interaction between teams bot and SharePoint List, Bot saves the specified details in SharePoint List as back-end| [View][bot-sharepoint-list#cs] |  |  |
|3|Teams Virtual Assistant| Customized virtual assistant template to support teams capabilities.        |[View][app-virtual-assistant#cs]|

## [Messaging Extensions samples](https://docs.microsoft.com/microsoftteams/platform/messaging-extensions/what-are-messaging-extensions) (using the v4 SDK)
>NOTE:
>Visit the [Bot Framework Samples repository][botframework] to view Microsoft Bot Framework v4 SDK task-focused samples for C#, JavaScript, TypeScript, and Python.

|    | Sample Name | Description | .NET Core | JavaScript | Python|
|:--:|:-------------------|:---------------------------------------------------------------------------------|:--------|:-------------|:-------------|
|1|Messaging extensions - search quick-start | Hello world Messaging Extension that accepts search requests and returns results. | | [View][msgext-search-quickstart#js] | |
|2|Messaging extensions - search | Messaging Extension that accepts search requests and returns results. | [View](https://github.com/microsoft/BotBuilder-Samples/tree/main/samples/csharp_dotnetcore/50.teams-messaging-extensions-search) | [View](https://github.com/microsoft/BotBuilder-Samples/tree/main/samples/javascript_nodejs/50.teams-messaging-extensions-search) | [View](https://github.com/microsoft/BotBuilder-Samples/tree/main/samples/python/50.teams-messaging-extension-search) |
|3|Messaging extensions - action quick-start | Hello world Messaging Extension that accepts parameters and returns a card. Also, how to receive a forwarded message as a parameter in a Messaging Extension. | | [View][msgext-action-quickstart#js] | |
|4|Messaging extensions - action | Messaging Extension that accepts parameters and returns a card. Also, how to receive a forwarded message as a parameter in a Messaging Extension. | [View](https://github.com/microsoft/BotBuilder-Samples/tree/main/samples/csharp_dotnetcore/51.teams-messaging-extensions-action) | [View](https://github.com/microsoft/BotBuilder-Samples/tree/main/samples/javascript_nodejs/51.teams-messaging-extensions-action) | [View](https://github.com/microsoft/BotBuilder-Samples/tree/main/samples/python/51.teams-messaging-extensions-action) |
|5|Messaging extensions - auth and config | Messaging Extension that has a configuration page, accepts search requests and returns results after the user has signed in. | [View](https://github.com/microsoft/BotBuilder-Samples/tree/main/samples/csharp_dotnetcore/52.teams-messaging-extensions-search-auth-config) | [View](https://github.com/microsoft/BotBuilder-Samples/tree/main/samples/javascript_nodejs/52.teams-messaging-extensions-search-auth-config) |
|6|Messaging extensions - auth and config | Messaging Extension that has a configuration page, accepts search requests and returns results with SSO. |     | [View][msgext-search-sso-config#js] |
|7|Messaging extensions - action preview | Demonstrates how to create a Preview and Edit flow for a Messaging Extension. | [View](https://github.com/microsoft/BotBuilder-Samples/tree/main/samples/csharp_dotnetcore/53.teams-messaging-extensions-action-preview) | [View](https://github.com/microsoft/BotBuilder-Samples/tree/main/samples/javascript_nodejs/53.teams-messaging-extensions-action-preview) | [View](https://github.com/microsoft/BotBuilder-Samples/tree/main/samples/python/53.teams-messaging-extensions-action-preview) |
|8|Link unfurling | Messaging Extension that performs link unfurling. | [View](https://github.com/microsoft/BotBuilder-Samples/tree/main/samples/csharp_dotnetcore/55.teams-link-unfurling) | [View](https://github.com/microsoft/BotBuilder-Samples/tree/main/samples/javascript_nodejs/55.teams-link-unfurling) | [View](https://github.com/microsoft/BotBuilder-Samples/tree/main/samples/python/55.teams-link-unfurling) |

#### Additional samples

|    | Sample Name | Description | .NET Core | JavaScript | Python |
|:--:|:-------------------|:---------------------------------------------------------------------------------|:--------|:-------------|:-------------|
|1|Link unfurling demo of Reddit        | Messaging Extension with Link Unfurling Samples for Reddit Links                              |[View][msgext-link-unfurl#cs]        |


## [Webhooks and Connectors samples](https://docs.microsoft.com/microsoftteams/platform/webhooks-and-connectors/what-are-webhooks-and-connectors)

|    | Sample Name        | Description                                                                      | C#    | TypeScript   |
|:--:|:-------------------|:-------------------------------------------------------------------------------------------------|:--------|:-------------|
|1|Connectors             | Sample Office 365 Connector generating notifications to teams channel.                              |[View][connector#cs]       |[View][connector#ts]
|2|Generic connectors sample | Sample code for a generic connector that's easy to customize for any system which supports webhooks.   |    |[View][connector-generic#ts]
|3|Outgoing Webhooks      | Samples to create "Custom Bots" to be used in Microsoft Teams.                                        |[View][outgoing-webhook#cs]|[View][outgoing-webhook#ts]
|4|Authentication in todo Connector App      | This is a sample app which shows connector authentication and sends notification on task creation.                                        ||[View][auth-in-connector#nodejs] 

## [Graph APIs](https://docs.microsoft.com/graph/teams-concept-overview)

|    | Sample Name        | Description                                                                      | C#    | JavaScript   |
|:--:|:-------------------|:-------------------------------------------------------------------------------------------------|:--------|:-------------|
|1|Resource Specific Consent (RSC) | This sample illustrates how you can use [Resource Specific Consent (RSC)](https://docs.microsoft.com/en-us/microsoftteams/platform/graph-api/rsc/resource-specific-consent) to call Graph APIs. .                              |[View][graph#rsc#cs]       | [View][graph#rsc#js]
|2|Graph API Channel Life Cycle | This sample illustrates how you can use [Graph API Channel Life Cycle](https://docs.microsoft.com/en-us/graph/api/resources/channel?view=graph-rest-beta) to call Graph APIs. .                              |[View][graph#lifecycle#cs]       | [View][graph#lifecycle#js]
|3|Graph API Teams App Installation Life Cycle | This sample illustrates how you can use [Teams App Installation Life Cycle](https://docs.microsoft.com/en-us/graph/api/resources/teamsappinstallation?view=graph-rest-1.0) by calling Microsoft Graph APIs. .                              |[View][graph#instllationlifecycle#cs]       |[View][graph#instllationlifecycle#js] |
|4|Graph API Teams App Catalog Life Cycle | This sample illustrates how you programmatically manage lifecycle for your teams App in catalog by calling Microsoft Graph APIs. .                               |[View][graph#appctaloglifecycle#cs]       | [View][graph#appcataloglifecycle#js]
|5|Graph API Chat Life Cycle | This sample illustrates how you can use [Teams App Chat Life Cycle](https://docs.microsoft.com/en-us/graph/api/resources/chat?view=graph-rest-1.0) by calling Microsoft Graph APIs. .                              |[View][graph#chatlifecyle#cs]      |[View][graph#chatlifecycle#js]
|6|Activity Feed Notification  | Microsoft Teams sample app for Sending Activity feed notification using Graph API in a Teams Tab. | [View][graph-activity-feed#cs]                       | [View][graph-activity-feed#js]| 
|7|Proactive installation of App and sending proactive notifications | This sample illustrates how you can use [Proactive installation of app for user and send proactive notification](https://docs.microsoft.com/en-us/microsoftteams/platform/graph-api/proactive-bots-and-messages/graph-proactive-bots-and-messages?tabs=csharp) by calling Microsoft Graph APIs. .                              |[View][graph#graphproactiveinstallation#cs]       |[View][graph#graphproactiveinstallation#js]
|8|Change Notification  | This sample app demonstrates sending change notifications to user presence in Teams based on user presence status. | [View][graph-change-notification#cs]                        |[View][graph-change-notification#js] 



## [Calls and online meetings bots](https://docs.microsoft.com/en-us/microsoftteams/platform/bots/calls-and-meetings/calls-meetings-bots-overview)

|    | Sample Name       | Description                                                                      | C#    |
|:--:|:------------------|:---------------------------------------------------------------------------------------------------|:--------|
|1|Calling and Meeting bot          | This sample app demonstarte how an Bot can create a call, join a meeting and transfer the call |[View][bot-calling-meeting#csharp]     |
|2|Local Media Samples        |Local media samples give the developer direct access to the inbound and outbound media streams.                      |[View](https://github.com/microsoftgraph/microsoft-graph-comms-samples/tree/master/Samples/V1.0Samples/LocalMediaSamples) | 
|3|Remote Media Samples      | The Incident Bot sample is a Remote Media sample demonstrating a simple incident process workflow started by a Calling Bot..                                      |[View](https://github.com/microsoftgraph/microsoft-graph-comms-samples/tree/master/Samples/V1.0Samples/RemoteMediaSamples)       |


## Scenario specific samples

|    | Sample Name       | Description                                                                      | C#    | JavaScript   |
|:--:|:------------------|:---------------------------------------------------------------------------------------------------|:--------|:-------------|
|1|Task Modules          | Sample app showing off the Teams Task Module, a way to invoke custom code from a bot, a tab, or both! |[View][app-task-module#cs]     |[View][app-task-module#ts]
|2|Authentication        | Sample illustrating seamless inline authentication for Microsoft Teams apps.                      | | [View][app-auth#ts]
|3|Complete Samples      | Sample covering multiple scenarios - dialogs, ME, and facebook auth.                                      |[View][app-complete#cs]        |[View][app-complete#ts]
|4|Meetings Extensibility | Microsoft Teams meeting extensibility sample: token passing |[View][meetings-token-app#cs]     |[View][meetings-token-app#js]
|5|Meetings Content Bubble Bot | Microsoft Teams meeting extensibility sample for iteracting with Content Bubble Bot in-meeting |[View][meetings-content-bubble#cs]    |[View][meetings-content-bubble#js]
|6|Meetings SidePanel | Microsoft Teams meeting extensibility sample for iteracting with Side Panel in-meeting |[View][meetings-sidepanel#cs]     | [View][meetings-sidepanel#js]
|7|Region Selection App | This app contains a bot and Tab which is helpful to set the region |[View][region-selection-app#cs]     |
|8|App Localization | Microsoft Teams app localization using Bot and Tab |[View][app-localization#cs]  | [View][app-localization#js]
|9|Details Tab in Meetings | Microsoft Teams meeting extensibility sample for iteracting with Details Tab in-meeting |[View][meetings-details-tab#cs]  |[View][meetings-details-tab#js]
|10|App SSO | Microsoft Teams app SSO for Tab, Bot, ME - search, action, linkunfurl |[View][app-sso#cs] |[View][app-sso#js] 
|11|Meetings Stage View | Enable and configure your apps for Teams meetings to use in stage view |[View][meetings-stage-view#cs] |[View][meetings-stage-view#js]|
|12|Meeting Events | Get real time meeting events  |[View][meetings-events#cs] | [View][meetings-events#js] |
|13|Meeting Recruitment App | Sample app showing meeting app experience for interview scenario.|[View][meeting-recruitment-app#cs] |[View][meeting-recruitment-app#js]|
|14| App Installtion  using QR code |This sample demos app installation using QR code of application's app id | [View][qrappinstallation#csharp] | [View][qrappinstallation#nodejs]
|15| Archive groupchat messages | Demonstrating on how a bot can archive groupchat messages and send it to user as a file. | [View][fetchgroupchatmessages#csharp] |[View][fetchgroupchatmessages#nodejs]|
|16| App check in location | Demonstrating feature where user can checkin with current location and view all previous checkins. | [View][appcheckinlocation#csharp] |[View][checkinlocation#nodejs]|
<<<<<<< HEAD
|17| Tab request approval | Demonstrating a feature where user can raise the requests and manager will be notified about the requests and manager will be redirected to approve/reject the request from received notification. ||[View][tab-request-approval#nodejs]|
=======
|17| Message reminder setup through messaging extension | Demonstrating a feature where user can schedule a task from messaging extension action command and get a reminder card at a scheduled time |[View][memessagereminder#csharp]|[View][msgext-message-reminder#nodejs]|
|18| Bot daily task reminder | This sample demos a feature where user can schedule a recurring task and get a reminder on the scheduled time |[View][botdailytaskreminder#csharp] |[View][bottaskreminder#nodejs]|
>>>>>>> b7f71908

[app-hello-world#cs]:samples/app-hello-world/csharp
[app-hello-world#ts]:samples/app-hello-world/nodejs
[personal-tab-quickstart#ts]:samples/tab-personal-quickstart/ts
[personal-tab-quickstart#js]:samples/tab-personal-quickstart/js
[personal-tab-sso-quickstart#ts]:samples/tab-personal-sso-quickstart/ts
[personal-tab-sso-quickstart#csharp]:samples/tab-personal-sso-quickstart/csharp_dotnetcore
[personal-tab-sso-quickstart#js]:samples/tab-personal-sso-quickstart/js
[group-tab-quickstart#ts]:samples/tab-channel-group-quickstart/ts
[group-tab-quickstart#js]:samples/tab-channel-group-quickstart/js
[group-tab-sso-quickstart#ts]:samples/tab-channel-group-sso-quickstart/ts
[group-tab-sso-quickstart#js]:samples/tab-channel-group-sso-quickstart/js
[group-tab-sso-quickstart#csharp]:samples/tab-channel-group-sso-quickstart/csharp_dotnetcore

[tab-deeplink#csharp]:samples/tab-deeplink/csharp
[tab-deeplink#nodejs]:samples/tab-deeplink/nodejs
[personal-tab#cs#razor]:samples/tab-personal/razor-csharp
[personal-tab#cs#mvc]:samples/tab-personal/mvc-csharp
[tab-graph-toolkit#js]:samples/tab-graph-toolkit/nodejs
[tab-graph-toolkit#csharp]:samples/tab-graph-toolkit/csharp
[tab-device-permissions#js]:samples/tab-device-permissions/nodejs
[tab-conversation#csharp]:samples/tab-conversations/csharp

[tab-conversation#nodejs]:samples/tab-conversations/nodejs
[tab-adaptive-cards#csharp]:samples/tab-adaptive-cards/csharp
[tab-adaptive-cards#js]:samples/tab-adaptive-cards/nodejs
[tab-stage-view#js]:samples/tab-stage-view/nodejs
[tab-stage-view#csharp]:samples/tab-stage-view/csharp
[tab-product-inspection#csharp]:samples/tab-product-inspection/csharp
[tab-request-approval#nodejs]:samples/tab-approval/nodejs

[group-channel-tab#cs#razor]:samples/tab-channel-group/razor-csharp
[group-channel-tab#cs#mvc]:samples/tab-channel-group/mvc-csharp
[group-channel-tab#ts#spfx]:samples/tab-channel-group/spfx

[connector#cs]:samples/connector-todo-notification/csharp
[connector#ts]:samples/connector-github-notification/nodejs
[connector-generic#ts]:samples/connector-generic/nodejs
[sequential#workflow#csharp]:samples/bot-sequential-flow-adaptive-cards/csharp
[sequential#workflow#js]:samples/bot-sequential-flow-adaptive-cards/nodejs
[app-auth#ts]:samples/app-auth/nodejs
[auth-in-connector#nodejs]:samples/connector-todo-notification/nodejs
[botwithsharepointfileviewer#csharp]:sample/bot-sharepoint-file-viewer/csharp

[app-task-module#cs]:samples/app-task-module/csharp
[app-task-module#ts]:samples/app-task-module/nodejs

[app-complete#cs]:samples/app-complete-sample/csharp
[app-complete#ts]:samples/app-complete-sample/nodejs

[outgoing-webhook#cs]:samples/outgoing-webhook/csharp
[outgoing-webhook#ts]:samples/outgoing-webhook/nodejs

[msgext-link-unfurl#cs]:samples/msgext-link-unfurling-reddit/csharp
[msgext-action-quickstart#js]:samples/msgext-action-quickstart/js
[msgext-search-quickstart#js]:samples/msgext-search-quickstart/js
[msgext-search-sso-config#js]:samples/msgext-search-sso-config

[tab-sso#ts]:samples/tabs-sso/nodejs
[tab-sso#cs]:samples/tab-sso/csharp

[app-virtual-assistant#cs]:samples/app-virtual-assistant/csharp
[bot-proactive-msg#cs]:samples/bot-proactive-messaging/csharp
[bot-conversation-quickstart#js]:samples/bot-conversation-quickstart/js
[bot-conversation-sso-quickstart#js]:samples/bot-conversation-sso-quickstart/js
[bot-sharepoint-list#cs]:samples/bot-sharepoint-list/csharp
[bot-conversation-sso-quickstart#csharp_dotnetcore]:samples/bot-conversation-sso-quickstart/csharp_dotnetcore
[bot-calling-meeting#csharp]:samples/bot-calling-meeting/csharp
[botfileviewer#js]:samples/bot-sharepoint-file-viewer/nodejs
[meetings-token-app#cs]:samples/meetings-token-app/csharp
[apps-in-meeting#cs]:samples/apps-in-meeting/csharp
[meetings-token-app#js]:samples/meetings-token-app/nodejs
[region-selection-app#cs]: samples/app-region-selection/csharp  
[meetings-content-bubble#cs]:samples/meetings-content-bubble/csharp
[meetings-sidepanel#cs]:samples/meetings-sidepanel/csharp
[meetings-sidepanel#js]:samples/meetings-sidepanel/nodejs
[meetings-content-bubble#js]:samples/meetings-content-bubble/nodejs
[messageswithrsc#csharp]:samples/bot-receive-channel-messages-withRSC/csharp
[messageswithrsc#js]:samples/bot-receive-channel-messages-withRSC/nodejs
[app-in-meeting#cs]:samples/app-in-meeting/csharp
[fetchgroupchatmessages#csharp]:samples/bot-archive-groupchat-messages/csharp
[fetchgroupchatmessages#nodejs]:samples/bot-archive-groupchat-messages/nodejs
[appcheckinlocation#csharp]:samples/app-checkin-location/csharp
[checkinlocation#nodejs]:samples/app-checkin-location/nodejs
[productinspection#nodejs]:samples/tab-product-inspection/nodejs
[msgext-message-reminder#nodejs]:samples/msgext-message-reminder/nodejs
[botdailytaskreminder#csharp]:samples/bot-daily-task-reminder/csharp
[bottaskreminder#nodejs]:samples/bot-daily-task-reminder/nodejs
[memessagereminder#csharp]:samples/msgext-message-reminder/csharp

[app-localization#cs]:samples/app-localization/csharp
[app-localization#js]:samples/app-localization/nodejs
[meetings-details-tab#cs]:samples/meetings-details-tab/csharp
[meetings-details-tab#js]:samples/meetings-details-tab/nodejs
[app-sso#cs]:samples/app-sso/csharp
[app-sso#js]:samples/app-sso/nodejs
[meetings-stage-view#js]:samples/meetings-stage-view/nodejs
[meetings-stage-view#cs]:samples/meetings-stage-view/csharp
[meetings-events#cs]:samples/meetings-events/csharp
[meetings-events#js]:samples/meetings-events/nodejs
[meeting-recruitment-app#cs]:samples/meeting-recruitment-app/csharp
[meeting-recruitment-app#js]:samples/meeting-recruitment-app/nodejs
[qrappinstallation#csharp]:samples/app-installation-using-qr-code/csharp
[qrappinstallation#nodejs]:samples/app-installation-using-qr-code/nodejs

[graph#rsc#cs]:samples/graph-rsc/csharp
[graph#rsc#js]:samples/graph-rsc/nodeJs
[graph#lifecycle#cs]:samples/graph-channel-lifecycle/csharp
[graph#lifecycle#js]:samples/graph-channel-lifecycle/nodejs
[graph#instllationlifecycle#cs]:samples/graph-app-installation-lifecycle/csharp
[graph#instllationlifecycle#js]:samples/graph-app-installation-lifecycle/nodejs
[graph#graphproactiveinstallation#cs]: samples/graph-proactive-installation/csharp
[graph#chatlifecyle#cs]:samples/graph-chat-lifecycle/csharp
[graph#chatlifecycle#js]:samples/graph-chat-lifecycle/nodejs
[graph#appctaloglifecycle#cs]:samples/graph-appcatalog-lifecycle/csharp
[graph#appcataloglifecycle#js]:samples/graph-appcatalog-lifecycle/nodejs
[graph#graphproactiveinstallation#cs]:samples/graph-proactive-installation/csharp
[graph#graphproactiveinstallation#js]:samples/graph-proactive-installation/nodejs
[graph-activity-feed#cs]:samples/graph-activity-feed/csharp
[graph-activity-feed#js]:samples/graph-activity-feed/nodejs
[graph-change-notification#cs]:samples/graph-change-notification/csharp
[graph-change-notification#js]:samples/graph-change-notification/nodejs

[botframework]:https://github.com/microsoft/BotBuilder-Samples#teams-samples

## Submitting issues

The issue tracker is for **[issues](https://github.com/OfficeDev/Microsoft-Teams-Samples/issues)**, in other words, bugs and suggestions.
If you have a *question*, *feedback* or *suggestions*, please check our [support page](https://docs.microsoft.com/microsoftteams/platform/feedback).


## Contributing

This project welcomes contributions and suggestions.  Most contributions require you to agree to a
Contributor License Agreement (CLA) declaring that you have the right to, and actually do, grant us
the rights to use your contribution. For details, visit https://cla.opensource.microsoft.com.

When you submit a pull request, a CLA bot will automatically determine whether you need to provide
a CLA and decorate the PR appropriately (e.g., status check, comment). Simply follow the instructions
provided by the bot. You will only need to do this once across all repos using our CLA.

This project has adopted the [Microsoft Open Source Code of Conduct](https://opensource.microsoft.com/codeofconduct/).
For more information see the [Code of Conduct FAQ](https://opensource.microsoft.com/codeofconduct/faq/) or
contact [opencode@microsoft.com](mailto:opencode@microsoft.com) with any additional questions or comments.<|MERGE_RESOLUTION|>--- conflicted
+++ resolved
@@ -155,12 +155,9 @@
 |14| App Installtion  using QR code |This sample demos app installation using QR code of application's app id | [View][qrappinstallation#csharp] | [View][qrappinstallation#nodejs]
 |15| Archive groupchat messages | Demonstrating on how a bot can archive groupchat messages and send it to user as a file. | [View][fetchgroupchatmessages#csharp] |[View][fetchgroupchatmessages#nodejs]|
 |16| App check in location | Demonstrating feature where user can checkin with current location and view all previous checkins. | [View][appcheckinlocation#csharp] |[View][checkinlocation#nodejs]|
-<<<<<<< HEAD
-|17| Tab request approval | Demonstrating a feature where user can raise the requests and manager will be notified about the requests and manager will be redirected to approve/reject the request from received notification. ||[View][tab-request-approval#nodejs]|
-=======
 |17| Message reminder setup through messaging extension | Demonstrating a feature where user can schedule a task from messaging extension action command and get a reminder card at a scheduled time |[View][memessagereminder#csharp]|[View][msgext-message-reminder#nodejs]|
 |18| Bot daily task reminder | This sample demos a feature where user can schedule a recurring task and get a reminder on the scheduled time |[View][botdailytaskreminder#csharp] |[View][bottaskreminder#nodejs]|
->>>>>>> b7f71908
+|19| Tab request approval | Demonstrating a feature where user can raise the requests and manager will be notified about the requests and manager will be redirected to approve/reject the request from received notification. ||[View][tab-request-approval#nodejs]|
 
 [app-hello-world#cs]:samples/app-hello-world/csharp
 [app-hello-world#ts]:samples/app-hello-world/nodejs
