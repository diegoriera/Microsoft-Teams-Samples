# Microsoft Teams Samples
##### [Click here to find out what's new with Microsoft Teams Platform](https://docs.microsoft.com/microsoftteams/platform/whats-new)

>NOTE: These samples are designed to help understand Microsoft Teams platform capabilities and scenarios. If you are looking for production ready apps then please visit [App Templates for Microsoft Teams](https://docs.microsoft.com/microsoftteams/platform/samples/app-templates)


## Try it yourself - experience the Apps in your Microsoft Teams client

Here are all the samples which are deployed on Microsoft Azure and you can try it yourself by uploading respective app packages (.zip files links below) to one of your teams and/or as a personal app. (Sideloading must be enabled for your tenant; [see steps here](https://docs.microsoft.com/en-us/microsoftteams/platform/concepts/build-and-test/prepare-your-o365-tenant#enable-custom-teams-apps-and-turn-on-custom-app-uploading).) These apps are running on the free Azure tier, so it may take a while to load (warm up) if you haven't used it recently and it goes back to sleep quickly if it's not being used. Rest assured, once it's loaded it's pretty snappy.


|    | Sample Name        | Description                                                                                                                | Manifest| 
|:--:|:-------------------|:---------------------------------------------------------------------------------------------------------------------------|:--------|
|1|SSO Demo        | Microsoft Teams app SSO for Tab, Bot, ME - search, action, linkunfurl |[View](/demo%20manifest/SSO-Demo.zip)     |
|2|Complete sample Demo       | Complete sample to showcase various capabilities including bots, tabs, messaging extension |[View](/demo%20manifest/Complete-Sample.zip)     |
|3|Task Module Demo       | Sample app showing off the Teams Task Module, a way to invoke custom code from a bot, a tab, or both |[View](/demo%20manifest/Task-Module.zip)     |
|4|Connectors        | Sample Office 365 Connector generating notifications to teams channel. |[View](/demo%20manifest/Connector.zip)     |
|5|Tabs with Adaptive Cards  | Microsoft Teams tab sample code which demonstrates how to Build tabs with Adaptive Cards. |[View](/demo%20manifest/JSON-based-Tabs.zip)     |
|6|Meetings Stage View Demo  | Enable and configure your apps for Teams meetings to use in stage view. |[View](/demo%20manifest/Meetings-StageView.zip)     |
|7|Meeting Events | Microsoft Teams sample app to get real time meeting events. |[View](/demo%20manifest/Meetings-Events.zip)     |
|8|Channel messages with RSC permissions | Demonstrating on how a bot can receive all channel messages with RSC without @mention. |[View](/demo%20manifest/Bot-RSC.zip)     |
|9|Meeting Recruitment App | Sample app showing meeting app experience for interview scenario. |[View](/demo%20manifest/Meeting-Recruitment-App.zip)     |
|10|App installation using QR code | Sample app that generates a QR or installs app using the QR code.|[View](/demo%20manifest/App-Installation-Using-QR.zip)     |
|11|App checkin location | Demonstrating feature where user can checkin with current location and view all previous checkins.|[View](/demo%20manifest/App-checkin-location.zip)     |
|12|Teams tab graph toolkit | This sample demos building teams tab using microsoft graph toolkit|[View](/demo%20manifest/Teams-tab-graph-toolkit.zip)     |
<<<<<<< HEAD
|14| Bot with SharePoint file to view in Teams file viewer| This sample demos a bot with capability to upload files to SharePoint site and same files can be viewed in Teams file viewer.|[View](/demo%20manifest/Bot-SharePoint-File-Viewer.zip)     |
=======
|13| Product inspection | Demonstrating a feature where user can scan a product and mark it as approved/rejected. |[View](/demo%20manifest/Tab-Product-Inspection.zip)     |
>>>>>>> 7def642b

## [Getting Started - Samples and Tutorials](https://docs.microsoft.com/microsoftteams/platform/tutorials/get-started-dotnet-app-studio)

|    | Sample Name        | Description                                                                                                                | C#    | TypeScript   
|:--:|:-------------------|:---------------------------------------------------------------------------------------------------------------------------|:--------|:-------------|
|1|Hello World            | Microsoft Teams hello world sample app.                                           |[View][app-hello-world#cs]     |[View][app-hello-world#ts]

## [Tabs samples](https://docs.microsoft.com/microsoftteams/platform/tabs/what-are-tabs)
|    | Sample Name        | Description                                                                      | C#    | TypeScript   | JavaScript
|:--:|:-------------------|:----------------------------------------------------------------------------------------------|:--------|:-------------|:---------
|1|Personal tabs            | Sample app showing custom personal Tab with ASP. NET Core                      |[MVC][personal-tab#cs#mvc], [Razor][personal-tab#cs#razor]     | [Yeoman Generator](https://docs.microsoft.com/microsoftteams/platform/tabs/quickstarts/create-personal-tab-node-yeoman#generate-your-project) |
|2|Personal tab quick-start| Sample personal tab quick-start app.                                            |                               |[View][personal-tab-quickstart#ts]|[View][personal-tab-quickstart#js]
|3|Personal tab with SSO quick-start| Sample personal tab with SSO hello world app.                          |[View][personal-tab-sso-quickstart#csharp]|[View][personal-tab-sso-quickstart#ts]|[View][personal-tab-sso-quickstart#js]
|4|Channel and group tabs   | Sample app showing custom group and channel Tab with ASP. NET Core                                    |[MVC][group-channel-tab#cs#mvc], [Razor][group-channel-tab#cs#razor]     | [Yeoman Generator](https://docs.microsoft.com/en-us/microsoftteams/platform/get-started/get-started-yeoman) |
|5|Channel and group tab quick-start| Sample channel and group tab hello world app.                          |                               |[View][group-tab-quickstart#ts]|[View][group-tab-quickstart#js]
|6|Channel and group tab with SSO quick-start| Sample channel and group tab with SSO hello world app.        |[View][group-tab-sso-quickstart#csharp]|[View][group-tab-sso-quickstart#ts]|[View][group-tab-sso-quickstart#js]
|7|SPFx Tab | Sample app showing Microsoft Teams tabs using SharePoint Framework                                    |   | [View][group-channel-tab#ts#spfx] |
|8|Tab SSO               | Microsoft Teams sample app for tabs Azure AD SSO                                      | | [View][tab-sso#ts] ,[Teams Toolkit](https://docs.microsoft.com/microsoftteams/platform/toolkit/visual-studio-code-tab-sso)
|9|Config Tab Authentication               | Microsoft Teams sample app for config tabs Azure AD authentication | [View]()                       | | 
|10|Deep Link consuming Subentity ID      | Microsoft Teams sample app for demonstrating deeplink from Bot chat to Tab consuming Subentity ID | [View][tab-deeplink#csharp]                       | | [View][tab-deeplink#nodejs]|
|11|Integrate graph toolkit component in teams tab      | Microsoft Teams tab sample app for demonstrating graph toolkit component |[View][tab-graph-toolkit#csharp]|[View][tab-graph-toolkit#js]|
|12|Device permissions      | Microsoft Teams tab sample app for demonstrating device permissions |                      | [View][tab-device-permissions#js]|
|13|Build tabs with Adaptive Cards | Microsoft Teams tab sample code which demonstrates how to [Build tabs with Adaptive Cards](https://docs.microsoft.com/microsoftteams/platform/tabs/how-to/build-adaptive-card-tabs) | [View][tab-adaptive-cards#csharp]               |                | [View][tab-adaptive-cards#js]|
|14|Tab in stage view   | Microsoft Teams tab sample app for demonstrating tab in stage view |[View][tab-stage-view#csharp] |          | [View][tab-stage-view#js] |
|15|Create Conversational tab     | Microsoft Teams tab sample app for demonstrating create conversation tab | [View][tab-conversation#csharp]          |           |[View][tab-conversation#nodejs]
|16| Product inspection | Demonstrating a feature where user can scan a product and mark it as approved/rejected. |[View][tab-product-inspection#csharp]|[View][productinspection#nodejs]|

## [Bots samples](https://docs.microsoft.com/microsoftteams/platform/bots/what-are-bots) (using the v4 SDK)
>NOTE:
>Visit the [Bot Framework Samples repository][botframework] to view Microsoft Bot Framework v4 SDK task-focused samples for C#, JavaScript, TypeScript, and Python.

|    | Sample Name | Description | .NET Core | JavaScript | Python |
|:--:|:-------------------|:---------------------------------------------------------------------------------|:--------|:-------------|:-------------|
|1| Teams Conversation Bot quick-start | Messaging and conversation event handling hello world. | | [View][bot-conversation-quickstart#js]|| 
|2| Teams Conversation Bot SSO quick-start | Messaging and conversation event handling hello world with SSO. | [View][bot-conversation-sso-quickstart#csharp_dotnetcore] | [View][bot-conversation-sso-quickstart#js]|| 
|3| Teams Conversation Bot | Messaging and conversation event handling. | [View](https://github.com/microsoft/BotBuilder-Samples/tree/main/samples/csharp_dotnetcore/57.teams-conversation-bot)| [View](https://github.com/microsoft/BotBuilder-Samples/tree/main/samples/javascript_nodejs/57.teams-conversation-bot)| [View](https://github.com/microsoft/BotBuilder-Samples/tree/main/samples/python/57.teams-conversation-bot) | 
|4| Message Reactions | Demonstrates how to create a simple bot that responds to Message Reactions | [View](https://github.com/microsoft/BotBuilder-Samples/tree/main/samples/csharp_dotnetcore/25.message-reaction)  |  [View](https://github.com/microsoft/BotBuilder-Samples/tree/main/samples/javascript_nodejs/25.message-reaction) |
|5| Authentication with OAuthPrompt| Authentication and basic messaging in Bot Framework v4. | [View](https://github.com/microsoft/BotBuilder-Samples/tree/main/samples/csharp_dotnetcore/46.teams-auth)| [View](https://github.com/microsoft/BotBuilder-Samples/tree/main/samples/javascript_nodejs/46.teams-auth)| [View](https://github.com/microsoft/BotBuilder-Samples/tree/main/samples/python/46.teams-auth) | 
|6| Teams File Upload | Exchanging files with a bot in a one-to-one conversation. | [View](https://github.com/microsoft/BotBuilder-Samples/tree/main/samples/csharp_dotnetcore/56.teams-file-upload) | [View](https://github.com/microsoft/BotBuilder-Samples/tree/main/samples/javascript_nodejs/56.teams-file-upload) | [View](https://github.com/microsoft/BotBuilder-Samples/tree/main/samples/python/56.teams-file-upload) |
|7| Task Module | Demonstrating how to retrieve a Task Module and values from cards in it, for a Messaging Extension. | [View](https://github.com/microsoft/BotBuilder-Samples/tree/main/samples/csharp_dotnetcore/54.teams-task-module) | [View](https://github.com/microsoft/BotBuilder-Samples/tree/main/samples/javascript_nodejs/54.teams-task-module) | [View](https://github.com/microsoft/BotBuilder-Samples/tree/main/samples/python/54.teams-task-module) |
|8| Start new thread in a channel | Demonstrating how to create a new thread in a channel. | [View](https://github.com/microsoft/BotBuilder-Samples/tree/main/samples/csharp_dotnetcore/58.teams-start-new-thread-in-channel) | [View](https://github.com/microsoft/BotBuilder-Samples/tree/main/samples/javascript_nodejs/58.teams-start-new-thread-in-channel) | [View](https://github.com/microsoft/BotBuilder-Samples/tree/main/samples/python/58.teams-start-thread-in-channel) |
|9| Universal bots  | Teams catering bot demonstrating how to use Universal bots in Teams | [View](samples/bot-teams-catering/csharp) |  | |
|10| Sequential workflow adaptive cards | Demonstrating on how to implement sequential flow, user specific view and upto date adaptive cards in bot. | [View][sequential#workflow#csharp] | [View][sequential#workflow#js]
|11| Channel messages with RSC permissions | Demonstrating on how a bot can receive all channel messages with RSC without @mention. | [View][messageswithrsc#csharp] |[View][messageswithrsc#js]
<<<<<<< HEAD
|12| Bot with SharePoint file to view in Teams file viewer| This sample demos a bot with capability to upload files to SharePoint site and same files can be viewed in Teams file viewer.| [View][botwithsharepointfileviewer#csharp] |
=======
|12| Bot with SharePoint file to view in Teams file viewer | This sample demos a bot with capability to upload files to SharePoint site and same files can be viewed in Teams file viewer. ||[View][botfileviewer#js]
>>>>>>> 7def642b
#### Additional samples

|    | Sample Name | Description | .NET Core | JavaScript | 
|:--:|:-------------------|:---------------------------------------------------------------------------------|:--------|:-------------|
|1|Proactive Messaging   | Sample to highlight solutions to two challenges with building proactive messaging apps in Microsoft Teams.                                      |[View][bot-proactive-msg#cs]        |
|2| Sharepoint List Bot| This sample app shows the interaction between teams bot and SharePoint List, Bot saves the specified details in SharePoint List as back-end| [View][bot-sharepoint-list#cs] |  |  |
|3|Teams Virtual Assistant| Customized virtual assistant template to support teams capabilities.        |[View][app-virtual-assistant#cs]|

## [Messaging Extensions samples](https://docs.microsoft.com/microsoftteams/platform/messaging-extensions/what-are-messaging-extensions) (using the v4 SDK)
>NOTE:
>Visit the [Bot Framework Samples repository][botframework] to view Microsoft Bot Framework v4 SDK task-focused samples for C#, JavaScript, TypeScript, and Python.

|    | Sample Name | Description | .NET Core | JavaScript | Python|
|:--:|:-------------------|:---------------------------------------------------------------------------------|:--------|:-------------|:-------------|
|1|Messaging extensions - search quick-start | Hello world Messaging Extension that accepts search requests and returns results. | | [View][msgext-search-quickstart#js] | |
|2|Messaging extensions - search | Messaging Extension that accepts search requests and returns results. | [View](https://github.com/microsoft/BotBuilder-Samples/tree/main/samples/csharp_dotnetcore/50.teams-messaging-extensions-search) | [View](https://github.com/microsoft/BotBuilder-Samples/tree/main/samples/javascript_nodejs/50.teams-messaging-extensions-search) | [View](https://github.com/microsoft/BotBuilder-Samples/tree/main/samples/python/50.teams-messaging-extension-search) |
|3|Messaging extensions - action quick-start | Hello world Messaging Extension that accepts parameters and returns a card. Also, how to receive a forwarded message as a parameter in a Messaging Extension. | | [View][msgext-action-quickstart#js] | |
|4|Messaging extensions - action | Messaging Extension that accepts parameters and returns a card. Also, how to receive a forwarded message as a parameter in a Messaging Extension. | [View](https://github.com/microsoft/BotBuilder-Samples/tree/main/samples/csharp_dotnetcore/51.teams-messaging-extensions-action) | [View](https://github.com/microsoft/BotBuilder-Samples/tree/main/samples/javascript_nodejs/51.teams-messaging-extensions-action) | [View](https://github.com/microsoft/BotBuilder-Samples/tree/main/samples/python/51.teams-messaging-extensions-action) |
|5|Messaging extensions - auth and config | Messaging Extension that has a configuration page, accepts search requests and returns results after the user has signed in. | [View](https://github.com/microsoft/BotBuilder-Samples/tree/main/samples/csharp_dotnetcore/52.teams-messaging-extensions-search-auth-config) | [View](https://github.com/microsoft/BotBuilder-Samples/tree/main/samples/javascript_nodejs/52.teams-messaging-extensions-search-auth-config) |
|6|Messaging extensions - auth and config | Messaging Extension that has a configuration page, accepts search requests and returns results with SSO. |     | [View][msgext-search-sso-config#js] |
|7|Messaging extensions - action preview | Demonstrates how to create a Preview and Edit flow for a Messaging Extension. | [View](https://github.com/microsoft/BotBuilder-Samples/tree/main/samples/csharp_dotnetcore/53.teams-messaging-extensions-action-preview) | [View](https://github.com/microsoft/BotBuilder-Samples/tree/main/samples/javascript_nodejs/53.teams-messaging-extensions-action-preview) | [View](https://github.com/microsoft/BotBuilder-Samples/tree/main/samples/python/53.teams-messaging-extensions-action-preview) |
|8|Link unfurling | Messaging Extension that performs link unfurling. | [View](https://github.com/microsoft/BotBuilder-Samples/tree/main/samples/csharp_dotnetcore/55.teams-link-unfurling) | [View](https://github.com/microsoft/BotBuilder-Samples/tree/main/samples/javascript_nodejs/55.teams-link-unfurling) | [View](https://github.com/microsoft/BotBuilder-Samples/tree/main/samples/python/55.teams-link-unfurling) |

#### Additional samples

|    | Sample Name | Description | .NET Core | JavaScript | Python |
|:--:|:-------------------|:---------------------------------------------------------------------------------|:--------|:-------------|:-------------|
|1|Link unfurling demo of Reddit        | Messaging Extension with Link Unfurling Samples for Reddit Links                              |[View][msgext-link-unfurl#cs]        |


## [Webhooks and Connectors samples](https://docs.microsoft.com/microsoftteams/platform/webhooks-and-connectors/what-are-webhooks-and-connectors)

|    | Sample Name        | Description                                                                      | C#    | TypeScript   |
|:--:|:-------------------|:-------------------------------------------------------------------------------------------------|:--------|:-------------|
|1|Connectors             | Sample Office 365 Connector generating notifications to teams channel.                              |[View][connector#cs]       |[View][connector#ts]
|2|Generic connectors sample | Sample code for a generic connector that's easy to customize for any system which supports webhooks.   |    |[View][connector-generic#ts]
|3|Outgoing Webhooks      | Samples to create "Custom Bots" to be used in Microsoft Teams.                                        |[View][outgoing-webhook#cs]|[View][outgoing-webhook#ts]
|4|Authentication in todo Connector App      | This is a sample app which shows connector authentication and sends notification on task creation.                                        ||[View][auth-in-connector#nodejs] 

## [Graph APIs](https://docs.microsoft.com/graph/teams-concept-overview)

|    | Sample Name        | Description                                                                      | C#    | JavaScript   |
|:--:|:-------------------|:-------------------------------------------------------------------------------------------------|:--------|:-------------|
|1|Resource Specific Consent (RSC) | This sample illustrates how you can use [Resource Specific Consent (RSC)](https://docs.microsoft.com/en-us/microsoftteams/platform/graph-api/rsc/resource-specific-consent) to call Graph APIs. .                              |[View][graph#rsc#cs]       | [View][graph#rsc#js]
|2|Graph API Channel Life Cycle | This sample illustrates how you can use [Graph API Channel Life Cycle](https://docs.microsoft.com/en-us/graph/api/resources/channel?view=graph-rest-beta) to call Graph APIs. .                              |[View][graph#lifecycle#cs]       | [View][graph#lifecycle#js]
|3|Graph API Teams App Installation Life Cycle | This sample illustrates how you can use [Teams App Installation Life Cycle](https://docs.microsoft.com/en-us/graph/api/resources/teamsappinstallation?view=graph-rest-1.0) by calling Microsoft Graph APIs. .                              |[View][graph#instllationlifecycle#cs]       |[View][graph#instllationlifecycle#js] |
|4|Graph API Teams App Catalog Life Cycle | This sample illustrates how you programmatically manage lifecycle for your teams App in catalog by calling Microsoft Graph APIs. .                               |[View][graph#appctaloglifecycle#cs]       | [View][graph#appcataloglifecycle#js]
|5|Graph API Chat Life Cycle | This sample illustrates how you can use [Teams App Chat Life Cycle](https://docs.microsoft.com/en-us/graph/api/resources/chat?view=graph-rest-1.0) by calling Microsoft Graph APIs. .                              |[View][graph#chatlifecyle#cs]      |[View][graph#chatlifecycle#js]
|6|Activity Feed Notification  | Microsoft Teams sample app for Sending Activity feed notification using Graph API in a Teams Tab. | [View][graph-activity-feed#cs]                       | [View][graph-activity-feed#js]| 
|7|Proactive installation of App and sending proactive notifications | This sample illustrates how you can use [Proactive installation of app for user and send proactive notification](https://docs.microsoft.com/en-us/microsoftteams/platform/graph-api/proactive-bots-and-messages/graph-proactive-bots-and-messages?tabs=csharp) by calling Microsoft Graph APIs. .                              |[View][graph#graphproactiveinstallation#cs]       |[View][graph#graphproactiveinstallation#js]
|8|Change Notification  | This sample app demonstrates sending change notifications to user presence in Teams based on user presence status. | [View][graph-change-notification#cs]                        |[View][graph-change-notification#js] 



## [Calls and online meetings bots](https://docs.microsoft.com/en-us/microsoftteams/platform/bots/calls-and-meetings/calls-meetings-bots-overview)

|    | Sample Name       | Description                                                                      | C#    |
|:--:|:------------------|:---------------------------------------------------------------------------------------------------|:--------|
|1|Calling and Meeting bot          | This sample app demonstarte how an Bot can create a call, join a meeting and transfer the call |[View][bot-calling-meeting#csharp]     |
|2|Local Media Samples        |Local media samples give the developer direct access to the inbound and outbound media streams.                      |[View](https://github.com/microsoftgraph/microsoft-graph-comms-samples/tree/master/Samples/V1.0Samples/LocalMediaSamples) | 
|3|Remote Media Samples      | The Incident Bot sample is a Remote Media sample demonstrating a simple incident process workflow started by a Calling Bot..                                      |[View](https://github.com/microsoftgraph/microsoft-graph-comms-samples/tree/master/Samples/V1.0Samples/RemoteMediaSamples)       |


## Scenario specific samples

|    | Sample Name       | Description                                                                      | C#    | JavaScript   |
|:--:|:------------------|:---------------------------------------------------------------------------------------------------|:--------|:-------------|
|1|Task Modules          | Sample app showing off the Teams Task Module, a way to invoke custom code from a bot, a tab, or both! |[View][app-task-module#cs]     |[View][app-task-module#ts]
|2|Authentication        | Sample illustrating seamless inline authentication for Microsoft Teams apps.                      | | [View][app-auth#ts]
|3|Complete Samples      | Sample covering multiple scenarios - dialogs, ME, and facebook auth.                                      |[View][app-complete#cs]        |[View][app-complete#ts]
|4|Meetings Extensibility | Microsoft Teams meeting extensibility sample: token passing |[View][meetings-token-app#cs]     |[View][meetings-token-app#js]
|5|Meetings Content Bubble Bot | Microsoft Teams meeting extensibility sample for iteracting with Content Bubble Bot in-meeting |[View][meetings-content-bubble#cs]    |[View][meetings-content-bubble#js]
|6|Meetings SidePanel | Microsoft Teams meeting extensibility sample for iteracting with Side Panel in-meeting |[View][meetings-sidepanel#cs]     | [View][meetings-sidepanel#js]
|7|Region Selection App | This app contains a bot and Tab which is helpful to set the region |[View][region-selection-app#cs]     |
|8|App Localization | Microsoft Teams app localization using Bot and Tab |[View][app-localization#cs]  | [View][app-localization#js]
|9|Details Tab in Meetings | Microsoft Teams meeting extensibility sample for iteracting with Details Tab in-meeting |[View][meetings-details-tab#cs]  |[View][meetings-details-tab#js]
|10|App SSO | Microsoft Teams app SSO for Tab, Bot, ME - search, action, linkunfurl |[View][app-sso#cs] |[View][app-sso#js] 
|11|Meetings Stage View | Enable and configure your apps for Teams meetings to use in stage view |[View][meetings-stage-view#cs] |[View][meetings-stage-view#js]|
|12|Meeting Events | Get real time meeting events  |[View][meetings-events#cs] | [View][meetings-events#js] |
|13|Meeting Recruitment App | Sample app showing meeting app experience for interview scenario.|[View][meeting-recruitment-app#cs] |[View][meeting-recruitment-app#js]|
|14| App Installtion  using QR code |This sample demos app installation using QR code of application's app id | [View][qrappinstallation#csharp] | [View][qrappinstallation#nodejs]
|15| Archive groupchat messages | Demonstrating on how a bot can archive groupchat messages and send it to user as a file. | [View][fetchgroupchatmessages#csharp] |[View][fetchgroupchatmessages#nodejs]|
|16| App check in location | Demonstrating feature where user can checkin with current location and view all previous checkins. | [View][appcheckinlocation#csharp] |[View][checkinlocation#nodejs]|

[app-hello-world#cs]:samples/app-hello-world/csharp
[app-hello-world#ts]:samples/app-hello-world/nodejs
[personal-tab-quickstart#ts]:samples/tab-personal-quickstart/ts
[personal-tab-quickstart#js]:samples/tab-personal-quickstart/js
[personal-tab-sso-quickstart#ts]:samples/tab-personal-sso-quickstart/ts
[personal-tab-sso-quickstart#csharp]:samples/tab-personal-sso-quickstart/csharp_dotnetcore
[personal-tab-sso-quickstart#js]:samples/tab-personal-sso-quickstart/js
[group-tab-quickstart#ts]:samples/tab-channel-group-quickstart/ts
[group-tab-quickstart#js]:samples/tab-channel-group-quickstart/js
[group-tab-sso-quickstart#ts]:samples/tab-channel-group-sso-quickstart/ts
[group-tab-sso-quickstart#js]:samples/tab-channel-group-sso-quickstart/js
[group-tab-sso-quickstart#csharp]:samples/tab-channel-group-sso-quickstart/csharp_dotnetcore

[tab-deeplink#csharp]:samples/tab-deeplink/csharp
[tab-deeplink#nodejs]:samples/tab-deeplink/nodejs
[personal-tab#cs#razor]:samples/tab-personal/razor-csharp
[personal-tab#cs#mvc]:samples/tab-personal/mvc-csharp
[tab-graph-toolkit#js]:samples/tab-graph-toolkit/nodejs
[tab-graph-toolkit#csharp]:samples/tab-graph-toolkit/csharp
[tab-device-permissions#js]:samples/tab-device-permissions/nodejs
[tab-conversation#csharp]:samples/tab-conversations/csharp

[tab-conversation#nodejs]:samples/tab-conversations/nodejs
[tab-adaptive-cards#csharp]:samples/tab-adaptive-cards/csharp
[tab-adaptive-cards#js]:samples/tab-adaptive-cards/nodejs
[tab-stage-view#js]:samples/tab-stage-view/nodejs
[tab-stage-view#csharp]:samples/tab-stage-view/csharp
[tab-product-inspection#csharp]:samples/tab-product-inspection/csharp

[group-channel-tab#cs#razor]:samples/tab-channel-group/razor-csharp
[group-channel-tab#cs#mvc]:samples/tab-channel-group/mvc-csharp
[group-channel-tab#ts#spfx]:samples/tab-channel-group/spfx

[connector#cs]:samples/connector-todo-notification/csharp
[connector#ts]:samples/connector-github-notification/nodejs
[connector-generic#ts]:samples/connector-generic/nodejs
[sequential#workflow#csharp]:samples/bot-sequential-flow-adaptive-cards/csharp
[sequential#workflow#js]:samples/bot-sequential-flow-adaptive-cards/nodejs
[app-auth#ts]:samples/app-auth/nodejs
<<<<<<< HEAD
[botwithsharepointfileviewer#csharp]:sample/bot-sharepoint-file-viewer/csharp
=======
[auth-in-connector#nodejs]:samples/connector-todo-notification/nodejs
>>>>>>> 7def642b

[app-task-module#cs]:samples/app-task-module/csharp
[app-task-module#ts]:samples/app-task-module/nodejs

[app-complete#cs]:samples/app-complete-sample/csharp
[app-complete#ts]:samples/app-complete-sample/nodejs

[outgoing-webhook#cs]:samples/outgoing-webhook/csharp
[outgoing-webhook#ts]:samples/outgoing-webhook/nodejs

[msgext-link-unfurl#cs]:samples/msgext-link-unfurling-reddit/csharp
[msgext-action-quickstart#js]:samples/msgext-action-quickstart/js
[msgext-search-quickstart#js]:samples/msgext-search-quickstart/js
[msgext-search-sso-config#js]:samples/msgext-search-sso-config

[tab-sso#ts]:samples/tabs-sso/nodejs
[tab-sso#cs]:samples/tab-sso/csharp

[app-virtual-assistant#cs]:samples/app-virtual-assistant/csharp
[bot-proactive-msg#cs]:samples/bot-proactive-messaging/csharp
[bot-conversation-quickstart#js]:samples/bot-conversation-quickstart/js
[bot-conversation-sso-quickstart#js]:samples/bot-conversation-sso-quickstart/js
[bot-sharepoint-list#cs]:samples/bot-sharepoint-list/csharp
[bot-conversation-sso-quickstart#csharp_dotnetcore]:samples/bot-conversation-sso-quickstart/csharp_dotnetcore
[bot-calling-meeting#csharp]:samples/bot-calling-meeting/csharp
[botfileviewer#js]:samples/bot-sharepoint-file-viewer/nodejs
[meetings-token-app#cs]:samples/meetings-token-app/csharp
[apps-in-meeting#cs]:samples/apps-in-meeting/csharp
[meetings-token-app#js]:samples/meetings-token-app/nodejs
[region-selection-app#cs]: samples/app-region-selection/csharp  
[meetings-content-bubble#cs]:samples/meetings-content-bubble/csharp
[meetings-sidepanel#cs]:samples/meetings-sidepanel/csharp
[meetings-sidepanel#js]:samples/meetings-sidepanel/nodejs
[meetings-content-bubble#js]:samples/meetings-content-bubble/nodejs
[messageswithrsc#csharp]:samples/bot-receive-channel-messages-withRSC/csharp
[messageswithrsc#js]:samples/bot-receive-channel-messages-withRSC/nodejs
[app-in-meeting#cs]:samples/app-in-meeting/csharp
[fetchgroupchatmessages#csharp]:samples/bot-archive-groupchat-messages/csharp
[fetchgroupchatmessages#nodejs]:samples/bot-archive-groupchat-messages/nodejs
[appcheckinlocation#csharp]:samples/app-checkin-location/csharp
[checkinlocation#nodejs]:samples/app-checkin-location/nodejs
[productinspection#nodejs]:samples/tab-product-inspection/nodejs

[app-localization#cs]:samples/app-localization/csharp
[app-localization#js]:samples/app-localization/nodejs
[meetings-details-tab#cs]:samples/meetings-details-tab/csharp
[meetings-details-tab#js]:samples/meetings-details-tab/nodejs
[app-sso#cs]:samples/app-sso/csharp
[app-sso#js]:samples/app-sso/nodejs
[meetings-stage-view#js]:samples/meetings-stage-view/nodejs
[meetings-stage-view#cs]:samples/meetings-stage-view/csharp
[meetings-events#cs]:samples/meetings-events/csharp
[meetings-events#js]:samples/meetings-events/nodejs
[meeting-recruitment-app#cs]:samples/meeting-recruitment-app/csharp
[meeting-recruitment-app#js]:samples/meeting-recruitment-app/nodejs
[qrappinstallation#csharp]:samples/app-installation-using-qr-code/csharp
[qrappinstallation#nodejs]:samples/app-installation-using-qr-code/nodejs

[graph#rsc#cs]:samples/graph-rsc/csharp
[graph#rsc#js]:samples/graph-rsc/nodeJs
[graph#lifecycle#cs]:samples/graph-channel-lifecycle/csharp
[graph#lifecycle#js]:samples/graph-channel-lifecycle/nodejs
[graph#instllationlifecycle#cs]:samples/graph-app-installation-lifecycle/csharp
[graph#instllationlifecycle#js]:samples/graph-app-installation-lifecycle/nodejs
[graph#graphproactiveinstallation#cs]: samples/graph-proactive-installation/csharp
[graph#chatlifecyle#cs]:samples/graph-chat-lifecycle/csharp
[graph#chatlifecycle#js]:samples/graph-chat-lifecycle/nodejs
[graph#appctaloglifecycle#cs]:samples/graph-appcatalog-lifecycle/csharp
[graph#appcataloglifecycle#js]:samples/graph-appcatalog-lifecycle/nodejs
[graph#graphproactiveinstallation#cs]:samples/graph-proactive-installation/csharp
[graph#graphproactiveinstallation#js]:samples/graph-proactive-installation/nodejs
[graph-activity-feed#cs]:samples/graph-activity-feed/csharp
[graph-activity-feed#js]:samples/graph-activity-feed/nodejs
[graph-change-notification#cs]:samples/graph-change-notification/csharp
[graph-change-notification#js]:samples/graph-change-notification/nodejs

[botframework]:https://github.com/microsoft/BotBuilder-Samples#teams-samples

## Submitting issues

The issue tracker is for **[issues](https://github.com/OfficeDev/Microsoft-Teams-Samples/issues)**, in other words, bugs and suggestions.
If you have a *question*, *feedback* or *suggestions*, please check our [support page](https://docs.microsoft.com/microsoftteams/platform/feedback).


## Contributing

This project welcomes contributions and suggestions.  Most contributions require you to agree to a
Contributor License Agreement (CLA) declaring that you have the right to, and actually do, grant us
the rights to use your contribution. For details, visit https://cla.opensource.microsoft.com.

When you submit a pull request, a CLA bot will automatically determine whether you need to provide
a CLA and decorate the PR appropriately (e.g., status check, comment). Simply follow the instructions
provided by the bot. You will only need to do this once across all repos using our CLA.

This project has adopted the [Microsoft Open Source Code of Conduct](https://opensource.microsoft.com/codeofconduct/).
For more information see the [Code of Conduct FAQ](https://opensource.microsoft.com/codeofconduct/faq/) or
contact [opencode@microsoft.com](mailto:opencode@microsoft.com) with any additional questions or comments.<|MERGE_RESOLUTION|>--- conflicted
+++ resolved
@@ -23,11 +23,8 @@
 |10|App installation using QR code | Sample app that generates a QR or installs app using the QR code.|[View](/demo%20manifest/App-Installation-Using-QR.zip)     |
 |11|App checkin location | Demonstrating feature where user can checkin with current location and view all previous checkins.|[View](/demo%20manifest/App-checkin-location.zip)     |
 |12|Teams tab graph toolkit | This sample demos building teams tab using microsoft graph toolkit|[View](/demo%20manifest/Teams-tab-graph-toolkit.zip)     |
-<<<<<<< HEAD
+|13| Product inspection | Demonstrating a feature where user can scan a product and mark it as approved/rejected. |[View](/demo%20manifest/Tab-Product-Inspection.zip)     |
 |14| Bot with SharePoint file to view in Teams file viewer| This sample demos a bot with capability to upload files to SharePoint site and same files can be viewed in Teams file viewer.|[View](/demo%20manifest/Bot-SharePoint-File-Viewer.zip)     |
-=======
-|13| Product inspection | Demonstrating a feature where user can scan a product and mark it as approved/rejected. |[View](/demo%20manifest/Tab-Product-Inspection.zip)     |
->>>>>>> 7def642b
 
 ## [Getting Started - Samples and Tutorials](https://docs.microsoft.com/microsoftteams/platform/tutorials/get-started-dotnet-app-studio)
 
@@ -72,11 +69,7 @@
 |9| Universal bots  | Teams catering bot demonstrating how to use Universal bots in Teams | [View](samples/bot-teams-catering/csharp) |  | |
 |10| Sequential workflow adaptive cards | Demonstrating on how to implement sequential flow, user specific view and upto date adaptive cards in bot. | [View][sequential#workflow#csharp] | [View][sequential#workflow#js]
 |11| Channel messages with RSC permissions | Demonstrating on how a bot can receive all channel messages with RSC without @mention. | [View][messageswithrsc#csharp] |[View][messageswithrsc#js]
-<<<<<<< HEAD
-|12| Bot with SharePoint file to view in Teams file viewer| This sample demos a bot with capability to upload files to SharePoint site and same files can be viewed in Teams file viewer.| [View][botwithsharepointfileviewer#csharp] |
-=======
-|12| Bot with SharePoint file to view in Teams file viewer | This sample demos a bot with capability to upload files to SharePoint site and same files can be viewed in Teams file viewer. ||[View][botfileviewer#js]
->>>>>>> 7def642b
+|12| Bot with SharePoint file to view in Teams file viewer | This sample demos a bot with capability to upload files to SharePoint site and same files can be viewed in Teams file viewer. |[View][botwithsharepointfileviewer#csharp]|[View][botfileviewer#js]
 #### Additional samples
 
 |    | Sample Name | Description | .NET Core | JavaScript | 
@@ -200,11 +193,8 @@
 [sequential#workflow#csharp]:samples/bot-sequential-flow-adaptive-cards/csharp
 [sequential#workflow#js]:samples/bot-sequential-flow-adaptive-cards/nodejs
 [app-auth#ts]:samples/app-auth/nodejs
-<<<<<<< HEAD
+[auth-in-connector#nodejs]:samples/connector-todo-notification/nodejs
 [botwithsharepointfileviewer#csharp]:sample/bot-sharepoint-file-viewer/csharp
-=======
-[auth-in-connector#nodejs]:samples/connector-todo-notification/nodejs
->>>>>>> 7def642b
 
 [app-task-module#cs]:samples/app-task-module/csharp
 [app-task-module#ts]:samples/app-task-module/nodejs
