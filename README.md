--- conflicted
+++ resolved
@@ -65,11 +65,7 @@
 |15|Create Conversational tab     | Microsoft Teams tab sample app for demonstrating create conversation tab | [View][tab-conversation#csharp]          |           |[View][tab-conversation#nodejs]
 |16| Product inspection | Demonstrating a feature where user can scan a product and mark it as approved/rejected. |[View][tab-product-inspection#csharp]|[View][productinspection#nodejs]|
 |17| Staggered Permission | This sample demos to get staggered graph api permissions. |[View][tab-staggered-permission#csharp]|[View][tab-staggered-permission#nodejs]|
-<<<<<<< HEAD
-|18| Tab people picker | This is an tab app which shows the feature of client sdk people picker. |[View][tab-people-picker#csharp]||
-=======
-|18| Tab people picker | This sample shows tab capability with the feature of client sdk people picker ||[View][tab-people-picker#nodejs]|
->>>>>>> e520e93a
+|18| Tab people picker | This is an tab app which shows the feature of client sdk people picker. |[View][tab-people-picker#csharp]|View][tab-people-picker#nodejs]|
 
 ## [Bots samples](https://docs.microsoft.com/microsoftteams/platform/bots/what-are-bots) (using the v4 SDK)
 >NOTE:
