--- conflicted
+++ resolved
@@ -30,11 +30,8 @@
 |17| Task approval using activity feed notification|Demonstrating a feature where user can raise the requests and manager will be notified about the requests and manager will be redirected to approve/reject the request from received notification.|[View](/demo%20manifest/Tab-Request-Approval.zip)     |
 |18|Bot request approval|Demonstrating a feature where user can send task request to his manager using universal adaptive card and manager can approve/reject the request.|[View](/demo%20manifest/Bot-Request-Approval.zip) |
 |19|Incoming Webhook|This sample is used to send card using incoming webhook.|[View](/demo%20manifest/Incoming-Webhook.zip) |
-<<<<<<< HEAD
-|20|App complete auth|This sample demos authentication feature in bot,tab and messaging extension.|[View](/demo%20manifest/App-Complete-Auth.zip) |
-=======
 |20|People picker control in Adaptive Cards | This sample shows the feature of people picker control in Adaptive Cards.|[View](/demo%20manifest/People-Picker-Adaptive-Card.zip) |
->>>>>>> 81898a89
+|21|App complete auth|This sample demos authentication feature in bot,tab and messaging extension.|[View](/demo%20manifest/App-Complete-Auth.zip) |
 ## [Samples built using new generation of Teams development tool - Teams Toolkit](https://github.com/OfficeDev/TeamsFx-Samples)
 
 The [Teams Toolkit](https://marketplace.visualstudio.com/items?itemName=TeamsDevApp.ms-teams-vscode-extension) is an extension on Visual Studio Code and Visual Studio. It enable Teams developers to create and deploy Teams apps with integrated identity, access to cloud storage, data from Microsoft Graph, and other services in Azure and M365 with a "zero-configuration" approach to the developer experience. And [Sample Apps](https://github.com/OfficeDev/TeamsFx-Samples) are provided in Teams Toolkit. Download and try it by today! [Learn more about Teams Toolkit](https://docs.microsoft.com/en-us/microsoftteams/platform/toolkit/visual-studio-code-overview).
